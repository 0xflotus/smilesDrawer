<!DOCTYPE html>
<html lang="en">
<head>
    <meta charset="utf-8">
    <title>SmilesDrawer - Documentation</title>

    <script src="scripts/prettify/prettify.js"></script>
    <script src="scripts/prettify/lang-css.js"></script>
    <!--[if lt IE 9]>
      <script src="//html5shiv.googlecode.com/svn/trunk/html5.js"></script>
    <![endif]-->
    <link type="text/css" rel="stylesheet" href="styles/prettify.css">
    <link type="text/css" rel="stylesheet" href="styles/jsdoc.css">
</head>
<body>

<input type="checkbox" id="nav-trigger" class="nav-trigger" />
<label for="nav-trigger" class="navicon-button x">
  <div class="navicon"></div>
</label>

<label for="nav-trigger" class="overlay"></label>

<nav>
    <h2><a href="index.html">Home</a></h2><h3>Classes</h3><ul><li><a href="ArrayHelper.html">ArrayHelper</a><ul class='methods'><li data-type='method'><a href="ArrayHelper.html#.clone">clone</a></li><li data-type='method'><a href="ArrayHelper.html#.contains">contains</a></li><li data-type='method'><a href="ArrayHelper.html#.containsAll">containsAll</a></li><li data-type='method'><a href="ArrayHelper.html#.count">count</a></li><li data-type='method'><a href="ArrayHelper.html#.each">each</a></li><li data-type='method'><a href="ArrayHelper.html#.get">get</a></li><li data-type='method'><a href="ArrayHelper.html#.intersection">intersection</a></li><li data-type='method'><a href="ArrayHelper.html#.merge">merge</a></li><li data-type='method'><a href="ArrayHelper.html#.print">print</a></li><li data-type='method'><a href="ArrayHelper.html#.remove">remove</a></li><li data-type='method'><a href="ArrayHelper.html#.removeAll">removeAll</a></li><li data-type='method'><a href="ArrayHelper.html#.toggle">toggle</a></li><li data-type='method'><a href="ArrayHelper.html#.unique">unique</a></li></ul></li><li><a href="Atom.html">Atom</a><ul class='methods'><li data-type='method'><a href="Atom.html#addAnchoredRing">addAnchoredRing</a></li><li data-type='method'><a href="Atom.html#canRotate">canRotate</a></li><li data-type='method'><a href="Atom.html#getMaxRingbond">getMaxRingbond</a></li><li data-type='method'><a href="Atom.html#getRingbondCount">getRingbondCount</a></li><li data-type='method'><a href="Atom.html#hasRing">hasRing</a></li><li data-type='method'><a href="Atom.html#hasRingbonds">hasRingbonds</a></li><li data-type='method'><a href="Atom.html#haveCommonRingbond">haveCommonRingbond</a></li><li data-type='method'><a href="Atom.html#maxCommonRingbond">maxCommonRingbond</a></li></ul></li><li><a href="CanvasWrapper.html">CanvasWrapper</a><ul class='methods'><li data-type='method'><a href="CanvasWrapper.html#clear">clear</a></li><li data-type='method'><a href="CanvasWrapper.html#drawAromaticityRing">drawAromaticityRing</a></li><li data-type='method'><a href="CanvasWrapper.html#drawCircle">drawCircle</a></li><li data-type='method'><a href="CanvasWrapper.html#drawDebugPoint">drawDebugPoint</a></li><li data-type='method'><a href="CanvasWrapper.html#drawDebugText">drawDebugText</a></li><li data-type='method'><a href="CanvasWrapper.html#drawLine">drawLine</a></li><li data-type='method'><a href="CanvasWrapper.html#drawText">drawText</a></li><li data-type='method'><a href="CanvasWrapper.html#getColor">getColor</a></li><li data-type='method'><a href="CanvasWrapper.html#reset">reset</a></li><li data-type='method'><a href="CanvasWrapper.html#scale">scale</a></li><li data-type='method'><a href="CanvasWrapper.html#setTheme">setTheme</a></li></ul></li><li><a href="Edge.html">Edge</a><ul class='methods'><li data-type='method'><a href="Edge.html#getBondCount">getBondCount</a></li></ul></li><li><a href="Line.html">Line</a><ul class='methods'><li data-type='method'><a href="Line.html#clone">clone</a></li><li data-type='method'><a href="Line.html#getAngle">getAngle</a></li><li data-type='method'><a href="Line.html#getLeftElement">getLeftElement</a></li><li data-type='method'><a href="Line.html#getLeftVector">getLeftVector</a></li><li data-type='method'><a href="Line.html#getLength">getLength</a></li><li data-type='method'><a href="Line.html#getRightElement">getRightElement</a></li><li data-type='method'><a href="Line.html#getRightVector">getRightVector</a></li><li data-type='method'><a href="Line.html#rotate">rotate</a></li><li data-type='method'><a href="Line.html#rotateToXAxis">rotateToXAxis</a></li><li data-type='method'><a href="Line.html#setLeftVector">setLeftVector</a></li><li data-type='method'><a href="Line.html#setRightVector">setRightVector</a></li><li data-type='method'><a href="Line.html#shorten">shorten</a></li><li data-type='method'><a href="Line.html#shortenFrom">shortenFrom</a></li><li data-type='method'><a href="Line.html#shortenTo">shortenTo</a></li></ul></li><li><a href="MathHelper.html">MathHelper</a><ul class='methods'><li data-type='method'><a href="MathHelper.html#.apothem">apothem</a></li><li data-type='method'><a href="MathHelper.html#.centralAngle">centralAngle</a></li><li data-type='method'><a href="MathHelper.html#.innerAngle">innerAngle</a></li><li data-type='method'><a href="MathHelper.html#.meanAngle">meanAngle</a></li><li data-type='method'><a href="MathHelper.html#.polyCircumradius">polyCircumradius</a></li><li data-type='method'><a href="MathHelper.html#.round">round</a></li><li data-type='method'><a href="MathHelper.html#.toDeg">toDeg</a></li><li data-type='method'><a href="MathHelper.html#.toRad">toRad</a></li></ul></li><li><a href="Pair.html">Pair</a><ul class='methods'><li data-type='method'><a href="Pair.html#.createUniquePairs">createUniquePairs</a></li><li data-type='method'><a href="Pair.html#contains">contains</a></li><li data-type='method'><a href="Pair.html#getHash">getHash</a></li></ul></li><li><a href="Ring.html">Ring</a><ul class='methods'><li data-type='method'><a href="Ring.html#.getRing">getRing</a></li><li data-type='method'><a href="Ring.html#allowsFlip">allowsFlip</a></li><li data-type='method'><a href="Ring.html#clone">clone</a></li><li data-type='method'><a href="Ring.html#contains">contains</a></li><li data-type='method'><a href="Ring.html#eachMember">eachMember</a></li><li data-type='method'><a href="Ring.html#getAngle">getAngle</a></li><li data-type='method'><a href="Ring.html#getOrderedNeighbours">getOrderedNeighbours</a></li><li data-type='method'><a href="Ring.html#getPolygon">getPolygon</a></li><li data-type='method'><a href="Ring.html#getSize">getSize</a></li><li data-type='method'><a href="Ring.html#hasSource">hasSource</a></li><li data-type='method'><a href="Ring.html#hasSourceAndTarget">hasSourceAndTarget</a></li><li data-type='method'><a href="Ring.html#hasTarget">hasTarget</a></li><li data-type='method'><a href="Ring.html#isAromatic">isAromatic</a></li><li data-type='method'><a href="Ring.html#setFlipped">setFlipped</a></li><li data-type='method'><a href="Ring.html#thisOrNeighboursContain">thisOrNeighboursContain</a></li></ul></li><li><a href="RingConnection.html">RingConnection</a><ul class='methods'><li data-type='method'><a href="RingConnection.html#.getNeighbours">getNeighbours</a></li><li data-type='method'><a href="RingConnection.html#.getVertices">getVertices</a></li><li data-type='method'><a href="RingConnection.html#.isBridge">isBridge</a></li><li data-type='method'><a href="RingConnection.html#addVertex">addVertex</a></li><li data-type='method'><a href="RingConnection.html#isBridge">isBridge</a></li><li data-type='method'><a href="RingConnection.html#updateOther">updateOther</a></li></ul></li><li><a href="SmilesDrawer.html">SmilesDrawer</a><ul class='methods'><li data-type='method'><a href="SmilesDrawer.html#addEdge">addEdge</a></li><li data-type='method'><a href="SmilesDrawer.html#addRing">addRing</a></li><li data-type='method'><a href="SmilesDrawer.html#addRingConnection">addRingConnection</a></li><li data-type='method'><a href="SmilesDrawer.html#addVertex">addVertex</a></li><li data-type='method'><a href="SmilesDrawer.html#areConnected">areConnected</a></li><li data-type='method'><a href="SmilesDrawer.html#areVerticesInSameRing">areVerticesInSameRing</a></li><li data-type='method'><a href="SmilesDrawer.html#chooseSide">chooseSide</a></li><li data-type='method'><a href="SmilesDrawer.html#clearPositions">clearPositions</a></li><li data-type='method'><a href="SmilesDrawer.html#createBridgedRing">createBridgedRing</a></li><li data-type='method'><a href="SmilesDrawer.html#createNextBond">createNextBond</a></li><li data-type='method'><a href="SmilesDrawer.html#createRing">createRing</a></li><li data-type='method'><a href="SmilesDrawer.html#dijkstra">dijkstra</a></li><li data-type='method'><a href="SmilesDrawer.html#draw">draw</a></li><li data-type='method'><a href="SmilesDrawer.html#drawEdges">drawEdges</a></li><li data-type='method'><a href="SmilesDrawer.html#drawVertices">drawVertices</a></li><li data-type='method'><a href="SmilesDrawer.html#edgeRingCount">edgeRingCount</a></li><li data-type='method'><a href="SmilesDrawer.html#extend">extend</a></li><li data-type='method'><a href="SmilesDrawer.html#forceLayout">forceLayout</a></li><li data-type='method'><a href="SmilesDrawer.html#getBondCount">getBondCount</a></li><li data-type='method'><a href="SmilesDrawer.html#getBranch">getBranch</a></li><li data-type='method'><a href="SmilesDrawer.html#getBridgedRingRings">getBridgedRingRings</a></li><li data-type='method'><a href="SmilesDrawer.html#getBridgedRings">getBridgedRings</a></li><li data-type='method'><a href="SmilesDrawer.html#getCommonRingbondNeighbour">getCommonRingbondNeighbour</a></li><li data-type='method'><a href="SmilesDrawer.html#getCommonRings">getCommonRings</a></li><li data-type='method'><a href="SmilesDrawer.html#getEdgeNormals">getEdgeNormals</a></li><li data-type='method'><a href="SmilesDrawer.html#getEdgeWeight">getEdgeWeight</a></li><li data-type='method'><a href="SmilesDrawer.html#getFusedRings">getFusedRings</a></li><li data-type='method'><a href="SmilesDrawer.html#getHeavyAtomCount">getHeavyAtomCount</a></li><li data-type='method'><a href="SmilesDrawer.html#getLargestCommonRing">getLargestCommonRing</a></li><li data-type='method'><a href="SmilesDrawer.html#getMinDist">getMinDist</a></li><li data-type='method'><a href="SmilesDrawer.html#getNonRingNeighbours">getNonRingNeighbours</a></li><li data-type='method'><a href="SmilesDrawer.html#getOverlapScore">getOverlapScore</a></li><li data-type='method'><a href="SmilesDrawer.html#getRing">getRing</a></li><li data-type='method'><a href="SmilesDrawer.html#getRingbondType">getRingbondType</a></li><li data-type='method'><a href="SmilesDrawer.html#getRingConnections">getRingConnections</a></li><li data-type='method'><a href="SmilesDrawer.html#getRingCount">getRingCount</a></li><li data-type='method'><a href="SmilesDrawer.html#getRingVertices">getRingVertices</a></li><li data-type='method'><a href="SmilesDrawer.html#getSmallestCommonRing">getSmallestCommonRing</a></li><li data-type='method'><a href="SmilesDrawer.html#getSpiros">getSpiros</a></li><li data-type='method'><a href="SmilesDrawer.html#getSubringCenter">getSubringCenter</a></li><li data-type='method'><a href="SmilesDrawer.html#getTotalOverlapScore">getTotalOverlapScore</a></li><li data-type='method'><a href="SmilesDrawer.html#getTreeDepth">getTreeDepth</a></li><li data-type='method'><a href="SmilesDrawer.html#getVerticesAt">getVerticesAt</a></li><li data-type='method'><a href="SmilesDrawer.html#hasBridgedRing">hasBridgedRing</a></li><li data-type='method'><a href="SmilesDrawer.html#initGraph">initGraph</a></li><li data-type='method'><a href="SmilesDrawer.html#initRings">initRings</a></li><li data-type='method'><a href="SmilesDrawer.html#isEdgeInAromaticRing">isEdgeInAromaticRing</a></li><li data-type='method'><a href="SmilesDrawer.html#isEdgeInRing">isEdgeInRing</a></li><li data-type='method'><a href="SmilesDrawer.html#isPartOfBridgedRing">isPartOfBridgedRing</a></li><li data-type='method'><a href="SmilesDrawer.html#isPointInRing">isPointInRing</a></li><li data-type='method'><a href="SmilesDrawer.html#isRingAromatic">isRingAromatic</a></li><li data-type='method'><a href="SmilesDrawer.html#isVertexInAromaticRing">isVertexInAromaticRing</a></li><li data-type='method'><a href="SmilesDrawer.html#position">position</a></li><li data-type='method'><a href="SmilesDrawer.html#printRingInfo">printRingInfo</a></li><li data-type='method'><a href="SmilesDrawer.html#removeRing">removeRing</a></li><li data-type='method'><a href="SmilesDrawer.html#removeRingConnection">removeRingConnection</a></li><li data-type='method'><a href="SmilesDrawer.html#removeRingConnectionsBetween">removeRingConnectionsBetween</a></li><li data-type='method'><a href="SmilesDrawer.html#resolvePrimaryOverlaps">resolvePrimaryOverlaps</a></li><li data-type='method'><a href="SmilesDrawer.html#resolveSecondaryOverlaps">resolveSecondaryOverlaps</a></li><li data-type='method'><a href="SmilesDrawer.html#restorePositions">restorePositions</a></li><li data-type='method'><a href="SmilesDrawer.html#rotateSubtree">rotateSubtree</a></li><li data-type='method'><a href="SmilesDrawer.html#traverseTree">traverseTree</a></li></ul></li><li><a href="Vector2.html">Vector2</a><ul class='methods'><li data-type='method'><a href="Vector2.html#add">add</a></li><li data-type='method'><a href="Vector2.html#angle">angle</a></li><li data-type='method'><a href="Vector2.html#clockwise">clockwise</a></li><li data-type='method'><a href="Vector2.html#clone">clone</a></li><li data-type='method'><a href="Vector2.html#distance">distance</a></li><li data-type='method'><a href="Vector2.html#distanceSq">distanceSq</a></li><li data-type='method'><a href="Vector2.html#divide">divide</a></li><li data-type='method'><a href="Vector2.html#getRotateToAngle">getRotateToAngle</a></li><li data-type='method'><a href="Vector2.html#invert">invert</a></li><li data-type='method'><a href="Vector2.html#isInPolygon">isInPolygon</a></li><li data-type='method'><a href="Vector2.html#length">length</a></li><li data-type='method'><a href="Vector2.html#multiply">multiply</a></li><li data-type='method'><a href="Vector2.html#normalize">normalize</a></li><li data-type='method'><a href="Vector2.html#normalized">normalized</a></li><li data-type='method'><a href="Vector2.html#rotate">rotate</a></li><li data-type='method'><a href="Vector2.html#rotateAround">rotateAround</a></li><li data-type='method'><a href="Vector2.html#rotateTo">rotateTo</a></li><li data-type='method'><a href="Vector2.html#sameSideAs">sameSideAs</a></li><li data-type='method'><a href="Vector2.html#set">set</a></li><li data-type='method'><a href="Vector2.html#subtract">subtract</a></li><li data-type='method'><a href="Vector2.html#toString">toString</a></li><li data-type='method'><a href="Vector2.html#whichSide">whichSide</a></li><li data-type='method'><a href="Vector2.html#.add">add</a></li><li data-type='method'><a href="Vector2.html#.angle">angle</a></li><li data-type='method'><a href="Vector2.html#.divide">divide</a></li><li data-type='method'><a href="Vector2.html#.dot">dot</a></li><li data-type='method'><a href="Vector2.html#.midpoint">midpoint</a></li><li data-type='method'><a href="Vector2.html#.multiply">multiply</a></li><li data-type='method'><a href="Vector2.html#.normals">normals</a></li><li data-type='method'><a href="Vector2.html#.scalarProjection">scalarProjection</a></li><li data-type='method'><a href="Vector2.html#.subtract">subtract</a></li></ul></li><li><a href="Vertex.html">Vertex</a><ul class='methods'><li data-type='method'><a href="Vertex.html#clone">clone</a></li><li data-type='method'><a href="Vertex.html#equals">equals</a></li><li data-type='method'><a href="Vertex.html#getAngle">getAngle</a></li><li data-type='method'><a href="Vertex.html#getCommonNeighbours">getCommonNeighbours</a></li><li data-type='method'><a href="Vertex.html#getNeighbours">getNeighbours</a></li><li data-type='method'><a href="Vertex.html#getNextInRing">getNextInRing</a></li><li data-type='method'><a href="Vertex.html#getSpanningTreeNeighbours">getSpanningTreeNeighbours</a></li><li data-type='method'><a href="Vertex.html#getTextDirection">getTextDirection</a></li><li data-type='method'><a href="Vertex.html#isNeighbour">isNeighbour</a></li><li data-type='method'><a href="Vertex.html#isTerminal">isTerminal</a></li></ul></li></ul>
</nav>

<div id="main">
    
    <h1 class="page-title">SmilesDrawer</h1>
    

    




<section>

<header>
    
        <h2>
        SmilesDrawer
        </h2>
        
            <div class="class-description"><p>The main class of the application representing the smiles drawer</p></div>
        
    
</header>

<article>
    <div class="container-overview">
    
        

    
    <h2>Constructor</h2>
    

    <h4 class="name" id="SmilesDrawer"><span class="type-signature"></span>new SmilesDrawer<span class="signature">(options)</span><span class="type-signature"></span></h4>

    




<dl class="details">

    
    <dt class="tag-source">Source:</dt>
    <dd class="tag-source"><ul class="dummy"><li>
        <a href="SmilesDrawer.js.html">SmilesDrawer.js</a>, <a href="SmilesDrawer.js.html#line2">line 2</a>
    </li></ul></dd>
    

    

    

    

    

    

    

    

    

    

    

    

    

    

    

    
</dl>





<div class="description">
    <p>The constructor for the class SmilesDrawer.</p>
</div>











    <h5>Parameters:</h5>
    

<table class="params">
    <thead>
    <tr>
        
        <th>Name</th>
        

        <th>Type</th>

        

        

        <th class="last">Description</th>
    </tr>
    </thead>

    <tbody>
    

        <tr>
            
                <td class="name"><code>options</code></td>
            

            <td class="type">
            
                
<span class="param-type">object</span>


            
            </td>

            

            

            <td class="description last"><p>An object containing custom values for different options. It is merged with the default options.</p></td>
        </tr>

    
    </tbody>
</table>
















    
    </div>

    

    

    

     

    

    

    
        <h3 class="subsection-title">Methods</h3>

        
            

    

    <h4 class="name" id="addEdge"><span class="type-signature"></span>addEdge<span class="signature">(edge)</span><span class="type-signature"> &rarr; {number}</span></h4>

    




<dl class="details">

    
    <dt class="tag-source">Source:</dt>
    <dd class="tag-source"><ul class="dummy"><li>
<<<<<<< HEAD
        <a href="SmilesDrawer.js.html">SmilesDrawer.js</a>, <a href="SmilesDrawer.js.html#line981">line 981</a>
=======
        <a href="SmilesDrawer.js.html">SmilesDrawer.js</a>, <a href="SmilesDrawer.js.html#line929">line 929</a>
>>>>>>> 088b5fc5
    </li></ul></dd>
    

    

    

    

    

    

    

    

    

    

    

    

    

    

    

    
</dl>





<div class="description">
    <p>Add an edge to this representation of a molecule.</p>
</div>











    <h5>Parameters:</h5>
    

<table class="params">
    <thead>
    <tr>
        
        <th>Name</th>
        

        <th>Type</th>

        

        

        <th class="last">Description</th>
    </tr>
    </thead>

    <tbody>
    

        <tr>
            
                <td class="name"><code>edge</code></td>
            

            <td class="type">
            
                
<span class="param-type"><a href="Edge.html">Edge</a></span>


            
            </td>

            

            

            <td class="description last"><p>A new edge.</p></td>
        </tr>

    
    </tbody>
</table>














<h5>Returns:</h5>

        
<div class="param-desc">
    <p>The edge id of the new edge.</p>
</div>



<dl class="param-type">
    <dt>
        Type
    </dt>
    <dd>
        
<span class="param-type">number</span>


    </dd>
</dl>

    


        
            

    

    <h4 class="name" id="addRing"><span class="type-signature"></span>addRing<span class="signature">(ring)</span><span class="type-signature"> &rarr; {number}</span></h4>

    




<dl class="details">

    
    <dt class="tag-source">Source:</dt>
    <dd class="tag-source"><ul class="dummy"><li>
<<<<<<< HEAD
        <a href="SmilesDrawer.js.html">SmilesDrawer.js</a>, <a href="SmilesDrawer.js.html#line994">line 994</a>
=======
        <a href="SmilesDrawer.js.html">SmilesDrawer.js</a>, <a href="SmilesDrawer.js.html#line942">line 942</a>
>>>>>>> 088b5fc5
    </li></ul></dd>
    

    

    

    

    

    

    

    

    

    

    

    

    

    

    

    
</dl>





<div class="description">
    <p>Add a ring to this representation of a molecule.</p>
</div>











    <h5>Parameters:</h5>
    

<table class="params">
    <thead>
    <tr>
        
        <th>Name</th>
        

        <th>Type</th>

        

        

        <th class="last">Description</th>
    </tr>
    </thead>

    <tbody>
    

        <tr>
            
                <td class="name"><code>ring</code></td>
            

            <td class="type">
            
                
<span class="param-type"><a href="Ring.html">Ring</a></span>


            
            </td>

            

            

            <td class="description last"><p>A new ring.</p></td>
        </tr>

    
    </tbody>
</table>














<h5>Returns:</h5>

        
<div class="param-desc">
    <p>The ring id of the new ring.</p>
</div>



<dl class="param-type">
    <dt>
        Type
    </dt>
    <dd>
        
<span class="param-type">number</span>


    </dd>
</dl>

    


        
            

    

    <h4 class="name" id="addRingConnection"><span class="type-signature"></span>addRingConnection<span class="signature">(ringConnection)</span><span class="type-signature"> &rarr; {number}</span></h4>

    




<dl class="details">

    
    <dt class="tag-source">Source:</dt>
    <dd class="tag-source"><ul class="dummy"><li>
<<<<<<< HEAD
        <a href="SmilesDrawer.js.html">SmilesDrawer.js</a>, <a href="SmilesDrawer.js.html#line1045">line 1045</a>
=======
        <a href="SmilesDrawer.js.html">SmilesDrawer.js</a>, <a href="SmilesDrawer.js.html#line993">line 993</a>
>>>>>>> 088b5fc5
    </li></ul></dd>
    

    

    

    

    

    

    

    

    

    

    

    

    

    

    

    
</dl>





<div class="description">
    <p>Add a ring connection to this representation of a molecule.</p>
</div>











    <h5>Parameters:</h5>
    

<table class="params">
    <thead>
    <tr>
        
        <th>Name</th>
        

        <th>Type</th>

        

        

        <th class="last">Description</th>
    </tr>
    </thead>

    <tbody>
    

        <tr>
            
                <td class="name"><code>ringConnection</code></td>
            

            <td class="type">
            
                
<span class="param-type"><a href="RingConnection.html">RingConnection</a></span>


            
            </td>

            

            

            <td class="description last"><p>A new ringConnection.</p></td>
        </tr>

    
    </tbody>
</table>














<h5>Returns:</h5>

        
<div class="param-desc">
    <p>The ring connection id of the new ring connection.</p>
</div>



<dl class="param-type">
    <dt>
        Type
    </dt>
    <dd>
        
<span class="param-type">number</span>


    </dd>
</dl>

    


        
            

    

    <h4 class="name" id="addVertex"><span class="type-signature"></span>addVertex<span class="signature">(vertex)</span><span class="type-signature"> &rarr; {number}</span></h4>

    




<dl class="details">

    
    <dt class="tag-source">Source:</dt>
    <dd class="tag-source"><ul class="dummy"><li>
<<<<<<< HEAD
        <a href="SmilesDrawer.js.html">SmilesDrawer.js</a>, <a href="SmilesDrawer.js.html#line968">line 968</a>
=======
        <a href="SmilesDrawer.js.html">SmilesDrawer.js</a>, <a href="SmilesDrawer.js.html#line916">line 916</a>
>>>>>>> 088b5fc5
    </li></ul></dd>
    

    

    

    

    

    

    

    

    

    

    

    

    

    

    

    
</dl>





<div class="description">
    <p>Add a vertex to this representation of a molcule.</p>
</div>











    <h5>Parameters:</h5>
    

<table class="params">
    <thead>
    <tr>
        
        <th>Name</th>
        

        <th>Type</th>

        

        

        <th class="last">Description</th>
    </tr>
    </thead>

    <tbody>
    

        <tr>
            
                <td class="name"><code>vertex</code></td>
            

            <td class="type">
            
                
<span class="param-type"><a href="Vertex.html">Vertex</a></span>


            
            </td>

            

            

            <td class="description last"><p>A new vertex.</p></td>
        </tr>

    
    </tbody>
</table>














<h5>Returns:</h5>

        
<div class="param-desc">
    <p>The vertex id of the new vertex.</p>
</div>



<dl class="param-type">
    <dt>
        Type
    </dt>
    <dd>
        
<span class="param-type">number</span>


    </dd>
</dl>

    


        
            

    

    <h4 class="name" id="areConnected"><span class="type-signature"></span>areConnected<span class="signature">(vertexIdA, vertexIdA)</span><span class="type-signature"> &rarr; {boolean}</span></h4>

    




<dl class="details">

    
    <dt class="tag-source">Source:</dt>
    <dd class="tag-source"><ul class="dummy"><li>
<<<<<<< HEAD
        <a href="SmilesDrawer.js.html">SmilesDrawer.js</a>, <a href="SmilesDrawer.js.html#line1256">line 1256</a>
=======
        <a href="SmilesDrawer.js.html">SmilesDrawer.js</a>, <a href="SmilesDrawer.js.html#line1204">line 1204</a>
>>>>>>> 088b5fc5
    </li></ul></dd>
    

    

    

    

    

    

    

    

    

    

    

    

    

    

    

    
</dl>





<div class="description">
    <p>Checks whether or not two vertices are connected.</p>
</div>











    <h5>Parameters:</h5>
    

<table class="params">
    <thead>
    <tr>
        
        <th>Name</th>
        

        <th>Type</th>

        

        

        <th class="last">Description</th>
    </tr>
    </thead>

    <tbody>
    

        <tr>
            
                <td class="name"><code>vertexIdA</code></td>
            

            <td class="type">
            
                
<span class="param-type">number</span>


            
            </td>

            

            

            <td class="description last"><p>A vertex id.</p></td>
        </tr>

    

        <tr>
            
                <td class="name"><code>vertexIdA</code></td>
            

            <td class="type">
            
                
<span class="param-type">number</span>


            
            </td>

            

            

            <td class="description last"><p>A vertex id.</p></td>
        </tr>

    
    </tbody>
</table>














<h5>Returns:</h5>

        
<div class="param-desc">
    <p>A boolean indicating whether or not two vertices are connected.</p>
</div>



<dl class="param-type">
    <dt>
        Type
    </dt>
    <dd>
        
<span class="param-type">boolean</span>


    </dd>
</dl>

    


        
            

    

    <h4 class="name" id="areVerticesInSameRing"><span class="type-signature"></span>areVerticesInSameRing<span class="signature">(vertexA, vertexB)</span><span class="type-signature"> &rarr; {boolean}</span></h4>

    




<dl class="details">

    
    <dt class="tag-source">Source:</dt>
    <dd class="tag-source"><ul class="dummy"><li>
<<<<<<< HEAD
        <a href="SmilesDrawer.js.html">SmilesDrawer.js</a>, <a href="SmilesDrawer.js.html#line805">line 805</a>
=======
        <a href="SmilesDrawer.js.html">SmilesDrawer.js</a>, <a href="SmilesDrawer.js.html#line753">line 753</a>
>>>>>>> 088b5fc5
    </li></ul></dd>
    

    

    

    

    

    

    

    

    

    

    

    

    

    

    

    
</dl>





<div class="description">
    <p>Checks whether or not tow vertices are in the same ring.</p>
</div>











    <h5>Parameters:</h5>
    

<table class="params">
    <thead>
    <tr>
        
        <th>Name</th>
        

        <th>Type</th>

        

        

        <th class="last">Description</th>
    </tr>
    </thead>

    <tbody>
    

        <tr>
            
                <td class="name"><code>vertexA</code></td>
            

            <td class="type">
            
                
<span class="param-type"><a href="Vertex.html">Vertex</a></span>


            
            </td>

            

            

            <td class="description last"><p>A vertex.</p></td>
        </tr>

    

        <tr>
            
                <td class="name"><code>vertexB</code></td>
            

            <td class="type">
            
                
<span class="param-type"><a href="Vertex.html">Vertex</a></span>


            
            </td>

            

            

            <td class="description last"><p>A vertex.</p></td>
        </tr>

    
    </tbody>
</table>














<h5>Returns:</h5>

        
<div class="param-desc">
    <p>A boolean indicating whether or not the two vertices are in the same ring.</p>
</div>



<dl class="param-type">
    <dt>
        Type
    </dt>
    <dd>
        
<span class="param-type">boolean</span>


    </dd>
</dl>

    


        
            

    

    <h4 class="name" id="chooseSide"><span class="type-signature"></span>chooseSide<span class="signature">(vertexA, vertexB, sides)</span><span class="type-signature"> &rarr; {object}</span></h4>

    




<dl class="details">

    
    <dt class="tag-source">Source:</dt>
    <dd class="tag-source"><ul class="dummy"><li>
<<<<<<< HEAD
        <a href="SmilesDrawer.js.html">SmilesDrawer.js</a>, <a href="SmilesDrawer.js.html#line1201">line 1201</a>
=======
        <a href="SmilesDrawer.js.html">SmilesDrawer.js</a>, <a href="SmilesDrawer.js.html#line1149">line 1149</a>
>>>>>>> 088b5fc5
    </li></ul></dd>
    

    

    

    

    

    

    

    

    

    

    

    

    

    

    

    
</dl>





<div class="description">
    <p>When drawing a double bond, choose the side to place the double bond. E.g. a double bond should always been drawn inside a ring.</p>
</div>











    <h5>Parameters:</h5>
    

<table class="params">
    <thead>
    <tr>
        
        <th>Name</th>
        

        <th>Type</th>

        

        

        <th class="last">Description</th>
    </tr>
    </thead>

    <tbody>
    

        <tr>
            
                <td class="name"><code>vertexA</code></td>
            

            <td class="type">
            
                
<span class="param-type"><a href="Vertex.html">Vertex</a></span>


            
            </td>

            

            

            <td class="description last"><p>A vertex.</p></td>
        </tr>

    

        <tr>
            
                <td class="name"><code>vertexB</code></td>
            

            <td class="type">
            
                
<span class="param-type"><a href="Vertex.html">Vertex</a></span>


            
            </td>

            

            

            <td class="description last"><p>A vertex.</p></td>
        </tr>

    

        <tr>
            
                <td class="name"><code>sides</code></td>
            

            <td class="type">
            
                
<span class="param-type">array</span>


            
            </td>

            

            

            <td class="description last"><p>An array containing the two normals of the line spanned by the two provided vertices.</p></td>
        </tr>

    
    </tbody>
</table>














<h5>Returns:</h5>

        
<div class="param-desc">
    <p>Returns an object containing the following information: {
            totalSideCount: Counts the sides of each vertex in the molecule, is an array [ a, b ],
            totalPosition: Same as position, but based on entire molecule,
            sideCount: Counts the sides of each neighbour, is an array [ a, b ],
            position: which side to position the second bond, is 0 or 1, represents the index in the normal array. This is based on only the neighbours
            anCount: the number of neighbours of vertexA,
            bnCount: the number of neighbours of vertexB
        }</p>
</div>



<dl class="param-type">
    <dt>
        Type
    </dt>
    <dd>
        
<span class="param-type">object</span>


    </dd>
</dl>

    


        
            

    

    <h4 class="name" id="clearPositions"><span class="type-signature"></span>clearPositions<span class="signature">()</span><span class="type-signature"></span></h4>

    




<dl class="details">

    
    <dt class="tag-source">Source:</dt>
    <dd class="tag-source"><ul class="dummy"><li>
<<<<<<< HEAD
        <a href="SmilesDrawer.js.html">SmilesDrawer.js</a>, <a href="SmilesDrawer.js.html#line1788">line 1788</a>
=======
        <a href="SmilesDrawer.js.html">SmilesDrawer.js</a>, <a href="SmilesDrawer.js.html#line1736">line 1736</a>
>>>>>>> 088b5fc5
    </li></ul></dd>
    

    

    

    

    

    

    

    

    

    

    

    

    

    

    

    
</dl>





<div class="description">
    <p>Reset the positions of rings and vertices. The previous positions will be backed up.</p>
</div>

























        
            

    

    <h4 class="name" id="createBridgedRing"><span class="type-signature"></span>createBridgedRing<span class="signature">(ringIds, sourceVertexId)</span><span class="type-signature"> &rarr; {<a href="Ring.html">Ring</a>}</span></h4>

    




<dl class="details">

    
    <dt class="tag-source">Source:</dt>
    <dd class="tag-source"><ul class="dummy"><li>
<<<<<<< HEAD
        <a href="SmilesDrawer.js.html">SmilesDrawer.js</a>, <a href="SmilesDrawer.js.html#line548">line 548</a>
=======
        <a href="SmilesDrawer.js.html">SmilesDrawer.js</a>, <a href="SmilesDrawer.js.html#line496">line 496</a>
>>>>>>> 088b5fc5
    </li></ul></dd>
    

    

    

    

    

    

    

    

    

    

    

    

    

    

    

    
</dl>





<div class="description">
    <p>Creates a bridged ring.</p>
</div>











    <h5>Parameters:</h5>
    

<table class="params">
    <thead>
    <tr>
        
        <th>Name</th>
        

        <th>Type</th>

        

        

        <th class="last">Description</th>
    </tr>
    </thead>

    <tbody>
    

        <tr>
            
                <td class="name"><code>ringIds</code></td>
            

            <td class="type">
            
                
<span class="param-type">array</span>


            
            </td>

            

            

            <td class="description last"><p>An array of ids of rings involved in the bridged ring.</p></td>
        </tr>

    

        <tr>
            
                <td class="name"><code>sourceVertexId</code></td>
            

            <td class="type">
            
                
<span class="param-type">number</span>


            
            </td>

            

            

            <td class="description last"><p>The vertex id to start the bridged ring discovery from.</p></td>
        </tr>

    
    </tbody>
</table>














<h5>Returns:</h5>

        
<div class="param-desc">
    <p>The bridged ring.</p>
</div>



<dl class="param-type">
    <dt>
        Type
    </dt>
    <dd>
        
<span class="param-type"><a href="Ring.html">Ring</a></span>


    </dd>
</dl>

    


        
            

    

    <h4 class="name" id="createNextBond"><span class="type-signature"></span>createNextBond<span class="signature">(vertex, previousVertex, ringOrAngle, dir)</span><span class="type-signature"></span></h4>

    




<dl class="details">

    
    <dt class="tag-source">Source:</dt>
    <dd class="tag-source"><ul class="dummy"><li>
<<<<<<< HEAD
        <a href="SmilesDrawer.js.html">SmilesDrawer.js</a>, <a href="SmilesDrawer.js.html#line2158">line 2158</a>
=======
        <a href="SmilesDrawer.js.html">SmilesDrawer.js</a>, <a href="SmilesDrawer.js.html#line2106">line 2106</a>
>>>>>>> 088b5fc5
    </li></ul></dd>
    

    

    

    

    

    

    

    

    

    

    

    

    

    

    

    
</dl>





<div class="description">
    <p>Positiones the next vertex thus creating a bond.</p>
</div>











    <h5>Parameters:</h5>
    

<table class="params">
    <thead>
    <tr>
        
        <th>Name</th>
        

        <th>Type</th>

        

        

        <th class="last">Description</th>
    </tr>
    </thead>

    <tbody>
    

        <tr>
            
                <td class="name"><code>vertex</code></td>
            

            <td class="type">
            
                
<span class="param-type"><a href="Vertex.html">Vertex</a></span>


            
            </td>

            

            

            <td class="description last"><p>A vertex.</p></td>
        </tr>

    

        <tr>
            
                <td class="name"><code>previousVertex</code></td>
            

            <td class="type">
            
                
<span class="param-type"><a href="Vertex.html">Vertex</a></span>


            
            </td>

            

            

            <td class="description last"><p>The previous vertex which has been positioned.</p></td>
        </tr>

    

        <tr>
            
                <td class="name"><code>ringOrAngle</code></td>
            

            <td class="type">
            
                
<span class="param-type">ring</span>
|

<span class="param-type">number</span>


            
            </td>

            

            

            <td class="description last"><p>Either a ring or a number. If the vertex is connected to a ring, it is positioned based on the ring center and thus the ring is supplied. If the vertex is not in a ring, an angle (in radians) is supplied.</p></td>
        </tr>

    

        <tr>
            
                <td class="name"><code>dir</code></td>
            

            <td class="type">
            
                
<span class="param-type">number</span>


            
            </td>

            

            

            <td class="description last"><p>Either 1 or -1 to break ties (if no angle can be elucidated.</p></td>
        </tr>

    
    </tbody>
</table>
















        
            

    

    <h4 class="name" id="createRing"><span class="type-signature"></span>createRing<span class="signature">(ring, center, startVector<span class="signature-attributes">opt</span>, previousVertex<span class="signature-attributes">opt</span>)</span><span class="type-signature"></span></h4>

    




<dl class="details">

    
    <dt class="tag-source">Source:</dt>
    <dd class="tag-source"><ul class="dummy"><li>
<<<<<<< HEAD
        <a href="SmilesDrawer.js.html">SmilesDrawer.js</a>, <a href="SmilesDrawer.js.html#line1831">line 1831</a>
=======
        <a href="SmilesDrawer.js.html">SmilesDrawer.js</a>, <a href="SmilesDrawer.js.html#line1779">line 1779</a>
>>>>>>> 088b5fc5
    </li></ul></dd>
    

    

    

    

    

    

    

    

    

    

    

    

    

    

    

    
</dl>





<div class="description">
    <p>Creates a new ring, that is, positiones all the vertices inside a ring.</p>
</div>











    <h5>Parameters:</h5>
    

<table class="params">
    <thead>
    <tr>
        
        <th>Name</th>
        

        <th>Type</th>

        
        <th>Attributes</th>
        

        
        <th>Default</th>
        

        <th class="last">Description</th>
    </tr>
    </thead>

    <tbody>
    

        <tr>
            
                <td class="name"><code>ring</code></td>
            

            <td class="type">
            
                
<span class="param-type"><a href="Ring.html">Ring</a></span>


            
            </td>

            
                <td class="attributes">
                

                

                
                </td>
            

            
                <td class="default">
                
                </td>
            

            <td class="description last"><p>The ring to position.</p></td>
        </tr>

    

        <tr>
            
                <td class="name"><code>center</code></td>
            

            <td class="type">
            
                
<span class="param-type"><a href="Vector2.html">Vector2</a></span>


            
            </td>

            
                <td class="attributes">
                

                

                
                </td>
            

            
                <td class="default">
                
                </td>
            

            <td class="description last"><p>The center of the ring to be created.</p></td>
        </tr>

    

        <tr>
            
                <td class="name"><code>startVector</code></td>
            

            <td class="type">
            
                
<span class="param-type">Vector</span>
|

<span class="param-type">null</span>


            
            </td>

            
                <td class="attributes">
                
                    &lt;optional><br>
                

                

                
                </td>
            

            
                <td class="default">
                
                    <code>null</code>
                
                </td>
            

            <td class="description last"><p>The first vector to be positioned inside the ring.</p></td>
        </tr>

    

        <tr>
            
                <td class="name"><code>previousVertex</code></td>
            

            <td class="type">
            
                
<span class="param-type"><a href="Vertex.html">Vertex</a></span>
|

<span class="param-type">null</span>


            
            </td>

            
                <td class="attributes">
                
                    &lt;optional><br>
                

                

                
                </td>
            

            
                <td class="default">
                
                    <code>null</code>
                
                </td>
            

            <td class="description last"><p>The last vertex that was positioned.</p></td>
        </tr>

    
    </tbody>
</table>
















        
            

    

    <h4 class="name" id="dijkstra"><span class="type-signature"></span>dijkstra<span class="signature">(sourceId, targetId)</span><span class="type-signature"> &rarr; {array}</span></h4>

    




<dl class="details">

    
    <dt class="tag-source">Source:</dt>
    <dd class="tag-source"><ul class="dummy"><li>
<<<<<<< HEAD
        <a href="SmilesDrawer.js.html">SmilesDrawer.js</a>, <a href="SmilesDrawer.js.html#line727">line 727</a>
=======
        <a href="SmilesDrawer.js.html">SmilesDrawer.js</a>, <a href="SmilesDrawer.js.html#line675">line 675</a>
>>>>>>> 088b5fc5
    </li></ul></dd>
    

    

    

    

    

    

    

    

    

    

    

    

    

    

    

    
</dl>





<div class="description">
    <p>Dijkstras algorithm for finding the shortest path between two vertices.</p>
</div>











    <h5>Parameters:</h5>
    

<table class="params">
    <thead>
    <tr>
        
        <th>Name</th>
        

        <th>Type</th>

        

        

        <th class="last">Description</th>
    </tr>
    </thead>

    <tbody>
    

        <tr>
            
                <td class="name"><code>sourceId</code></td>
            

            <td class="type">
            
                
<span class="param-type">number</span>


            
            </td>

            

            

            <td class="description last"><p>The id of the source vertex.</p></td>
        </tr>

    

        <tr>
            
                <td class="name"><code>targetId</code></td>
            

            <td class="type">
            
                
<span class="param-type">number</span>


            
            </td>

            

            

            <td class="description last"><p>The id of the target vertex.</p></td>
        </tr>

    
    </tbody>
</table>














<h5>Returns:</h5>

        
<div class="param-desc">
    <p>The path (vertex ids) from the source to the target vertex.</p>
</div>



<dl class="param-type">
    <dt>
        Type
    </dt>
    <dd>
        
<span class="param-type">array</span>


    </dd>
</dl>

    


        
            

    

    <h4 class="name" id="draw"><span class="type-signature"></span>draw<span class="signature">(data, targetId, themeName, infoOnly)</span><span class="type-signature"></span></h4>

    




<dl class="details">

    
    <dt class="tag-source">Source:</dt>
    <dd class="tag-source"><ul class="dummy"><li>
        <a href="SmilesDrawer.js.html">SmilesDrawer.js</a>, <a href="SmilesDrawer.js.html#line111">line 111</a>
    </li></ul></dd>
    

    

    

    

    

    

    

    

    

    

    

    

    

    

    

    
</dl>





<div class="description">
    <p>Draws the parsed smiles data to a canvas element.</p>
</div>











    <h5>Parameters:</h5>
    

<table class="params">
    <thead>
    <tr>
        
        <th>Name</th>
        

        <th>Type</th>

        

        
        <th>Default</th>
        

        <th class="last">Description</th>
    </tr>
    </thead>

    <tbody>
    

        <tr>
            
                <td class="name"><code>data</code></td>
            

            <td class="type">
            
                
<span class="param-type">object</span>


            
            </td>

            

            
                <td class="default">
                
                </td>
            

            <td class="description last"><p>The tree returned by the smiles parser.</p></td>
        </tr>

    

        <tr>
            
                <td class="name"><code>targetId</code></td>
            

            <td class="type">
            
                
<span class="param-type">string</span>


            
            </td>

            

            
                <td class="default">
                
                </td>
            

            <td class="description last"><p>The id of the HTML canvas element the structure is drawn to.</p></td>
        </tr>

    

        <tr>
            
                <td class="name"><code>themeName</code></td>
            

            <td class="type">
            
                
<span class="param-type">string</span>


            
            </td>

            

            
                <td class="default">
                
                    <code>'dark'</code>
                
                </td>
            

            <td class="description last"><p>The name of the theme to use. Built-in themes are 'light' and 'dark'.</p></td>
        </tr>

    

        <tr>
            
                <td class="name"><code>infoOnly</code></td>
            

            <td class="type">
            
                
<span class="param-type">boolean</span>


            
            </td>

            

            
                <td class="default">
                
                    <code>false</code>
                
                </td>
            

            <td class="description last"><p>Only output info on the molecule without drawing anything to the canvas.</p></td>
        </tr>

    
    </tbody>
</table>
















        
            

    

    <h4 class="name" id="drawEdges"><span class="type-signature"></span>drawEdges<span class="signature">(debug)</span><span class="type-signature"></span></h4>

    




<dl class="details">

    
    <dt class="tag-source">Source:</dt>
    <dd class="tag-source"><ul class="dummy"><li>
<<<<<<< HEAD
        <a href="SmilesDrawer.js.html">SmilesDrawer.js</a>, <a href="SmilesDrawer.js.html#line1581">line 1581</a>
=======
        <a href="SmilesDrawer.js.html">SmilesDrawer.js</a>, <a href="SmilesDrawer.js.html#line1529">line 1529</a>
>>>>>>> 088b5fc5
    </li></ul></dd>
    

    

    

    

    

    

    

    

    

    

    

    

    

    

    

    
</dl>





<div class="description">
    <p>Draw the actual edges as bonds to the canvas.</p>
</div>











    <h5>Parameters:</h5>
    

<table class="params">
    <thead>
    <tr>
        
        <th>Name</th>
        

        <th>Type</th>

        

        

        <th class="last">Description</th>
    </tr>
    </thead>

    <tbody>
    

        <tr>
            
                <td class="name"><code>debug</code></td>
            

            <td class="type">
            
                
<span class="param-type">boolean</span>


            
            </td>

            

            

            <td class="description last"><p>A boolean indicating whether or not to draw debug helpers.</p></td>
        </tr>

    
    </tbody>
</table>
















        
            

    

    <h4 class="name" id="drawVertices"><span class="type-signature"></span>drawVertices<span class="signature">(debug)</span><span class="type-signature"></span></h4>

    




<dl class="details">

    
    <dt class="tag-source">Source:</dt>
    <dd class="tag-source"><ul class="dummy"><li>
<<<<<<< HEAD
        <a href="SmilesDrawer.js.html">SmilesDrawer.js</a>, <a href="SmilesDrawer.js.html#line1726">line 1726</a>
=======
        <a href="SmilesDrawer.js.html">SmilesDrawer.js</a>, <a href="SmilesDrawer.js.html#line1674">line 1674</a>
>>>>>>> 088b5fc5
    </li></ul></dd>
    

    

    

    

    

    

    

    

    

    

    

    

    

    

    

    
</dl>





<div class="description">
    <p>Draws the vertices representing atoms to the canvas.</p>
</div>











    <h5>Parameters:</h5>
    

<table class="params">
    <thead>
    <tr>
        
        <th>Name</th>
        

        <th>Type</th>

        

        

        <th class="last">Description</th>
    </tr>
    </thead>

    <tbody>
    

        <tr>
            
                <td class="name"><code>debug</code></td>
            

            <td class="type">
            
                
<span class="param-type">boolean</span>


            
            </td>

            

            

            <td class="description last"><p>A boolean indicating whether or not to draw debug messages to the canvas.</p></td>
        </tr>

    
    </tbody>
</table>
















        
            

    

    <h4 class="name" id="edgeRingCount"><span class="type-signature"></span>edgeRingCount<span class="signature">(edgeId)</span><span class="type-signature"> &rarr; {number}</span></h4>

    




<dl class="details">

    
    <dt class="tag-source">Source:</dt>
    <dd class="tag-source"><ul class="dummy"><li>
<<<<<<< HEAD
        <a href="SmilesDrawer.js.html">SmilesDrawer.js</a>, <a href="SmilesDrawer.js.html#line176">line 176</a>
=======
        <a href="SmilesDrawer.js.html">SmilesDrawer.js</a>, <a href="SmilesDrawer.js.html#line174">line 174</a>
>>>>>>> 088b5fc5
    </li></ul></dd>
    

    

    

    

    

    

    

    

    

    

    

    

    

    

    

    
</dl>





<div class="description">
    <p>Returns the number of rings this edge is a part of.</p>
</div>











    <h5>Parameters:</h5>
    

<table class="params">
    <thead>
    <tr>
        
        <th>Name</th>
        

        <th>Type</th>

        

        

        <th class="last">Description</th>
    </tr>
    </thead>

    <tbody>
    

        <tr>
            
                <td class="name"><code>edgeId</code></td>
            

            <td class="type">
            
                
<span class="param-type">number</span>


            
            </td>

            

            

            <td class="description last"><p>The id of an edge.</p></td>
        </tr>

    
    </tbody>
</table>














<h5>Returns:</h5>

        
<div class="param-desc">
    <p>The number of rings the provided edge is part of.</p>
</div>



<dl class="param-type">
    <dt>
        Type
    </dt>
    <dd>
        
<span class="param-type">number</span>


    </dd>
</dl>

    


        
            

    

    <h4 class="name" id="extend"><span class="type-signature"></span>extend<span class="signature">()</span><span class="type-signature"></span></h4>

    




<dl class="details">

    
    <dt class="tag-source">Source:</dt>
    <dd class="tag-source"><ul class="dummy"><li>
        <a href="SmilesDrawer.js.html">SmilesDrawer.js</a>, <a href="SmilesDrawer.js.html#line70">line 70</a>
    </li></ul></dd>
    

    

    

    

    

    

    

    

    

    

    

    

    

    

    

    
</dl>





<div class="description">
    <p>A helper method to extend the default options with user supplied ones.</p>
</div>

























        
            

    

    <h4 class="name" id="forceLayout"><span class="type-signature"></span>forceLayout<span class="signature">(vertices, center, startVertexId, ring)</span><span class="type-signature"></span></h4>

    




<dl class="details">

    
    <dt class="tag-source">Source:</dt>
    <dd class="tag-source"><ul class="dummy"><li>
<<<<<<< HEAD
        <a href="SmilesDrawer.js.html">SmilesDrawer.js</a>, <a href="SmilesDrawer.js.html#line1296">line 1296</a>
=======
        <a href="SmilesDrawer.js.html">SmilesDrawer.js</a>, <a href="SmilesDrawer.js.html#line1244">line 1244</a>
>>>>>>> 088b5fc5
    </li></ul></dd>
    

    

    

    

    

    

    

    

    

    

    

    

    

    

    

    
</dl>





<div class="description">
    <p>Applies a force-based layout to a set of provided vertices.</p>
</div>











    <h5>Parameters:</h5>
    

<table class="params">
    <thead>
    <tr>
        
        <th>Name</th>
        

        <th>Type</th>

        

        

        <th class="last">Description</th>
    </tr>
    </thead>

    <tbody>
    

        <tr>
            
                <td class="name"><code>vertices</code></td>
            

            <td class="type">
            
                
<span class="param-type">array</span>


            
            </td>

            

            

            <td class="description last"><p>An array containing vertices to be placed using the force based layout.</p></td>
        </tr>

    

        <tr>
            
                <td class="name"><code>center</code></td>
            

            <td class="type">
            
                
<span class="param-type"><a href="Vector2.html">Vector2</a></span>


            
            </td>

            

            

            <td class="description last"><p>The center of the layout.</p></td>
        </tr>

    

        <tr>
            
                <td class="name"><code>startVertexId</code></td>
            

            <td class="type">
            
                
<span class="param-type">number</span>


            
            </td>

            

            

            <td class="description last"><p>A vertex id. Should be the starting vertex - e.g. the first to be positioned and connected to a previously place vertex.</p></td>
        </tr>

    

        <tr>
            
                <td class="name"><code>ring</code></td>
            

            <td class="type">
            
                
<span class="param-type"><a href="Ring.html">Ring</a></span>


            
            </td>

            

            

            <td class="description last"><p>The bridged ring associated with this force-based layout.</p></td>
        </tr>

    
    </tbody>
</table>
















        
            

    

    <h4 class="name" id="getBondCount"><span class="type-signature"></span>getBondCount<span class="signature">(vertex)</span><span class="type-signature"> &rarr; {number}</span></h4>

    




<dl class="details">

    
    <dt class="tag-source">Source:</dt>
    <dd class="tag-source"><ul class="dummy"><li>
<<<<<<< HEAD
        <a href="SmilesDrawer.js.html">SmilesDrawer.js</a>, <a href="SmilesDrawer.js.html#line2550">line 2550</a>
=======
        <a href="SmilesDrawer.js.html">SmilesDrawer.js</a>, <a href="SmilesDrawer.js.html#line2498">line 2498</a>
>>>>>>> 088b5fc5
    </li></ul></dd>
    

    

    

    

    

    

    

    

    

    

    

    

    

    

    

    
</dl>





<div class="description">
    <p>Gets the number of bonds of a vertex.</p>
</div>











    <h5>Parameters:</h5>
    

<table class="params">
    <thead>
    <tr>
        
        <th>Name</th>
        

        <th>Type</th>

        

        

        <th class="last">Description</th>
    </tr>
    </thead>

    <tbody>
    

        <tr>
            
                <td class="name"><code>vertex</code></td>
            

            <td class="type">
            
                
<span class="param-type"><a href="Vertex.html">Vertex</a></span>


            
            </td>

            

            

            <td class="description last"><p>A vertex.</p></td>
        </tr>

    
    </tbody>
</table>














<h5>Returns:</h5>

        
<div class="param-desc">
    <p>The number of bonds the vertex participates in.</p>
</div>



<dl class="param-type">
    <dt>
        Type
    </dt>
    <dd>
        
<span class="param-type">number</span>


    </dd>
</dl>

    


        
            

    

    <h4 class="name" id="getBranch"><span class="type-signature"></span>getBranch<span class="signature">(vertexId, previousId)</span><span class="type-signature"> &rarr; {object}</span></h4>

    




<dl class="details">

    
    <dt class="tag-source">Source:</dt>
    <dd class="tag-source"><ul class="dummy"><li>
<<<<<<< HEAD
        <a href="SmilesDrawer.js.html">SmilesDrawer.js</a>, <a href="SmilesDrawer.js.html#line923">line 923</a>
=======
        <a href="SmilesDrawer.js.html">SmilesDrawer.js</a>, <a href="SmilesDrawer.js.html#line871">line 871</a>
>>>>>>> 088b5fc5
    </li></ul></dd>
    

    

    

    

    

    

    

    

    

    

    

    

    

    

    

    
</dl>





<div class="description">
    <p>Returns the rings and vertices contained in a sub-graph.</p>
</div>











    <h5>Parameters:</h5>
    

<table class="params">
    <thead>
    <tr>
        
        <th>Name</th>
        

        <th>Type</th>

        

        

        <th class="last">Description</th>
    </tr>
    </thead>

    <tbody>
    

        <tr>
            
                <td class="name"><code>vertexId</code></td>
            

            <td class="type">
            
                
<span class="param-type">number</span>


            
            </td>

            

            

            <td class="description last"><p>The vertex id to start the sub-graph search from</p></td>
        </tr>

    

        <tr>
            
                <td class="name"><code>previousId</code></td>
            

            <td class="type">
            
                
<span class="param-type">number</span>


            
            </td>

            

            

            <td class="description last"><p>The vertex id in the opposite of which the search will be started.</p></td>
        </tr>

    
    </tbody>
</table>














<h5>Returns:</h5>

        
<div class="param-desc">
    <p>An object containing two arrays, one with the vertices in the subgraph and one with the rings in the subgraph.</p>
</div>



<dl class="param-type">
    <dt>
        Type
    </dt>
    <dd>
        
<span class="param-type">object</span>


    </dd>
</dl>

    


        
            

    

    <h4 class="name" id="getBridgedRingRings"><span class="type-signature"></span>getBridgedRingRings<span class="signature">(ringId)</span><span class="type-signature"> &rarr; {array}</span></h4>

    




<dl class="details">

    
    <dt class="tag-source">Source:</dt>
    <dd class="tag-source"><ul class="dummy"><li>
<<<<<<< HEAD
        <a href="SmilesDrawer.js.html">SmilesDrawer.js</a>, <a href="SmilesDrawer.js.html#line499">line 499</a>
=======
        <a href="SmilesDrawer.js.html">SmilesDrawer.js</a>, <a href="SmilesDrawer.js.html#line447">line 447</a>
>>>>>>> 088b5fc5
    </li></ul></dd>
    

    

    

    

    

    

    

    

    

    

    

    

    

    

    

    
</dl>





<div class="description">
    <p>Returns all rings connected by bridged bonds starting from the ring with the supplied ring id.</p>
</div>











    <h5>Parameters:</h5>
    

<table class="params">
    <thead>
    <tr>
        
        <th>Name</th>
        

        <th>Type</th>

        

        

        <th class="last">Description</th>
    </tr>
    </thead>

    <tbody>
    

        <tr>
            
                <td class="name"><code>ringId</code></td>
            

            <td class="type">
            
                
<span class="param-type">number</span>


            
            </td>

            

            

            <td class="description last"><p>A ring id.</p></td>
        </tr>

    
    </tbody>
</table>














<h5>Returns:</h5>

        
<div class="param-desc">
    <p>An array containing all ring ids of rings part of a bridged ring system.</p>
</div>



<dl class="param-type">
    <dt>
        Type
    </dt>
    <dd>
        
<span class="param-type">array</span>


    </dd>
</dl>

    


        
            

    

    <h4 class="name" id="getBridgedRings"><span class="type-signature"></span>getBridgedRings<span class="signature">()</span><span class="type-signature"> &rarr; {array}</span></h4>

    




<dl class="details">

    
    <dt class="tag-source">Source:</dt>
    <dd class="tag-source"><ul class="dummy"><li>
<<<<<<< HEAD
        <a href="SmilesDrawer.js.html">SmilesDrawer.js</a>, <a href="SmilesDrawer.js.html#line189">line 189</a>
=======
        <a href="SmilesDrawer.js.html">SmilesDrawer.js</a>, <a href="SmilesDrawer.js.html#line187">line 187</a>
>>>>>>> 088b5fc5
    </li></ul></dd>
    

    

    

    

    

    

    

    

    

    

    

    

    

    

    

    
</dl>





<div class="description">
    <p>Returns an array containing the bridged rings associated with this  molecule.</p>
</div>























<h5>Returns:</h5>

        
<div class="param-desc">
    <p>An array containing all bridged rings associated with this molecule.</p>
</div>



<dl class="param-type">
    <dt>
        Type
    </dt>
    <dd>
        
<span class="param-type">array</span>


    </dd>
</dl>

    


        
            

    

    <h4 class="name" id="getCommonRingbondNeighbour"><span class="type-signature"></span>getCommonRingbondNeighbour<span class="signature">(vertex)</span><span class="type-signature"> &rarr; {number|null}</span></h4>

    




<dl class="details">

    
    <dt class="tag-source">Source:</dt>
    <dd class="tag-source"><ul class="dummy"><li>
<<<<<<< HEAD
        <a href="SmilesDrawer.js.html">SmilesDrawer.js</a>, <a href="SmilesDrawer.js.html#line2398">line 2398</a>
=======
        <a href="SmilesDrawer.js.html">SmilesDrawer.js</a>, <a href="SmilesDrawer.js.html#line2346">line 2346</a>
>>>>>>> 088b5fc5
    </li></ul></dd>
    

    

    

    

    

    

    

    

    

    

    

    

    

    

    

    
</dl>





<div class="description">
    <p>Gets the vetex sharing the edge that is the common bond of two rings.</p>
</div>











    <h5>Parameters:</h5>
    

<table class="params">
    <thead>
    <tr>
        
        <th>Name</th>
        

        <th>Type</th>

        

        

        <th class="last">Description</th>
    </tr>
    </thead>

    <tbody>
    

        <tr>
            
                <td class="name"><code>vertex</code></td>
            

            <td class="type">
            
                
<span class="param-type"><a href="Vertex.html">Vertex</a></span>


            
            </td>

            

            

            <td class="description last"><p>A vertex.</p></td>
        </tr>

    
    </tbody>
</table>














<h5>Returns:</h5>

        
<div class="param-desc">
    <p>The id of a vertex sharing the edge that is the common bond of two rings with the vertex provided or null, if none.</p>
</div>



<dl class="param-type">
    <dt>
        Type
    </dt>
    <dd>
        
<span class="param-type">number</span>
|

<span class="param-type">null</span>


    </dd>
</dl>

    


        
            

    

    <h4 class="name" id="getCommonRings"><span class="type-signature"></span>getCommonRings<span class="signature">(vertexA, vertexB)</span><span class="type-signature"> &rarr; {array}</span></h4>

    




<dl class="details">

    
    <dt class="tag-source">Source:</dt>
    <dd class="tag-source"><ul class="dummy"><li>
<<<<<<< HEAD
        <a href="SmilesDrawer.js.html">SmilesDrawer.js</a>, <a href="SmilesDrawer.js.html#line826">line 826</a>
=======
        <a href="SmilesDrawer.js.html">SmilesDrawer.js</a>, <a href="SmilesDrawer.js.html#line774">line 774</a>
>>>>>>> 088b5fc5
    </li></ul></dd>
    

    

    

    

    

    

    

    

    

    

    

    

    

    

    

    
</dl>





<div class="description">
    <p>Returns an array of ring ids shared by both vertices.</p>
</div>











    <h5>Parameters:</h5>
    

<table class="params">
    <thead>
    <tr>
        
        <th>Name</th>
        

        <th>Type</th>

        

        

        <th class="last">Description</th>
    </tr>
    </thead>

    <tbody>
    

        <tr>
            
                <td class="name"><code>vertexA</code></td>
            

            <td class="type">
            
                
<span class="param-type"><a href="Vertex.html">Vertex</a></span>


            
            </td>

            

            

            <td class="description last"><p>A vertex.</p></td>
        </tr>

    

        <tr>
            
                <td class="name"><code>vertexB</code></td>
            

            <td class="type">
            
                
<span class="param-type"><a href="Vertex.html">Vertex</a></span>


            
            </td>

            

            

            <td class="description last"><p>A vertex.</p></td>
        </tr>

    
    </tbody>
</table>














<h5>Returns:</h5>

        
<div class="param-desc">
    <p>An array of ids of rings shared by the two vertices.</p>
</div>



<dl class="param-type">
    <dt>
        Type
    </dt>
    <dd>
        
<span class="param-type">array</span>


    </dd>
</dl>

    


        
            

    

    <h4 class="name" id="getEdgeNormals"><span class="type-signature"></span>getEdgeNormals<span class="signature">(edge)</span><span class="type-signature"> &rarr; {array}</span></h4>

    




<dl class="details">

    
    <dt class="tag-source">Source:</dt>
    <dd class="tag-source"><ul class="dummy"><li>
<<<<<<< HEAD
        <a href="SmilesDrawer.js.html">SmilesDrawer.js</a>, <a href="SmilesDrawer.js.html#line2488">line 2488</a>
=======
        <a href="SmilesDrawer.js.html">SmilesDrawer.js</a>, <a href="SmilesDrawer.js.html#line2436">line 2436</a>
>>>>>>> 088b5fc5
    </li></ul></dd>
    

    

    

    

    

    

    

    

    

    

    

    

    

    

    

    
</dl>





<div class="description">
    <p>Get the normals of an edge.</p>
</div>











    <h5>Parameters:</h5>
    

<table class="params">
    <thead>
    <tr>
        
        <th>Name</th>
        

        <th>Type</th>

        

        

        <th class="last">Description</th>
    </tr>
    </thead>

    <tbody>
    

        <tr>
            
                <td class="name"><code>edge</code></td>
            

            <td class="type">
            
                
<span class="param-type"><a href="Edge.html">Edge</a></span>


            
            </td>

            

            

            <td class="description last"><p>An edge.</p></td>
        </tr>

    
    </tbody>
</table>














<h5>Returns:</h5>

        
<div class="param-desc">
    <p>An array containing two vectors, representing the normals.</p>
</div>



<dl class="param-type">
    <dt>
        Type
    </dt>
    <dd>
        
<span class="param-type">array</span>


    </dd>
</dl>

    


        
            

    

    <h4 class="name" id="getEdgeWeight"><span class="type-signature"></span>getEdgeWeight<span class="signature">(vertexIdA, vertexIdB)</span><span class="type-signature"> &rarr; {number|null}</span></h4>

    




<dl class="details">

    
    <dt class="tag-source">Source:</dt>
    <dd class="tag-source"><ul class="dummy"><li>
<<<<<<< HEAD
        <a href="SmilesDrawer.js.html">SmilesDrawer.js</a>, <a href="SmilesDrawer.js.html#line1275">line 1275</a>
=======
        <a href="SmilesDrawer.js.html">SmilesDrawer.js</a>, <a href="SmilesDrawer.js.html#line1223">line 1223</a>
>>>>>>> 088b5fc5
    </li></ul></dd>
    

    

    

    

    

    

    

    

    

    

    

    

    

    

    

    
</dl>





<div class="description">
    <p>Returns the weight of the edge between two given vertices.</p>
</div>











    <h5>Parameters:</h5>
    

<table class="params">
    <thead>
    <tr>
        
        <th>Name</th>
        

        <th>Type</th>

        

        

        <th class="last">Description</th>
    </tr>
    </thead>

    <tbody>
    

        <tr>
            
                <td class="name"><code>vertexIdA</code></td>
            

            <td class="type">
            
                
<span class="param-type">number</span>


            
            </td>

            

            

            <td class="description last"><p>A vertex id.</p></td>
        </tr>

    

        <tr>
            
                <td class="name"><code>vertexIdB</code></td>
            

            <td class="type">
            
                
<span class="param-type">number</span>


            
            </td>

            

            

            <td class="description last"><p>A vertex id.</p></td>
        </tr>

    
    </tbody>
</table>














<h5>Returns:</h5>

        
<div class="param-desc">
    <p>The weight of the edge or, if no edge can be found, null.</p>
</div>



<dl class="param-type">
    <dt>
        Type
    </dt>
    <dd>
        
<span class="param-type">number</span>
|

<span class="param-type">null</span>


    </dd>
</dl>

    


        
            

    

    <h4 class="name" id="getFusedRings"><span class="type-signature"></span>getFusedRings<span class="signature">()</span><span class="type-signature"> &rarr; {array}</span></h4>

    




<dl class="details">

    
    <dt class="tag-source">Source:</dt>
    <dd class="tag-source"><ul class="dummy"><li>
<<<<<<< HEAD
        <a href="SmilesDrawer.js.html">SmilesDrawer.js</a>, <a href="SmilesDrawer.js.html#line206">line 206</a>
=======
        <a href="SmilesDrawer.js.html">SmilesDrawer.js</a>, <a href="SmilesDrawer.js.html#line204">line 204</a>
>>>>>>> 088b5fc5
    </li></ul></dd>
    

    

    

    

    

    

    

    

    

    

    

    

    

    

    

    
</dl>





<div class="description">
    <p>Returns an array containing all fused rings associated with this molecule.</p>
</div>























<h5>Returns:</h5>

        
<div class="param-desc">
    <p>An array containing all fused rings associated with this molecule.</p>
</div>



<dl class="param-type">
    <dt>
        Type
    </dt>
    <dd>
        
<span class="param-type">array</span>


    </dd>
</dl>

    


        
            

    

    <h4 class="name" id="getHeavyAtomCount"><span class="type-signature"></span>getHeavyAtomCount<span class="signature">()</span><span class="type-signature"> &rarr; {number}</span></h4>

    




<dl class="details">

    
    <dt class="tag-source">Source:</dt>
    <dd class="tag-source"><ul class="dummy"><li>
        <a href="SmilesDrawer.js.html">SmilesDrawer.js</a>, <a href="SmilesDrawer.js.html#line296">line 296</a>
    </li></ul></dd>
    

    

    

    

    

    

    

    

    

    

    

    

    

    

    

    
</dl>





<div class="description">
    <p>Returns the number of heavy atoms (non-hydrogen) in the current molecule.</p>
</div>























<h5>Returns:</h5>

        
<div class="param-desc">
    <p>The heavy atom count.</p>
</div>



<dl class="param-type">
    <dt>
        Type
    </dt>
    <dd>
        
<span class="param-type">number</span>


    </dd>
</dl>

    


        
            

    

    <h4 class="name" id="getLargestCommonRing"><span class="type-signature"></span>getLargestCommonRing<span class="signature">(vertexA, vertexB)</span><span class="type-signature"> &rarr; {<a href="Ring.html">Ring</a>|null}</span></h4>

    




<dl class="details">

    
    <dt class="tag-source">Source:</dt>
    <dd class="tag-source"><ul class="dummy"><li>
<<<<<<< HEAD
        <a href="SmilesDrawer.js.html">SmilesDrawer.js</a>, <a href="SmilesDrawer.js.html#line871">line 871</a>
=======
        <a href="SmilesDrawer.js.html">SmilesDrawer.js</a>, <a href="SmilesDrawer.js.html#line819">line 819</a>
>>>>>>> 088b5fc5
    </li></ul></dd>
    

    

    

    

    

    

    

    

    

    

    

    

    

    

    

    
</dl>





<div class="description">
    <p>Returns the largest ring shared by the two vertices.</p>
</div>











    <h5>Parameters:</h5>
    

<table class="params">
    <thead>
    <tr>
        
        <th>Name</th>
        

        <th>Type</th>

        

        

        <th class="last">Description</th>
    </tr>
    </thead>

    <tbody>
    

        <tr>
            
                <td class="name"><code>vertexA</code></td>
            

            <td class="type">
            
                
<span class="param-type"><a href="Vertex.html">Vertex</a></span>


            
            </td>

            

            

            <td class="description last"><p>A vertex.</p></td>
        </tr>

    

        <tr>
            
                <td class="name"><code>vertexB</code></td>
            

            <td class="type">
            
                
<span class="param-type"><a href="Vertex.html">Vertex</a></span>


            
            </td>

            

            

            <td class="description last"><p>A vertex.</p></td>
        </tr>

    
    </tbody>
</table>














<h5>Returns:</h5>

        
<div class="param-desc">
    <p>If a largest common ring exists, that ring, else null.</p>
</div>



<dl class="param-type">
    <dt>
        Type
    </dt>
    <dd>
        
<span class="param-type"><a href="Ring.html">Ring</a></span>
|

<span class="param-type">null</span>


    </dd>
</dl>

    


        
            

    

    <h4 class="name" id="getMinDist"><span class="type-signature"></span>getMinDist<span class="signature">(dist, visited)</span><span class="type-signature"> &rarr; {number}</span></h4>

    




<dl class="details">

    
    <dt class="tag-source">Source:</dt>
    <dd class="tag-source"><ul class="dummy"><li>
<<<<<<< HEAD
        <a href="SmilesDrawer.js.html">SmilesDrawer.js</a>, <a href="SmilesDrawer.js.html#line779">line 779</a>
=======
        <a href="SmilesDrawer.js.html">SmilesDrawer.js</a>, <a href="SmilesDrawer.js.html#line727">line 727</a>
>>>>>>> 088b5fc5
    </li></ul></dd>
    

    

    

    

    

    

    

    

    

    

    

    

    

    

    

    
</dl>





<div class="description">
    <p>Gets the minimal distance from an array containing distances.</p>
</div>











    <h5>Parameters:</h5>
    

<table class="params">
    <thead>
    <tr>
        
        <th>Name</th>
        

        <th>Type</th>

        

        

        <th class="last">Description</th>
    </tr>
    </thead>

    <tbody>
    

        <tr>
            
                <td class="name"><code>dist</code></td>
            

            <td class="type">
            
                
<span class="param-type">array</span>


            
            </td>

            

            

            <td class="description last"><p>An array of distances.</p></td>
        </tr>

    

        <tr>
            
                <td class="name"><code>visited</code></td>
            

            <td class="type">
            
                
<span class="param-type">array</span>


            
            </td>

            

            

            <td class="description last"><p>An array indicated whether or not a vertex has been visited.</p></td>
        </tr>

    
    </tbody>
</table>














<h5>Returns:</h5>

        
<div class="param-desc">
    <p>The id with the minimal distance.</p>
</div>



<dl class="param-type">
    <dt>
        Type
    </dt>
    <dd>
        
<span class="param-type">number</span>


    </dd>
</dl>

    


        
            

    

    <h4 class="name" id="getNonRingNeighbours"><span class="type-signature"></span>getNonRingNeighbours<span class="signature">(vertexId)</span><span class="type-signature"> &rarr; {array}</span></h4>

    




<dl class="details">

    
    <dt class="tag-source">Source:</dt>
    <dd class="tag-source"><ul class="dummy"><li>
<<<<<<< HEAD
        <a href="SmilesDrawer.js.html">SmilesDrawer.js</a>, <a href="SmilesDrawer.js.html#line2566">line 2566</a>
=======
        <a href="SmilesDrawer.js.html">SmilesDrawer.js</a>, <a href="SmilesDrawer.js.html#line2514">line 2514</a>
>>>>>>> 088b5fc5
    </li></ul></dd>
    

    

    

    

    

    

    

    

    

    

    

    

    

    

    

    
</dl>





<div class="description">
    <p>Returns an array of vertices that are neighbouring a vertix but are not members of a ring (including bridges).</p>
</div>











    <h5>Parameters:</h5>
    

<table class="params">
    <thead>
    <tr>
        
        <th>Name</th>
        

        <th>Type</th>

        

        

        <th class="last">Description</th>
    </tr>
    </thead>

    <tbody>
    

        <tr>
            
                <td class="name"><code>vertexId</code></td>
            

            <td class="type">
            
                
<span class="param-type">number</span>


            
            </td>

            

            

            <td class="description last"><p>A vertex id.</p></td>
        </tr>

    
    </tbody>
</table>














<h5>Returns:</h5>

        
<div class="param-desc">
    <p>An array of vertices.</p>
</div>



<dl class="param-type">
    <dt>
        Type
    </dt>
    <dd>
        
<span class="param-type">array</span>


    </dd>
</dl>

    


        
            

    

    <h4 class="name" id="getOverlapScore"><span class="type-signature"></span>getOverlapScore<span class="signature">()</span><span class="type-signature"> &rarr; {object}</span></h4>

    




<dl class="details">

    
    <dt class="tag-source">Source:</dt>
    <dd class="tag-source"><ul class="dummy"><li>
<<<<<<< HEAD
        <a href="SmilesDrawer.js.html">SmilesDrawer.js</a>, <a href="SmilesDrawer.js.html#line1143">line 1143</a>
=======
        <a href="SmilesDrawer.js.html">SmilesDrawer.js</a>, <a href="SmilesDrawer.js.html#line1091">line 1091</a>
>>>>>>> 088b5fc5
    </li></ul></dd>
    

    

    

    

    

    

    

    

    

    

    

    

    

    

    

    
</dl>





<div class="description">
    <p>Returns the overlap score of the current molecule based on its positioned vertices. The higher the score, the more overlaps occur in the structure drawing.</p>
</div>























<h5>Returns:</h5>

        
<div class="param-desc">
    <p>Returns the total overlap score and the overlap score of each vertex sorted by score (higher to lower). Example: { total: 99, scores: [ { id: 0, score: 22 }, ... ]  }</p>
</div>



<dl class="param-type">
    <dt>
        Type
    </dt>
    <dd>
        
<span class="param-type">object</span>


    </dd>
</dl>

    


        
            

    

    <h4 class="name" id="getRing"><span class="type-signature"></span>getRing<span class="signature">(ringId)</span><span class="type-signature"> &rarr; {<a href="Ring.html">Ring</a>}</span></h4>

    




<dl class="details">

    
    <dt class="tag-source">Source:</dt>
    <dd class="tag-source"><ul class="dummy"><li>
<<<<<<< HEAD
        <a href="SmilesDrawer.js.html">SmilesDrawer.js</a>, <a href="SmilesDrawer.js.html#line1031">line 1031</a>
=======
        <a href="SmilesDrawer.js.html">SmilesDrawer.js</a>, <a href="SmilesDrawer.js.html#line979">line 979</a>
>>>>>>> 088b5fc5
    </li></ul></dd>
    

    

    

    

    

    

    

    

    

    

    

    

    

    

    

    
</dl>





<div class="description">
    <p>Gets a ring object from the array of rings associated with the current molecule by its id. The ring id is not equal to the index, since rings can be added and removed when processing bridged rings.</p>
</div>











    <h5>Parameters:</h5>
    

<table class="params">
    <thead>
    <tr>
        
        <th>Name</th>
        

        <th>Type</th>

        

        

        <th class="last">Description</th>
    </tr>
    </thead>

    <tbody>
    

        <tr>
            
                <td class="name"><code>ringId</code></td>
            

            <td class="type">
            
                
<span class="param-type">number</span>


            
            </td>

            

            

            <td class="description last"><p>A ring id.</p></td>
        </tr>

    
    </tbody>
</table>














<h5>Returns:</h5>

        
<div class="param-desc">
    <p>A ring associated with the current molecule.</p>
</div>



<dl class="param-type">
    <dt>
        Type
    </dt>
    <dd>
        
<span class="param-type"><a href="Ring.html">Ring</a></span>


    </dd>
</dl>

    


        
            

    

    <h4 class="name" id="getRingbondType"><span class="type-signature"></span>getRingbondType<span class="signature">(vertexA, vertexB)</span><span class="type-signature"> &rarr; {string|null}</span></h4>

    




<dl class="details">

    
    <dt class="tag-source">Source:</dt>
    <dd class="tag-source"><ul class="dummy"><li>
<<<<<<< HEAD
        <a href="SmilesDrawer.js.html">SmilesDrawer.js</a>, <a href="SmilesDrawer.js.html#line369">line 369</a>
=======
        <a href="SmilesDrawer.js.html">SmilesDrawer.js</a>, <a href="SmilesDrawer.js.html#line317">line 317</a>
>>>>>>> 088b5fc5
    </li></ul></dd>
    

    

    

    

    

    

    

    

    

    

    

    

    

    

    

    
</dl>





<div class="description">
    <p>Returns the type of the ringbond (e.g. '=' for a double bond). The ringbond represents the break in a ring introduced when creating the MST. If the two vertices supplied as arguments are not part of a common ringbond, the method returns null.</p>
</div>











    <h5>Parameters:</h5>
    

<table class="params">
    <thead>
    <tr>
        
        <th>Name</th>
        

        <th>Type</th>

        

        

        <th class="last">Description</th>
    </tr>
    </thead>

    <tbody>
    

        <tr>
            
                <td class="name"><code>vertexA</code></td>
            

            <td class="type">
            
                
<span class="param-type"><a href="Vertex.html">Vertex</a></span>


            
            </td>

            

            

            <td class="description last"><p>A vertex.</p></td>
        </tr>

    

        <tr>
            
                <td class="name"><code>vertexB</code></td>
            

            <td class="type">
            
                
<span class="param-type"><a href="Vertex.html">Vertex</a></span>


            
            </td>

            

            

            <td class="description last"><p>A vertex.</p></td>
        </tr>

    
    </tbody>
</table>














<h5>Returns:</h5>

        
<div class="param-desc">
    <p>Returns the ringbond type or null, if the two supplied vertices are not connected by a ringbond.</p>
</div>



<dl class="param-type">
    <dt>
        Type
    </dt>
    <dd>
        
<span class="param-type">string</span>
|

<span class="param-type">null</span>


    </dd>
</dl>

    


        
            

    

    <h4 class="name" id="getRingConnections"><span class="type-signature"></span>getRingConnections<span class="signature">(ringId, ringIds)</span><span class="type-signature"> &rarr; {array}</span></h4>

    




<dl class="details">

    
    <dt class="tag-source">Source:</dt>
    <dd class="tag-source"><ul class="dummy"><li>
<<<<<<< HEAD
        <a href="SmilesDrawer.js.html">SmilesDrawer.js</a>, <a href="SmilesDrawer.js.html#line1101">line 1101</a>
=======
        <a href="SmilesDrawer.js.html">SmilesDrawer.js</a>, <a href="SmilesDrawer.js.html#line1049">line 1049</a>
>>>>>>> 088b5fc5
    </li></ul></dd>
    

    

    

    

    

    

    

    

    

    

    

    

    

    

    

    
</dl>





<div class="description">
    <p>Get the ring connections associated with a ring, the ring connections between two rings or the ring connections between one ring and multiple other rings.</p>
</div>











    <h5>Parameters:</h5>
    

<table class="params">
    <thead>
    <tr>
        
        <th>Name</th>
        

        <th>Type</th>

        

        
        <th>Default</th>
        

        <th class="last">Description</th>
    </tr>
    </thead>

    <tbody>
    

        <tr>
            
                <td class="name"><code>ringId</code></td>
            

            <td class="type">
            
                
<span class="param-type">number</span>


            
            </td>

            

            
                <td class="default">
                
                </td>
            

            <td class="description last"><p>A ring id.</p></td>
        </tr>

    

        <tr>
            
                <td class="name"><code>ringIds</code></td>
            

            <td class="type">
            
                
<span class="param-type">number</span>
|

<span class="param-type">array</span>
|

<span class="param-type">null</span>


            
            </td>

            

            
                <td class="default">
                
                    <code>null</code>
                
                </td>
            

            <td class="description last"><p>A ring id, an array of ring ids or null.</p></td>
        </tr>

    
    </tbody>
</table>














<h5>Returns:</h5>

        
<div class="param-desc">
    <p>An array of ring connection ids.</p>
</div>



<dl class="param-type">
    <dt>
        Type
    </dt>
    <dd>
        
<span class="param-type">array</span>


    </dd>
</dl>

    


        
            

    

    <h4 class="name" id="getRingCount"><span class="type-signature"></span>getRingCount<span class="signature">()</span><span class="type-signature"> &rarr; {number}</span></h4>

    




<dl class="details">

    
    <dt class="tag-source">Source:</dt>
    <dd class="tag-source"><ul class="dummy"><li>
        <a href="SmilesDrawer.js.html">SmilesDrawer.js</a>, <a href="SmilesDrawer.js.html#line272">line 272</a>
    </li></ul></dd>
    

    

    

    

    

    

    

    

    

    

    

    

    

    

    

    
</dl>





<div class="description">
    <p>Returns the ring count of the current molecule.</p>
</div>























<h5>Returns:</h5>

        
<div class="param-desc">
    <p>The ring count.</p>
</div>



<dl class="param-type">
    <dt>
        Type
    </dt>
    <dd>
        
<span class="param-type">number</span>


    </dd>
</dl>

    


        
            

    

    <h4 class="name" id="getRingVertices"><span class="type-signature"></span>getRingVertices<span class="signature">(sourceId, targetId)</span><span class="type-signature"> &rarr; {array}</span></h4>

    




<dl class="details">

    
    <dt class="tag-source">Source:</dt>
    <dd class="tag-source"><ul class="dummy"><li>
<<<<<<< HEAD
        <a href="SmilesDrawer.js.html">SmilesDrawer.js</a>, <a href="SmilesDrawer.js.html#line699">line 699</a>
=======
        <a href="SmilesDrawer.js.html">SmilesDrawer.js</a>, <a href="SmilesDrawer.js.html#line647">line 647</a>
>>>>>>> 088b5fc5
    </li></ul></dd>
    

    

    

    

    

    

    

    

    

    

    

    

    

    

    

    
</dl>





<div class="description">
    <p>Returns an array of vertices that are members of the ring specified by the source and target vertex ids. It is assumed that those two vertices share the ringbond (the break introduced when creating the smiles MST).</p>
</div>











    <h5>Parameters:</h5>
    

<table class="params">
    <thead>
    <tr>
        
        <th>Name</th>
        

        <th>Type</th>

        

        

        <th class="last">Description</th>
    </tr>
    </thead>

    <tbody>
    

        <tr>
            
                <td class="name"><code>sourceId</code></td>
            

            <td class="type">
            
                
<span class="param-type">number</span>


            
            </td>

            

            

            <td class="description last"><p>A vertex id.</p></td>
        </tr>

    

        <tr>
            
                <td class="name"><code>targetId</code></td>
            

            <td class="type">
            
                
<span class="param-type">number</span>


            
            </td>

            

            

            <td class="description last"><p>A vertex id.</p></td>
        </tr>

    
    </tbody>
</table>














<h5>Returns:</h5>

        
<div class="param-desc">
    <p>An array of vertex ids.</p>
</div>



<dl class="param-type">
    <dt>
        Type
    </dt>
    <dd>
        
<span class="param-type">array</span>


    </dd>
</dl>

    


        
            

    

    <h4 class="name" id="getSmallestCommonRing"><span class="type-signature"></span>getSmallestCommonRing<span class="signature">(vertexA, vertexB)</span><span class="type-signature"> &rarr; {<a href="Ring.html">Ring</a>|null}</span></h4>

    




<dl class="details">

    
    <dt class="tag-source">Source:</dt>
    <dd class="tag-source"><ul class="dummy"><li>
<<<<<<< HEAD
        <a href="SmilesDrawer.js.html">SmilesDrawer.js</a>, <a href="SmilesDrawer.js.html#line847">line 847</a>
=======
        <a href="SmilesDrawer.js.html">SmilesDrawer.js</a>, <a href="SmilesDrawer.js.html#line795">line 795</a>
>>>>>>> 088b5fc5
    </li></ul></dd>
    

    

    

    

    

    

    

    

    

    

    

    

    

    

    

    
</dl>





<div class="description">
    <p>Returns the smallest ring shared by the two vertices.</p>
</div>











    <h5>Parameters:</h5>
    

<table class="params">
    <thead>
    <tr>
        
        <th>Name</th>
        

        <th>Type</th>

        

        

        <th class="last">Description</th>
    </tr>
    </thead>

    <tbody>
    

        <tr>
            
                <td class="name"><code>vertexA</code></td>
            

            <td class="type">
            
                
<span class="param-type"><a href="Vertex.html">Vertex</a></span>


            
            </td>

            

            

            <td class="description last"><p>A vertex.</p></td>
        </tr>

    

        <tr>
            
                <td class="name"><code>vertexB</code></td>
            

            <td class="type">
            
                
<span class="param-type"><a href="Vertex.html">Vertex</a></span>


            
            </td>

            

            

            <td class="description last"><p>A vertex.</p></td>
        </tr>

    
    </tbody>
</table>














<h5>Returns:</h5>

        
<div class="param-desc">
    <p>If a smallest common ring exists, that ring, else null.</p>
</div>



<dl class="param-type">
    <dt>
        Type
    </dt>
    <dd>
        
<span class="param-type"><a href="Ring.html">Ring</a></span>
|

<span class="param-type">null</span>


    </dd>
</dl>

    


        
            

    

    <h4 class="name" id="getSpiros"><span class="type-signature"></span>getSpiros<span class="signature">()</span><span class="type-signature"> &rarr; {array}</span></h4>

    




<dl class="details">

    
    <dt class="tag-source">Source:</dt>
    <dd class="tag-source"><ul class="dummy"><li>
<<<<<<< HEAD
        <a href="SmilesDrawer.js.html">SmilesDrawer.js</a>, <a href="SmilesDrawer.js.html#line223">line 223</a>
=======
        <a href="SmilesDrawer.js.html">SmilesDrawer.js</a>, <a href="SmilesDrawer.js.html#line221">line 221</a>
>>>>>>> 088b5fc5
    </li></ul></dd>
    

    

    

    

    

    

    

    

    

    

    

    

    

    

    

    
</dl>





<div class="description">
    <p>Returns an array containing all spiros associated with this molecule.</p>
</div>























<h5>Returns:</h5>

        
<div class="param-desc">
    <p>An array containing all spiros associated with this molecule.</p>
</div>



<dl class="param-type">
    <dt>
        Type
    </dt>
    <dd>
        
<span class="param-type">array</span>


    </dd>
</dl>

    


        
            

    

    <h4 class="name" id="getSubringCenter"><span class="type-signature"></span>getSubringCenter<span class="signature">(ring, vertex)</span><span class="type-signature"> &rarr; {<a href="Vector2.html">Vector2</a>}</span></h4>

    




<dl class="details">

    
    <dt class="tag-source">Source:</dt>
    <dd class="tag-source"><ul class="dummy"><li>
<<<<<<< HEAD
        <a href="SmilesDrawer.js.html">SmilesDrawer.js</a>, <a href="SmilesDrawer.js.html#line1563">line 1563</a>
=======
        <a href="SmilesDrawer.js.html">SmilesDrawer.js</a>, <a href="SmilesDrawer.js.html#line1511">line 1511</a>
>>>>>>> 088b5fc5
    </li></ul></dd>
    

    

    

    

    

    

    

    

    

    

    

    

    

    

    

    
</dl>





<div class="description">
    <p>Gets the center of a ring contained within a bridged ring and containing a given vertex.</p>
</div>











    <h5>Parameters:</h5>
    

<table class="params">
    <thead>
    <tr>
        
        <th>Name</th>
        

        <th>Type</th>

        

        

        <th class="last">Description</th>
    </tr>
    </thead>

    <tbody>
    

        <tr>
            
                <td class="name"><code>ring</code></td>
            

            <td class="type">
            
                
<span class="param-type"><a href="Ring.html">Ring</a></span>


            
            </td>

            

            

            <td class="description last"><p>A bridged ring.</p></td>
        </tr>

    

        <tr>
            
                <td class="name"><code>vertex</code></td>
            

            <td class="type">
            
                
<span class="param-type"><a href="Vertex.html">Vertex</a></span>


            
            </td>

            

            

            <td class="description last"><p>A vertex.</p></td>
        </tr>

    
    </tbody>
</table>














<h5>Returns:</h5>

        
<div class="param-desc">
    <p>The center of the subring that contains the provided vertex.</p>
</div>



<dl class="param-type">
    <dt>
        Type
    </dt>
    <dd>
        
<span class="param-type"><a href="Vector2.html">Vector2</a></span>


    </dd>
</dl>

    


        
            

    

    <h4 class="name" id="getTotalOverlapScore"><span class="type-signature"></span>getTotalOverlapScore<span class="signature">()</span><span class="type-signature"> &rarr; {number}</span></h4>

    




<dl class="details">

    
    <dt class="tag-source">Source:</dt>
    <dd class="tag-source"><ul class="dummy"><li>
        <a href="SmilesDrawer.js.html">SmilesDrawer.js</a>, <a href="SmilesDrawer.js.html#line263">line 263</a>
    </li></ul></dd>
    

    

    

    

    

    

    

    

    

    

    

    

    

    

    

    
</dl>





<div class="description">
    <p>Returns the total overlap score of the current molecule.</p>
</div>























<h5>Returns:</h5>

        
<div class="param-desc">
    <p>The overlap score.</p>
</div>



<dl class="param-type">
    <dt>
        Type
    </dt>
    <dd>
        
<span class="param-type">number</span>


    </dd>
</dl>

    


        
            

    

    <h4 class="name" id="getTreeDepth"><span class="type-signature"></span>getTreeDepth<span class="signature">(vertexId, parentVertexId)</span><span class="type-signature"> &rarr; {number}</span></h4>

    




<dl class="details">

    
    <dt class="tag-source">Source:</dt>
    <dd class="tag-source"><ul class="dummy"><li>
<<<<<<< HEAD
        <a href="SmilesDrawer.js.html">SmilesDrawer.js</a>, <a href="SmilesDrawer.js.html#line2510">line 2510</a>
=======
        <a href="SmilesDrawer.js.html">SmilesDrawer.js</a>, <a href="SmilesDrawer.js.html#line2458">line 2458</a>
>>>>>>> 088b5fc5
    </li></ul></dd>
    

    

    

    

    

    

    

    

    

    

    

    

    

    

    

    
</dl>





<div class="description">
    <p>Get the depth of a subtree in the direction opposite to the vertex specified as the parent vertex.</p>
</div>











    <h5>Parameters:</h5>
    

<table class="params">
    <thead>
    <tr>
        
        <th>Name</th>
        

        <th>Type</th>

        

        

        <th class="last">Description</th>
    </tr>
    </thead>

    <tbody>
    

        <tr>
            
                <td class="name"><code>vertexId</code></td>
            

            <td class="type">
            
                
<span class="param-type">number</span>


            
            </td>

            

            

            <td class="description last"><p>A vertex id.</p></td>
        </tr>

    

        <tr>
            
                <td class="name"><code>parentVertexId</code></td>
            

            <td class="type">
            
                
<span class="param-type">number</span>


            
            </td>

            

            

            <td class="description last"><p>The id of a neighbouring vertex.</p></td>
        </tr>

    
    </tbody>
</table>














<h5>Returns:</h5>

        
<div class="param-desc">
    <p>The depth of the sub-tree.</p>
</div>



<dl class="param-type">
    <dt>
        Type
    </dt>
    <dd>
        
<span class="param-type">number</span>


    </dd>
</dl>

    


        
            

    

    <h4 class="name" id="getVerticesAt"><span class="type-signature"></span>getVerticesAt<span class="signature">(position, radius, excludeVertexId)</span><span class="type-signature"> &rarr; {array}</span></h4>

    




<dl class="details">

    
    <dt class="tag-source">Source:</dt>
    <dd class="tag-source"><ul class="dummy"><li>
<<<<<<< HEAD
        <a href="SmilesDrawer.js.html">SmilesDrawer.js</a>, <a href="SmilesDrawer.js.html#line896">line 896</a>
=======
        <a href="SmilesDrawer.js.html">SmilesDrawer.js</a>, <a href="SmilesDrawer.js.html#line844">line 844</a>
>>>>>>> 088b5fc5
    </li></ul></dd>
    

    

    

    

    

    

    

    

    

    

    

    

    

    

    

    
</dl>





<div class="description">
    <p>Returns an array of vertices positioned at a specified location.</p>
</div>











    <h5>Parameters:</h5>
    

<table class="params">
    <thead>
    <tr>
        
        <th>Name</th>
        

        <th>Type</th>

        

        

        <th class="last">Description</th>
    </tr>
    </thead>

    <tbody>
    

        <tr>
            
                <td class="name"><code>position</code></td>
            

            <td class="type">
            
                
<span class="param-type"><a href="Vector2.html">Vector2</a></span>


            
            </td>

            

            

            <td class="description last"><p>The position to search for vertices.</p></td>
        </tr>

    

        <tr>
            
                <td class="name"><code>radius</code></td>
            

            <td class="type">
            
                
<span class="param-type">number</span>


            
            </td>

            

            

            <td class="description last"><p>The radius within to search.</p></td>
        </tr>

    

        <tr>
            
                <td class="name"><code>excludeVertexId</code></td>
            

            <td class="type">
            
                
<span class="param-type">number</span>


            
            </td>

            

            

            <td class="description last"><p>A vertex id to be excluded from the search results.</p></td>
        </tr>

    
    </tbody>
</table>














<h5>Returns:</h5>

        
<div class="param-desc">
    <p>An array containing vertex ids in a given location.</p>
</div>



<dl class="param-type">
    <dt>
        Type
    </dt>
    <dd>
        
<span class="param-type">array</span>


    </dd>
</dl>

    


        
            

    

    <h4 class="name" id="hasBridgedRing"><span class="type-signature"></span>hasBridgedRing<span class="signature">()</span><span class="type-signature"> &rarr; {boolean}</span></h4>

    




<dl class="details">

    
    <dt class="tag-source">Source:</dt>
    <dd class="tag-source"><ul class="dummy"><li>
        <a href="SmilesDrawer.js.html">SmilesDrawer.js</a>, <a href="SmilesDrawer.js.html#line281">line 281</a>
    </li></ul></dd>
    

    

    

    

    

    

    

    

    

    

    

    

    

    

    

    
</dl>





<div class="description">
    <p>Checks whether or not the current molecule contains a bridged ring.</p>
</div>























<h5>Returns:</h5>

        
<div class="param-desc">
    <p>A boolean indicating whether or not the current molecule contains a bridged ring.</p>
</div>



<dl class="param-type">
    <dt>
        Type
    </dt>
    <dd>
        
<span class="param-type">boolean</span>


    </dd>
</dl>

    


        
            

    

    <h4 class="name" id="initGraph"><span class="type-signature"></span>initGraph<span class="signature">(node, parentVertexId, isBranch)</span><span class="type-signature"></span></h4>

    




<dl class="details">

    
    <dt class="tag-source">Source:</dt>
    <dd class="tag-source"><ul class="dummy"><li>
<<<<<<< HEAD
        <a href="SmilesDrawer.js.html">SmilesDrawer.js</a>, <a href="SmilesDrawer.js.html#line315">line 315</a>
=======
        <a href="SmilesDrawer.js.html">SmilesDrawer.js</a>, <a href="SmilesDrawer.js.html#line263">line 263</a>
>>>>>>> 088b5fc5
    </li></ul></dd>
    

    

    

    

    

    

    

    

    

    

    

    

    

    

    

    
</dl>





<div class="description">
    <p>Initializes the graph (vertices and edges) based on the tree supplied by the smiles parser.</p>
</div>











    <h5>Parameters:</h5>
    

<table class="params">
    <thead>
    <tr>
        
        <th>Name</th>
        

        <th>Type</th>

        

        
        <th>Default</th>
        

        <th class="last">Description</th>
    </tr>
    </thead>

    <tbody>
    

        <tr>
            
                <td class="name"><code>node</code></td>
            

            <td class="type">
            
                
<span class="param-type">object</span>


            
            </td>

            

            
                <td class="default">
                
                </td>
            

            <td class="description last"><p>The current node in the parse tree.</p></td>
        </tr>

    

        <tr>
            
                <td class="name"><code>parentVertexId</code></td>
            

            <td class="type">
            
                
<span class="param-type">number</span>


            
            </td>

            

            
                <td class="default">
                
                    <code>null</code>
                
                </td>
            

            <td class="description last"><p>The id of the previous vertex.</p></td>
        </tr>

    

        <tr>
            
                <td class="name"><code>isBranch</code></td>
            

            <td class="type">
            
                
<span class="param-type">boolean</span>


            
            </td>

            

            
                <td class="default">
                
                    <code>false</code>
                
                </td>
            

            <td class="description last"><p>Whether or not the bond leading to this vertex is a branch bond. Branches are represented by parentheses in smiles (e.g. CC(O)C).</p></td>
        </tr>

    
    </tbody>
</table>
















        
            

    

    <h4 class="name" id="initRings"><span class="type-signature"></span>initRings<span class="signature">()</span><span class="type-signature"></span></h4>

    




<dl class="details">

    
    <dt class="tag-source">Source:</dt>
    <dd class="tag-source"><ul class="dummy"><li>
<<<<<<< HEAD
        <a href="SmilesDrawer.js.html">SmilesDrawer.js</a>, <a href="SmilesDrawer.js.html#line398">line 398</a>
=======
        <a href="SmilesDrawer.js.html">SmilesDrawer.js</a>, <a href="SmilesDrawer.js.html#line346">line 346</a>
>>>>>>> 088b5fc5
    </li></ul></dd>
    

    

    

    

    

    

    

    

    

    

    

    

    

    

    

    
</dl>





<div class="description">
    <p>Initializes rings and ringbonds for the current molecule.</p>
</div>

























        
            

    

    <h4 class="name" id="isEdgeInAromaticRing"><span class="type-signature"></span>isEdgeInAromaticRing<span class="signature">(edge)</span><span class="type-signature"> &rarr; {boolean}</span></h4>

    




<dl class="details">

    
    <dt class="tag-source">Source:</dt>
    <dd class="tag-source"><ul class="dummy"><li>
<<<<<<< HEAD
        <a href="SmilesDrawer.js.html">SmilesDrawer.js</a>, <a href="SmilesDrawer.js.html#line2465">line 2465</a>
=======
        <a href="SmilesDrawer.js.html">SmilesDrawer.js</a>, <a href="SmilesDrawer.js.html#line2413">line 2413</a>
>>>>>>> 088b5fc5
    </li></ul></dd>
    

    

    

    

    

    

    

    

    

    

    

    

    

    

    

    
</dl>





<div class="description">
    <p>Checks whether or not an edge is part of an explicit aromatic ring (lower case smiles).</p>
</div>











    <h5>Parameters:</h5>
    

<table class="params">
    <thead>
    <tr>
        
        <th>Name</th>
        

        <th>Type</th>

        

        

        <th class="last">Description</th>
    </tr>
    </thead>

    <tbody>
    

        <tr>
            
                <td class="name"><code>edge</code></td>
            

            <td class="type">
            
                
<span class="param-type"><a href="Edge.html">Edge</a></span>


            
            </td>

            

            

            <td class="description last"><p>An edge.</p></td>
        </tr>

    
    </tbody>
</table>














<h5>Returns:</h5>

        
<div class="param-desc">
    <p>A boolean indicating whether or not the vertex is part of an explicit aromatic ring.</p>
</div>



<dl class="param-type">
    <dt>
        Type
    </dt>
    <dd>
        
<span class="param-type">boolean</span>


    </dd>
</dl>

    


        
            

    

    <h4 class="name" id="isEdgeInRing"><span class="type-signature"></span>isEdgeInRing<span class="signature">(edge)</span><span class="type-signature"> &rarr; {boolean}</span></h4>

    




<dl class="details">

    
    <dt class="tag-source">Source:</dt>
    <dd class="tag-source"><ul class="dummy"><li>
<<<<<<< HEAD
        <a href="SmilesDrawer.js.html">SmilesDrawer.js</a>, <a href="SmilesDrawer.js.html#line2436">line 2436</a>
=======
        <a href="SmilesDrawer.js.html">SmilesDrawer.js</a>, <a href="SmilesDrawer.js.html#line2384">line 2384</a>
>>>>>>> 088b5fc5
    </li></ul></dd>
    

    

    

    

    

    

    

    

    

    

    

    

    

    

    

    
</dl>





<div class="description">
    <p>Check whether or not an edge is part of a ring.</p>
</div>











    <h5>Parameters:</h5>
    

<table class="params">
    <thead>
    <tr>
        
        <th>Name</th>
        

        <th>Type</th>

        

        

        <th class="last">Description</th>
    </tr>
    </thead>

    <tbody>
    

        <tr>
            
                <td class="name"><code>edge</code></td>
            

            <td class="type">
            
                
<span class="param-type"><a href="Edge.html">Edge</a></span>


            
            </td>

            

            

            <td class="description last"><p>An edge.</p></td>
        </tr>

    
    </tbody>
</table>














<h5>Returns:</h5>

        
<div class="param-desc">
    <p>A boolean indicating whether or not the edge is part of a ring.</p>
</div>



<dl class="param-type">
    <dt>
        Type
    </dt>
    <dd>
        
<span class="param-type">boolean</span>


    </dd>
</dl>

    


        
            

    

    <h4 class="name" id="isPartOfBridgedRing"><span class="type-signature"></span>isPartOfBridgedRing<span class="signature">(ringId)</span><span class="type-signature"> &rarr; {boolean}</span></h4>

    




<dl class="details">

    
    <dt class="tag-source">Source:</dt>
    <dd class="tag-source"><ul class="dummy"><li>
<<<<<<< HEAD
        <a href="SmilesDrawer.js.html">SmilesDrawer.js</a>, <a href="SmilesDrawer.js.html#line529">line 529</a>
=======
        <a href="SmilesDrawer.js.html">SmilesDrawer.js</a>, <a href="SmilesDrawer.js.html#line477">line 477</a>
>>>>>>> 088b5fc5
    </li></ul></dd>
    

    

    

    

    

    

    

    

    

    

    

    

    

    

    

    
</dl>





<div class="description">
    <p>Checks whether or not a ring is part of a bridged ring.</p>
</div>











    <h5>Parameters:</h5>
    

<table class="params">
    <thead>
    <tr>
        
        <th>Name</th>
        

        <th>Type</th>

        

        

        <th class="last">Description</th>
    </tr>
    </thead>

    <tbody>
    

        <tr>
            
                <td class="name"><code>ringId</code></td>
            

            <td class="type">
            
                
<span class="param-type">number</span>


            
            </td>

            

            

            <td class="description last"><p>A ring id.</p></td>
        </tr>

    
    </tbody>
</table>














<h5>Returns:</h5>

        
<div class="param-desc">
    <p>A boolean indicating whether or not the supplied ring (by id) is part of a bridged ring system.</p>
</div>



<dl class="param-type">
    <dt>
        Type
    </dt>
    <dd>
        
<span class="param-type">boolean</span>


    </dd>
</dl>

    


        
            

    

    <h4 class="name" id="isPointInRing"><span class="type-signature"></span>isPointInRing<span class="signature">(vec)</span><span class="type-signature"> &rarr; {boolean}</span></h4>

    




<dl class="details">

    
    <dt class="tag-source">Source:</dt>
    <dd class="tag-source"><ul class="dummy"><li>
<<<<<<< HEAD
        <a href="SmilesDrawer.js.html">SmilesDrawer.js</a>, <a href="SmilesDrawer.js.html#line2418">line 2418</a>
=======
        <a href="SmilesDrawer.js.html">SmilesDrawer.js</a>, <a href="SmilesDrawer.js.html#line2366">line 2366</a>
>>>>>>> 088b5fc5
    </li></ul></dd>
    

    

    

    

    

    

    

    

    

    

    

    

    

    

    

    
</dl>





<div class="description">
    <p>Check if a vector is inside any ring.</p>
</div>











    <h5>Parameters:</h5>
    

<table class="params">
    <thead>
    <tr>
        
        <th>Name</th>
        

        <th>Type</th>

        

        

        <th class="last">Description</th>
    </tr>
    </thead>

    <tbody>
    

        <tr>
            
                <td class="name"><code>vec</code></td>
            

            <td class="type">
            
                
<span class="param-type"><a href="Vector2.html">Vector2</a></span>


            
            </td>

            

            

            <td class="description last"><p>A vector.</p></td>
        </tr>

    
    </tbody>
</table>














<h5>Returns:</h5>

        
<div class="param-desc">
    <p>A boolean indicating whether or not the point (vector) is inside any of the rings associated with the current molecule.</p>
</div>



<dl class="param-type">
    <dt>
        Type
    </dt>
    <dd>
        
<span class="param-type">boolean</span>


    </dd>
</dl>

    


        
            

    

    <h4 class="name" id="isRingAromatic"><span class="type-signature"></span>isRingAromatic<span class="signature">(ring)</span><span class="type-signature"> &rarr; {boolean}</span></h4>

    




<dl class="details">

    
    <dt class="tag-source">Source:</dt>
    <dd class="tag-source"><ul class="dummy"><li>
<<<<<<< HEAD
        <a href="SmilesDrawer.js.html">SmilesDrawer.js</a>, <a href="SmilesDrawer.js.html#line2449">line 2449</a>
=======
        <a href="SmilesDrawer.js.html">SmilesDrawer.js</a>, <a href="SmilesDrawer.js.html#line2397">line 2397</a>
>>>>>>> 088b5fc5
    </li></ul></dd>
    

    

    

    

    

    

    

    

    

    

    

    

    

    

    

    
</dl>





<div class="description">
    <p>Check whether or not a ring is an explicity defined aromatic ring (lower case smiles).</p>
</div>











    <h5>Parameters:</h5>
    

<table class="params">
    <thead>
    <tr>
        
        <th>Name</th>
        

        <th>Type</th>

        

        

        <th class="last">Description</th>
    </tr>
    </thead>

    <tbody>
    

        <tr>
            
                <td class="name"><code>ring</code></td>
            

            <td class="type">
            
                
<span class="param-type"><a href="Ring.html">Ring</a></span>


            
            </td>

            

            

            <td class="description last"><p>A ring.</p></td>
        </tr>

    
    </tbody>
</table>














<h5>Returns:</h5>

        
<div class="param-desc">
    <p>A boolean indicating whether or not a ring is explicitly defined as aromatic.</p>
</div>



<dl class="param-type">
    <dt>
        Type
    </dt>
    <dd>
        
<span class="param-type">boolean</span>


    </dd>
</dl>

    


        
            

    

    <h4 class="name" id="isVertexInAromaticRing"><span class="type-signature"></span>isVertexInAromaticRing<span class="signature">(vertexId)</span><span class="type-signature"> &rarr; {boolean}</span></h4>

    




<dl class="details">

    
    <dt class="tag-source">Source:</dt>
    <dd class="tag-source"><ul class="dummy"><li>
<<<<<<< HEAD
        <a href="SmilesDrawer.js.html">SmilesDrawer.js</a>, <a href="SmilesDrawer.js.html#line2476">line 2476</a>
=======
        <a href="SmilesDrawer.js.html">SmilesDrawer.js</a>, <a href="SmilesDrawer.js.html#line2424">line 2424</a>
>>>>>>> 088b5fc5
    </li></ul></dd>
    

    

    

    

    

    

    

    

    

    

    

    

    

    

    

    
</dl>





<div class="description">
    <p>Checks whether or not a vertex is part of an explicit aromatic ring (lower case smiles).</p>
</div>











    <h5>Parameters:</h5>
    

<table class="params">
    <thead>
    <tr>
        
        <th>Name</th>
        

        <th>Type</th>

        

        

        <th class="last">Description</th>
    </tr>
    </thead>

    <tbody>
    

        <tr>
            
                <td class="name"><code>vertexId</code></td>
            

            <td class="type">
            
                
<span class="param-type">number</span>


            
            </td>

            

            

            <td class="description last"><p>A vertex id.</p></td>
        </tr>

    
    </tbody>
</table>














<h5>Returns:</h5>

        
<div class="param-desc">
    <p>A boolean indicating whether or not the vertex is part of an explicit aromatic ring.</p>
</div>



<dl class="param-type">
    <dt>
        Type
    </dt>
    <dd>
        
<span class="param-type">boolean</span>


    </dd>
</dl>

    


        
            

    

    <h4 class="name" id="position"><span class="type-signature"></span>position<span class="signature">()</span><span class="type-signature"></span></h4>

    




<dl class="details">

    
    <dt class="tag-source">Source:</dt>
    <dd class="tag-source"><ul class="dummy"><li>
<<<<<<< HEAD
        <a href="SmilesDrawer.js.html">SmilesDrawer.js</a>, <a href="SmilesDrawer.js.html#line1768">line 1768</a>
=======
        <a href="SmilesDrawer.js.html">SmilesDrawer.js</a>, <a href="SmilesDrawer.js.html#line1716">line 1716</a>
>>>>>>> 088b5fc5
    </li></ul></dd>
    

    

    

    

    

    

    

    

    

    

    

    

    

    

    

    
</dl>





<div class="description">
    <p>Position the vertices according to their bonds and properties.</p>
</div>

























        
            

    

    <h4 class="name" id="printRingInfo"><span class="type-signature"></span>printRingInfo<span class="signature">()</span><span class="type-signature"> &rarr; {string}</span></h4>

    




<dl class="details">

    
    <dt class="tag-source">Source:</dt>
    <dd class="tag-source"><ul class="dummy"><li>
<<<<<<< HEAD
        <a href="SmilesDrawer.js.html">SmilesDrawer.js</a>, <a href="SmilesDrawer.js.html#line240">line 240</a>
=======
        <a href="SmilesDrawer.js.html">SmilesDrawer.js</a>, <a href="SmilesDrawer.js.html#line238">line 238</a>
>>>>>>> 088b5fc5
    </li></ul></dd>
    

    

    

    

    

    

    

    

    

    

    

    

    

    

    

    
</dl>





<div class="description">
    <p>Returns a string containing a semicolon and new-line separated list of ring properties: Id; Members Count; Neighbours Count; IsSpiro; IsFused; IsBridged; Ring Count (subrings of bridged rings); Insiders Count (the number of vertices contained within a bridged ring)</p>
</div>























<h5>Returns:</h5>

        
<div class="param-desc">
    <p>A string as described in the method description.</p>
</div>



<dl class="param-type">
    <dt>
        Type
    </dt>
    <dd>
        
<span class="param-type">string</span>


    </dd>
</dl>

    


        
            

    

    <h4 class="name" id="removeRing"><span class="type-signature"></span>removeRing<span class="signature">(ringId)</span><span class="type-signature"></span></h4>

    




<dl class="details">

    
    <dt class="tag-source">Source:</dt>
    <dd class="tag-source"><ul class="dummy"><li>
<<<<<<< HEAD
        <a href="SmilesDrawer.js.html">SmilesDrawer.js</a>, <a href="SmilesDrawer.js.html#line1006">line 1006</a>
=======
        <a href="SmilesDrawer.js.html">SmilesDrawer.js</a>, <a href="SmilesDrawer.js.html#line954">line 954</a>
>>>>>>> 088b5fc5
    </li></ul></dd>
    

    

    

    

    

    

    

    

    

    

    

    

    

    

    

    
</dl>





<div class="description">
    <p>Removes a ring from the array of rings associated with the current molecule.</p>
</div>











    <h5>Parameters:</h5>
    

<table class="params">
    <thead>
    <tr>
        
        <th>Name</th>
        

        <th>Type</th>

        

        

        <th class="last">Description</th>
    </tr>
    </thead>

    <tbody>
    

        <tr>
            
                <td class="name"><code>ringId</code></td>
            

            <td class="type">
            
                
<span class="param-type">number</span>


            
            </td>

            

            

            <td class="description last"><p>A ring id.</p></td>
        </tr>

    
    </tbody>
</table>
















        
            

    

    <h4 class="name" id="removeRingConnection"><span class="type-signature"></span>removeRingConnection<span class="signature">(ringConnectionId)</span><span class="type-signature"></span></h4>

    




<dl class="details">

    
    <dt class="tag-source">Source:</dt>
    <dd class="tag-source"><ul class="dummy"><li>
<<<<<<< HEAD
        <a href="SmilesDrawer.js.html">SmilesDrawer.js</a>, <a href="SmilesDrawer.js.html#line1057">line 1057</a>
=======
        <a href="SmilesDrawer.js.html">SmilesDrawer.js</a>, <a href="SmilesDrawer.js.html#line1005">line 1005</a>
>>>>>>> 088b5fc5
    </li></ul></dd>
    

    

    

    

    

    

    

    

    

    

    

    

    

    

    

    
</dl>





<div class="description">
    <p>Removes a ring connection from the array of rings connections associated with the current molecule.</p>
</div>











    <h5>Parameters:</h5>
    

<table class="params">
    <thead>
    <tr>
        
        <th>Name</th>
        

        <th>Type</th>

        

        

        <th class="last">Description</th>
    </tr>
    </thead>

    <tbody>
    

        <tr>
            
                <td class="name"><code>ringConnectionId</code></td>
            

            <td class="type">
            
                
<span class="param-type">number</span>


            
            </td>

            

            

            <td class="description last"><p>A ring connection id.</p></td>
        </tr>

    
    </tbody>
</table>
















        
            

    

    <h4 class="name" id="removeRingConnectionsBetween"><span class="type-signature"></span>removeRingConnectionsBetween<span class="signature">(vertexIdA, vertexIdB)</span><span class="type-signature"></span></h4>

    




<dl class="details">

    
    <dt class="tag-source">Source:</dt>
    <dd class="tag-source"><ul class="dummy"><li>
<<<<<<< HEAD
        <a href="SmilesDrawer.js.html">SmilesDrawer.js</a>, <a href="SmilesDrawer.js.html#line1069">line 1069</a>
=======
        <a href="SmilesDrawer.js.html">SmilesDrawer.js</a>, <a href="SmilesDrawer.js.html#line1017">line 1017</a>
>>>>>>> 088b5fc5
    </li></ul></dd>
    

    

    

    

    

    

    

    

    

    

    

    

    

    

    

    
</dl>





<div class="description">
    <p>Removes all ring connections between two vertices.</p>
</div>











    <h5>Parameters:</h5>
    

<table class="params">
    <thead>
    <tr>
        
        <th>Name</th>
        

        <th>Type</th>

        

        

        <th class="last">Description</th>
    </tr>
    </thead>

    <tbody>
    

        <tr>
            
                <td class="name"><code>vertexIdA</code></td>
            

            <td class="type">
            
                
<span class="param-type">number</span>


            
            </td>

            

            

            <td class="description last"><p>A vertex id.</p></td>
        </tr>

    

        <tr>
            
                <td class="name"><code>vertexIdB</code></td>
            

            <td class="type">
            
                
<span class="param-type">number</span>


            
            </td>

            

            

            <td class="description last"><p>A vertex id.</p></td>
        </tr>

    
    </tbody>
</table>
















        
            

    

    <h4 class="name" id="resolvePrimaryOverlaps"><span class="type-signature"></span>resolvePrimaryOverlaps<span class="signature">()</span><span class="type-signature"></span></h4>

    




<dl class="details">

    
    <dt class="tag-source">Source:</dt>
    <dd class="tag-source"><ul class="dummy"><li>
<<<<<<< HEAD
        <a href="SmilesDrawer.js.html">SmilesDrawer.js</a>, <a href="SmilesDrawer.js.html#line1998">line 1998</a>
=======
        <a href="SmilesDrawer.js.html">SmilesDrawer.js</a>, <a href="SmilesDrawer.js.html#line1946">line 1946</a>
>>>>>>> 088b5fc5
    </li></ul></dd>
    

    

    

    

    

    

    

    

    

    

    

    

    

    

    

    
</dl>





<div class="description">
    <p>Resolve primary (exact) overlaps, such as two vertices that are connected to the same ring vertex.</p>
</div>

























        
            

    

    <h4 class="name" id="resolveSecondaryOverlaps"><span class="type-signature"></span>resolveSecondaryOverlaps<span class="signature">(scores)</span><span class="type-signature"></span></h4>

    




<dl class="details">

    
    <dt class="tag-source">Source:</dt>
    <dd class="tag-source"><ul class="dummy"><li>
<<<<<<< HEAD
        <a href="SmilesDrawer.js.html">SmilesDrawer.js</a>, <a href="SmilesDrawer.js.html#line2104">line 2104</a>
=======
        <a href="SmilesDrawer.js.html">SmilesDrawer.js</a>, <a href="SmilesDrawer.js.html#line2052">line 2052</a>
>>>>>>> 088b5fc5
    </li></ul></dd>
    

    

    

    

    

    

    

    

    

    

    

    

    

    

    

    
</dl>





<div class="description">
    <p>Resolve secondary overlaps. Those overlaps are due to the structure turning back on itself.</p>
</div>











    <h5>Parameters:</h5>
    

<table class="params">
    <thead>
    <tr>
        
        <th>Name</th>
        

        <th>Type</th>

        

        

        <th class="last">Description</th>
    </tr>
    </thead>

    <tbody>
    

        <tr>
            
                <td class="name"><code>scores</code></td>
            

            <td class="type">
            
                
<span class="param-type">array</span>


            
            </td>

            

            

            <td class="description last"><p>An array of objects sorted descending by score. An object is in the form of { id: 0, score: 22 }.</p></td>
        </tr>

    
    </tbody>
</table>
















        
            

    

    <h4 class="name" id="restorePositions"><span class="type-signature"></span>restorePositions<span class="signature">()</span><span class="type-signature"></span></h4>

    




<dl class="details">

    
    <dt class="tag-source">Source:</dt>
    <dd class="tag-source"><ul class="dummy"><li>
<<<<<<< HEAD
        <a href="SmilesDrawer.js.html">SmilesDrawer.js</a>, <a href="SmilesDrawer.js.html#line1811">line 1811</a>
=======
        <a href="SmilesDrawer.js.html">SmilesDrawer.js</a>, <a href="SmilesDrawer.js.html#line1759">line 1759</a>
>>>>>>> 088b5fc5
    </li></ul></dd>
    

    

    

    

    

    

    

    

    

    

    

    

    

    

    

    
</dl>





<div class="description">
    <p>Restore the positions backed up during the last clearPositions() call.</p>
</div>

























        
            

    

    <h4 class="name" id="rotateSubtree"><span class="type-signature"></span>rotateSubtree<span class="signature">(vertexId, parentVertexId, angle, center)</span><span class="type-signature"></span></h4>

    




<dl class="details">

    
    <dt class="tag-source">Source:</dt>
    <dd class="tag-source"><ul class="dummy"><li>
<<<<<<< HEAD
        <a href="SmilesDrawer.js.html">SmilesDrawer.js</a>, <a href="SmilesDrawer.js.html#line1982">line 1982</a>
=======
        <a href="SmilesDrawer.js.html">SmilesDrawer.js</a>, <a href="SmilesDrawer.js.html#line1930">line 1930</a>
>>>>>>> 088b5fc5
    </li></ul></dd>
    

    

    

    

    

    

    

    

    

    

    

    

    

    

    

    
</dl>





<div class="description">
    <p>Rotate an entire subtree by an angle around a center.</p>
</div>











    <h5>Parameters:</h5>
    

<table class="params">
    <thead>
    <tr>
        
        <th>Name</th>
        

        <th>Type</th>

        

        

        <th class="last">Description</th>
    </tr>
    </thead>

    <tbody>
    

        <tr>
            
                <td class="name"><code>vertexId</code></td>
            

            <td class="type">
            
                
<span class="param-type">number</span>


            
            </td>

            

            

            <td class="description last"><p>A vertex id (the root of the sub-tree).</p></td>
        </tr>

    

        <tr>
            
                <td class="name"><code>parentVertexId</code></td>
            

            <td class="type">
            
                
<span class="param-type">number</span>


            
            </td>

            

            

            <td class="description last"><p>A vertex id in the previous direction of the subtree that is to rotate.</p></td>
        </tr>

    

        <tr>
            
                <td class="name"><code>angle</code></td>
            

            <td class="type">
            
                
<span class="param-type">number</span>


            
            </td>

            

            

            <td class="description last"><p>An angle in randians.</p></td>
        </tr>

    

        <tr>
            
                <td class="name"><code>center</code></td>
            

            <td class="type">
            
                
<span class="param-type"><a href="Vector2.html">Vector2</a></span>


            
            </td>

            

            

            <td class="description last"><p>The rotational center.</p></td>
        </tr>

    
    </tbody>
</table>
















        
            

    

    <h4 class="name" id="traverseTree"><span class="type-signature"></span>traverseTree<span class="signature">(vertexId, parentVertexId, callback)</span><span class="type-signature"></span></h4>

    




<dl class="details">

    
    <dt class="tag-source">Source:</dt>
    <dd class="tag-source"><ul class="dummy"><li>
<<<<<<< HEAD
        <a href="SmilesDrawer.js.html">SmilesDrawer.js</a>, <a href="SmilesDrawer.js.html#line2533">line 2533</a>
=======
        <a href="SmilesDrawer.js.html">SmilesDrawer.js</a>, <a href="SmilesDrawer.js.html#line2481">line 2481</a>
>>>>>>> 088b5fc5
    </li></ul></dd>
    

    

    

    

    

    

    

    

    

    

    

    

    

    

    

    
</dl>





<div class="description">
    <p>Traverse a sub-tree in the graph.</p>
</div>











    <h5>Parameters:</h5>
    

<table class="params">
    <thead>
    <tr>
        
        <th>Name</th>
        

        <th>Type</th>

        

        

        <th class="last">Description</th>
    </tr>
    </thead>

    <tbody>
    

        <tr>
            
                <td class="name"><code>vertexId</code></td>
            

            <td class="type">
            
                
<span class="param-type">number</span>


            
            </td>

            

            

            <td class="description last"><p>A vertex id.</p></td>
        </tr>

    

        <tr>
            
                <td class="name"><code>parentVertexId</code></td>
            

            <td class="type">
            
                
<span class="param-type">number</span>


            
            </td>

            

            

            <td class="description last"><p>A neighbouring vertex.</p></td>
        </tr>

    

        <tr>
            
                <td class="name"><code>callback</code></td>
            

            <td class="type">
            
                
<span class="param-type">function</span>


            
            </td>

            

            

            <td class="description last"><p>The callback function that is called with each visited as an argument.</p></td>
        </tr>

    
    </tbody>
</table>
















        
    

    

    
</article>

</section>




</div>

<br class="clear">

<footer>
<<<<<<< HEAD
    Documentation generated by <a href="https://github.com/jsdoc3/jsdoc">JSDoc 3.4.3</a> on Sun Feb 19 2017 13:29:45 GMT+0100 (CET) using the <a href="https://github.com/clenemt/docdash">docdash</a> theme.
=======
    Documentation generated by <a href="https://github.com/jsdoc3/jsdoc">JSDoc 3.4.3</a> on Mon Feb 20 2017 11:53:46 GMT+0100 (CET) using the <a href="https://github.com/clenemt/docdash">docdash</a> theme.
>>>>>>> 088b5fc5
</footer>

<script>prettyPrint();</script>
<script src="scripts/linenumber.js"></script>
</body>
</html><|MERGE_RESOLUTION|>--- conflicted
+++ resolved
@@ -1,1393 +1,1365 @@
-<!DOCTYPE html>
-<html lang="en">
-<head>
-    <meta charset="utf-8">
-    <title>SmilesDrawer - Documentation</title>
-
-    <script src="scripts/prettify/prettify.js"></script>
-    <script src="scripts/prettify/lang-css.js"></script>
-    <!--[if lt IE 9]>
-      <script src="//html5shiv.googlecode.com/svn/trunk/html5.js"></script>
-    <![endif]-->
-    <link type="text/css" rel="stylesheet" href="styles/prettify.css">
-    <link type="text/css" rel="stylesheet" href="styles/jsdoc.css">
-</head>
-<body>
-
-<input type="checkbox" id="nav-trigger" class="nav-trigger" />
-<label for="nav-trigger" class="navicon-button x">
-  <div class="navicon"></div>
-</label>
-
-<label for="nav-trigger" class="overlay"></label>
-
-<nav>
-    <h2><a href="index.html">Home</a></h2><h3>Classes</h3><ul><li><a href="ArrayHelper.html">ArrayHelper</a><ul class='methods'><li data-type='method'><a href="ArrayHelper.html#.clone">clone</a></li><li data-type='method'><a href="ArrayHelper.html#.contains">contains</a></li><li data-type='method'><a href="ArrayHelper.html#.containsAll">containsAll</a></li><li data-type='method'><a href="ArrayHelper.html#.count">count</a></li><li data-type='method'><a href="ArrayHelper.html#.each">each</a></li><li data-type='method'><a href="ArrayHelper.html#.get">get</a></li><li data-type='method'><a href="ArrayHelper.html#.intersection">intersection</a></li><li data-type='method'><a href="ArrayHelper.html#.merge">merge</a></li><li data-type='method'><a href="ArrayHelper.html#.print">print</a></li><li data-type='method'><a href="ArrayHelper.html#.remove">remove</a></li><li data-type='method'><a href="ArrayHelper.html#.removeAll">removeAll</a></li><li data-type='method'><a href="ArrayHelper.html#.toggle">toggle</a></li><li data-type='method'><a href="ArrayHelper.html#.unique">unique</a></li></ul></li><li><a href="Atom.html">Atom</a><ul class='methods'><li data-type='method'><a href="Atom.html#addAnchoredRing">addAnchoredRing</a></li><li data-type='method'><a href="Atom.html#canRotate">canRotate</a></li><li data-type='method'><a href="Atom.html#getMaxRingbond">getMaxRingbond</a></li><li data-type='method'><a href="Atom.html#getRingbondCount">getRingbondCount</a></li><li data-type='method'><a href="Atom.html#hasRing">hasRing</a></li><li data-type='method'><a href="Atom.html#hasRingbonds">hasRingbonds</a></li><li data-type='method'><a href="Atom.html#haveCommonRingbond">haveCommonRingbond</a></li><li data-type='method'><a href="Atom.html#maxCommonRingbond">maxCommonRingbond</a></li></ul></li><li><a href="CanvasWrapper.html">CanvasWrapper</a><ul class='methods'><li data-type='method'><a href="CanvasWrapper.html#clear">clear</a></li><li data-type='method'><a href="CanvasWrapper.html#drawAromaticityRing">drawAromaticityRing</a></li><li data-type='method'><a href="CanvasWrapper.html#drawCircle">drawCircle</a></li><li data-type='method'><a href="CanvasWrapper.html#drawDebugPoint">drawDebugPoint</a></li><li data-type='method'><a href="CanvasWrapper.html#drawDebugText">drawDebugText</a></li><li data-type='method'><a href="CanvasWrapper.html#drawLine">drawLine</a></li><li data-type='method'><a href="CanvasWrapper.html#drawText">drawText</a></li><li data-type='method'><a href="CanvasWrapper.html#getColor">getColor</a></li><li data-type='method'><a href="CanvasWrapper.html#reset">reset</a></li><li data-type='method'><a href="CanvasWrapper.html#scale">scale</a></li><li data-type='method'><a href="CanvasWrapper.html#setTheme">setTheme</a></li></ul></li><li><a href="Edge.html">Edge</a><ul class='methods'><li data-type='method'><a href="Edge.html#getBondCount">getBondCount</a></li></ul></li><li><a href="Line.html">Line</a><ul class='methods'><li data-type='method'><a href="Line.html#clone">clone</a></li><li data-type='method'><a href="Line.html#getAngle">getAngle</a></li><li data-type='method'><a href="Line.html#getLeftElement">getLeftElement</a></li><li data-type='method'><a href="Line.html#getLeftVector">getLeftVector</a></li><li data-type='method'><a href="Line.html#getLength">getLength</a></li><li data-type='method'><a href="Line.html#getRightElement">getRightElement</a></li><li data-type='method'><a href="Line.html#getRightVector">getRightVector</a></li><li data-type='method'><a href="Line.html#rotate">rotate</a></li><li data-type='method'><a href="Line.html#rotateToXAxis">rotateToXAxis</a></li><li data-type='method'><a href="Line.html#setLeftVector">setLeftVector</a></li><li data-type='method'><a href="Line.html#setRightVector">setRightVector</a></li><li data-type='method'><a href="Line.html#shorten">shorten</a></li><li data-type='method'><a href="Line.html#shortenFrom">shortenFrom</a></li><li data-type='method'><a href="Line.html#shortenTo">shortenTo</a></li></ul></li><li><a href="MathHelper.html">MathHelper</a><ul class='methods'><li data-type='method'><a href="MathHelper.html#.apothem">apothem</a></li><li data-type='method'><a href="MathHelper.html#.centralAngle">centralAngle</a></li><li data-type='method'><a href="MathHelper.html#.innerAngle">innerAngle</a></li><li data-type='method'><a href="MathHelper.html#.meanAngle">meanAngle</a></li><li data-type='method'><a href="MathHelper.html#.polyCircumradius">polyCircumradius</a></li><li data-type='method'><a href="MathHelper.html#.round">round</a></li><li data-type='method'><a href="MathHelper.html#.toDeg">toDeg</a></li><li data-type='method'><a href="MathHelper.html#.toRad">toRad</a></li></ul></li><li><a href="Pair.html">Pair</a><ul class='methods'><li data-type='method'><a href="Pair.html#.createUniquePairs">createUniquePairs</a></li><li data-type='method'><a href="Pair.html#contains">contains</a></li><li data-type='method'><a href="Pair.html#getHash">getHash</a></li></ul></li><li><a href="Ring.html">Ring</a><ul class='methods'><li data-type='method'><a href="Ring.html#.getRing">getRing</a></li><li data-type='method'><a href="Ring.html#allowsFlip">allowsFlip</a></li><li data-type='method'><a href="Ring.html#clone">clone</a></li><li data-type='method'><a href="Ring.html#contains">contains</a></li><li data-type='method'><a href="Ring.html#eachMember">eachMember</a></li><li data-type='method'><a href="Ring.html#getAngle">getAngle</a></li><li data-type='method'><a href="Ring.html#getOrderedNeighbours">getOrderedNeighbours</a></li><li data-type='method'><a href="Ring.html#getPolygon">getPolygon</a></li><li data-type='method'><a href="Ring.html#getSize">getSize</a></li><li data-type='method'><a href="Ring.html#hasSource">hasSource</a></li><li data-type='method'><a href="Ring.html#hasSourceAndTarget">hasSourceAndTarget</a></li><li data-type='method'><a href="Ring.html#hasTarget">hasTarget</a></li><li data-type='method'><a href="Ring.html#isAromatic">isAromatic</a></li><li data-type='method'><a href="Ring.html#setFlipped">setFlipped</a></li><li data-type='method'><a href="Ring.html#thisOrNeighboursContain">thisOrNeighboursContain</a></li></ul></li><li><a href="RingConnection.html">RingConnection</a><ul class='methods'><li data-type='method'><a href="RingConnection.html#.getNeighbours">getNeighbours</a></li><li data-type='method'><a href="RingConnection.html#.getVertices">getVertices</a></li><li data-type='method'><a href="RingConnection.html#.isBridge">isBridge</a></li><li data-type='method'><a href="RingConnection.html#addVertex">addVertex</a></li><li data-type='method'><a href="RingConnection.html#isBridge">isBridge</a></li><li data-type='method'><a href="RingConnection.html#updateOther">updateOther</a></li></ul></li><li><a href="SmilesDrawer.html">SmilesDrawer</a><ul class='methods'><li data-type='method'><a href="SmilesDrawer.html#addEdge">addEdge</a></li><li data-type='method'><a href="SmilesDrawer.html#addRing">addRing</a></li><li data-type='method'><a href="SmilesDrawer.html#addRingConnection">addRingConnection</a></li><li data-type='method'><a href="SmilesDrawer.html#addVertex">addVertex</a></li><li data-type='method'><a href="SmilesDrawer.html#areConnected">areConnected</a></li><li data-type='method'><a href="SmilesDrawer.html#areVerticesInSameRing">areVerticesInSameRing</a></li><li data-type='method'><a href="SmilesDrawer.html#chooseSide">chooseSide</a></li><li data-type='method'><a href="SmilesDrawer.html#clearPositions">clearPositions</a></li><li data-type='method'><a href="SmilesDrawer.html#createBridgedRing">createBridgedRing</a></li><li data-type='method'><a href="SmilesDrawer.html#createNextBond">createNextBond</a></li><li data-type='method'><a href="SmilesDrawer.html#createRing">createRing</a></li><li data-type='method'><a href="SmilesDrawer.html#dijkstra">dijkstra</a></li><li data-type='method'><a href="SmilesDrawer.html#draw">draw</a></li><li data-type='method'><a href="SmilesDrawer.html#drawEdges">drawEdges</a></li><li data-type='method'><a href="SmilesDrawer.html#drawVertices">drawVertices</a></li><li data-type='method'><a href="SmilesDrawer.html#edgeRingCount">edgeRingCount</a></li><li data-type='method'><a href="SmilesDrawer.html#extend">extend</a></li><li data-type='method'><a href="SmilesDrawer.html#forceLayout">forceLayout</a></li><li data-type='method'><a href="SmilesDrawer.html#getBondCount">getBondCount</a></li><li data-type='method'><a href="SmilesDrawer.html#getBranch">getBranch</a></li><li data-type='method'><a href="SmilesDrawer.html#getBridgedRingRings">getBridgedRingRings</a></li><li data-type='method'><a href="SmilesDrawer.html#getBridgedRings">getBridgedRings</a></li><li data-type='method'><a href="SmilesDrawer.html#getCommonRingbondNeighbour">getCommonRingbondNeighbour</a></li><li data-type='method'><a href="SmilesDrawer.html#getCommonRings">getCommonRings</a></li><li data-type='method'><a href="SmilesDrawer.html#getEdgeNormals">getEdgeNormals</a></li><li data-type='method'><a href="SmilesDrawer.html#getEdgeWeight">getEdgeWeight</a></li><li data-type='method'><a href="SmilesDrawer.html#getFusedRings">getFusedRings</a></li><li data-type='method'><a href="SmilesDrawer.html#getHeavyAtomCount">getHeavyAtomCount</a></li><li data-type='method'><a href="SmilesDrawer.html#getLargestCommonRing">getLargestCommonRing</a></li><li data-type='method'><a href="SmilesDrawer.html#getMinDist">getMinDist</a></li><li data-type='method'><a href="SmilesDrawer.html#getNonRingNeighbours">getNonRingNeighbours</a></li><li data-type='method'><a href="SmilesDrawer.html#getOverlapScore">getOverlapScore</a></li><li data-type='method'><a href="SmilesDrawer.html#getRing">getRing</a></li><li data-type='method'><a href="SmilesDrawer.html#getRingbondType">getRingbondType</a></li><li data-type='method'><a href="SmilesDrawer.html#getRingConnections">getRingConnections</a></li><li data-type='method'><a href="SmilesDrawer.html#getRingCount">getRingCount</a></li><li data-type='method'><a href="SmilesDrawer.html#getRingVertices">getRingVertices</a></li><li data-type='method'><a href="SmilesDrawer.html#getSmallestCommonRing">getSmallestCommonRing</a></li><li data-type='method'><a href="SmilesDrawer.html#getSpiros">getSpiros</a></li><li data-type='method'><a href="SmilesDrawer.html#getSubringCenter">getSubringCenter</a></li><li data-type='method'><a href="SmilesDrawer.html#getTotalOverlapScore">getTotalOverlapScore</a></li><li data-type='method'><a href="SmilesDrawer.html#getTreeDepth">getTreeDepth</a></li><li data-type='method'><a href="SmilesDrawer.html#getVerticesAt">getVerticesAt</a></li><li data-type='method'><a href="SmilesDrawer.html#hasBridgedRing">hasBridgedRing</a></li><li data-type='method'><a href="SmilesDrawer.html#initGraph">initGraph</a></li><li data-type='method'><a href="SmilesDrawer.html#initRings">initRings</a></li><li data-type='method'><a href="SmilesDrawer.html#isEdgeInAromaticRing">isEdgeInAromaticRing</a></li><li data-type='method'><a href="SmilesDrawer.html#isEdgeInRing">isEdgeInRing</a></li><li data-type='method'><a href="SmilesDrawer.html#isPartOfBridgedRing">isPartOfBridgedRing</a></li><li data-type='method'><a href="SmilesDrawer.html#isPointInRing">isPointInRing</a></li><li data-type='method'><a href="SmilesDrawer.html#isRingAromatic">isRingAromatic</a></li><li data-type='method'><a href="SmilesDrawer.html#isVertexInAromaticRing">isVertexInAromaticRing</a></li><li data-type='method'><a href="SmilesDrawer.html#position">position</a></li><li data-type='method'><a href="SmilesDrawer.html#printRingInfo">printRingInfo</a></li><li data-type='method'><a href="SmilesDrawer.html#removeRing">removeRing</a></li><li data-type='method'><a href="SmilesDrawer.html#removeRingConnection">removeRingConnection</a></li><li data-type='method'><a href="SmilesDrawer.html#removeRingConnectionsBetween">removeRingConnectionsBetween</a></li><li data-type='method'><a href="SmilesDrawer.html#resolvePrimaryOverlaps">resolvePrimaryOverlaps</a></li><li data-type='method'><a href="SmilesDrawer.html#resolveSecondaryOverlaps">resolveSecondaryOverlaps</a></li><li data-type='method'><a href="SmilesDrawer.html#restorePositions">restorePositions</a></li><li data-type='method'><a href="SmilesDrawer.html#rotateSubtree">rotateSubtree</a></li><li data-type='method'><a href="SmilesDrawer.html#traverseTree">traverseTree</a></li></ul></li><li><a href="Vector2.html">Vector2</a><ul class='methods'><li data-type='method'><a href="Vector2.html#add">add</a></li><li data-type='method'><a href="Vector2.html#angle">angle</a></li><li data-type='method'><a href="Vector2.html#clockwise">clockwise</a></li><li data-type='method'><a href="Vector2.html#clone">clone</a></li><li data-type='method'><a href="Vector2.html#distance">distance</a></li><li data-type='method'><a href="Vector2.html#distanceSq">distanceSq</a></li><li data-type='method'><a href="Vector2.html#divide">divide</a></li><li data-type='method'><a href="Vector2.html#getRotateToAngle">getRotateToAngle</a></li><li data-type='method'><a href="Vector2.html#invert">invert</a></li><li data-type='method'><a href="Vector2.html#isInPolygon">isInPolygon</a></li><li data-type='method'><a href="Vector2.html#length">length</a></li><li data-type='method'><a href="Vector2.html#multiply">multiply</a></li><li data-type='method'><a href="Vector2.html#normalize">normalize</a></li><li data-type='method'><a href="Vector2.html#normalized">normalized</a></li><li data-type='method'><a href="Vector2.html#rotate">rotate</a></li><li data-type='method'><a href="Vector2.html#rotateAround">rotateAround</a></li><li data-type='method'><a href="Vector2.html#rotateTo">rotateTo</a></li><li data-type='method'><a href="Vector2.html#sameSideAs">sameSideAs</a></li><li data-type='method'><a href="Vector2.html#set">set</a></li><li data-type='method'><a href="Vector2.html#subtract">subtract</a></li><li data-type='method'><a href="Vector2.html#toString">toString</a></li><li data-type='method'><a href="Vector2.html#whichSide">whichSide</a></li><li data-type='method'><a href="Vector2.html#.add">add</a></li><li data-type='method'><a href="Vector2.html#.angle">angle</a></li><li data-type='method'><a href="Vector2.html#.divide">divide</a></li><li data-type='method'><a href="Vector2.html#.dot">dot</a></li><li data-type='method'><a href="Vector2.html#.midpoint">midpoint</a></li><li data-type='method'><a href="Vector2.html#.multiply">multiply</a></li><li data-type='method'><a href="Vector2.html#.normals">normals</a></li><li data-type='method'><a href="Vector2.html#.scalarProjection">scalarProjection</a></li><li data-type='method'><a href="Vector2.html#.subtract">subtract</a></li></ul></li><li><a href="Vertex.html">Vertex</a><ul class='methods'><li data-type='method'><a href="Vertex.html#clone">clone</a></li><li data-type='method'><a href="Vertex.html#equals">equals</a></li><li data-type='method'><a href="Vertex.html#getAngle">getAngle</a></li><li data-type='method'><a href="Vertex.html#getCommonNeighbours">getCommonNeighbours</a></li><li data-type='method'><a href="Vertex.html#getNeighbours">getNeighbours</a></li><li data-type='method'><a href="Vertex.html#getNextInRing">getNextInRing</a></li><li data-type='method'><a href="Vertex.html#getSpanningTreeNeighbours">getSpanningTreeNeighbours</a></li><li data-type='method'><a href="Vertex.html#getTextDirection">getTextDirection</a></li><li data-type='method'><a href="Vertex.html#isNeighbour">isNeighbour</a></li><li data-type='method'><a href="Vertex.html#isTerminal">isTerminal</a></li></ul></li></ul>
-</nav>
-
-<div id="main">
-    
-    <h1 class="page-title">SmilesDrawer</h1>
-    
-
-    
-
-
-
-
-<section>
-
-<header>
-    
-        <h2>
-        SmilesDrawer
-        </h2>
-        
-            <div class="class-description"><p>The main class of the application representing the smiles drawer</p></div>
-        
-    
-</header>
-
-<article>
-    <div class="container-overview">
-    
-        
-
-    
-    <h2>Constructor</h2>
-    
-
-    <h4 class="name" id="SmilesDrawer"><span class="type-signature"></span>new SmilesDrawer<span class="signature">(options)</span><span class="type-signature"></span></h4>
-
-    
-
-
-
-
-<dl class="details">
-
-    
-    <dt class="tag-source">Source:</dt>
-    <dd class="tag-source"><ul class="dummy"><li>
-        <a href="SmilesDrawer.js.html">SmilesDrawer.js</a>, <a href="SmilesDrawer.js.html#line2">line 2</a>
-    </li></ul></dd>
-    
-
-    
-
-    
-
-    
-
-    
-
-    
-
-    
-
-    
-
-    
-
-    
-
-    
-
-    
-
-    
-
-    
-
-    
-
-    
-</dl>
-
-
-
-
-
-<div class="description">
-    <p>The constructor for the class SmilesDrawer.</p>
-</div>
-
-
-
-
-
-
-
-
-
-
-
-    <h5>Parameters:</h5>
-    
-
-<table class="params">
-    <thead>
-    <tr>
-        
-        <th>Name</th>
-        
-
-        <th>Type</th>
-
-        
-
-        
-
-        <th class="last">Description</th>
-    </tr>
-    </thead>
-
-    <tbody>
-    
-
-        <tr>
-            
-                <td class="name"><code>options</code></td>
-            
-
-            <td class="type">
-            
-                
-<span class="param-type">object</span>
-
-
-            
-            </td>
-
-            
-
-            
-
-            <td class="description last"><p>An object containing custom values for different options. It is merged with the default options.</p></td>
-        </tr>
-
-    
-    </tbody>
-</table>
-
-
-
-
-
-
-
-
-
-
-
-
-
-
-
-
-    
-    </div>
-
-    
-
-    
-
-    
-
-     
-
-    
-
-    
-
-    
-        <h3 class="subsection-title">Methods</h3>
-
-        
-            
-
-    
-
-    <h4 class="name" id="addEdge"><span class="type-signature"></span>addEdge<span class="signature">(edge)</span><span class="type-signature"> &rarr; {number}</span></h4>
-
-    
-
-
-
-
-<dl class="details">
-
-    
-    <dt class="tag-source">Source:</dt>
-    <dd class="tag-source"><ul class="dummy"><li>
-<<<<<<< HEAD
-        <a href="SmilesDrawer.js.html">SmilesDrawer.js</a>, <a href="SmilesDrawer.js.html#line981">line 981</a>
-=======
-        <a href="SmilesDrawer.js.html">SmilesDrawer.js</a>, <a href="SmilesDrawer.js.html#line929">line 929</a>
->>>>>>> 088b5fc5
-    </li></ul></dd>
-    
-
-    
-
-    
-
-    
-
-    
-
-    
-
-    
-
-    
-
-    
-
-    
-
-    
-
-    
-
-    
-
-    
-
-    
-
-    
-</dl>
-
-
-
-
-
-<div class="description">
-    <p>Add an edge to this representation of a molecule.</p>
-</div>
-
-
-
-
-
-
-
-
-
-
-
-    <h5>Parameters:</h5>
-    
-
-<table class="params">
-    <thead>
-    <tr>
-        
-        <th>Name</th>
-        
-
-        <th>Type</th>
-
-        
-
-        
-
-        <th class="last">Description</th>
-    </tr>
-    </thead>
-
-    <tbody>
-    
-
-        <tr>
-            
-                <td class="name"><code>edge</code></td>
-            
-
-            <td class="type">
-            
-                
-<span class="param-type"><a href="Edge.html">Edge</a></span>
-
-
-            
-            </td>
-
-            
-
-            
-
-            <td class="description last"><p>A new edge.</p></td>
-        </tr>
-
-    
-    </tbody>
-</table>
-
-
-
-
-
-
-
-
-
-
-
-
-
-
-<h5>Returns:</h5>
-
-        
-<div class="param-desc">
-    <p>The edge id of the new edge.</p>
-</div>
-
-
-
-<dl class="param-type">
-    <dt>
-        Type
-    </dt>
-    <dd>
-        
-<span class="param-type">number</span>
-
-
-    </dd>
-</dl>
-
-    
-
-
-        
-            
-
-    
-
-    <h4 class="name" id="addRing"><span class="type-signature"></span>addRing<span class="signature">(ring)</span><span class="type-signature"> &rarr; {number}</span></h4>
-
-    
-
-
-
-
-<dl class="details">
-
-    
-    <dt class="tag-source">Source:</dt>
-    <dd class="tag-source"><ul class="dummy"><li>
-<<<<<<< HEAD
-        <a href="SmilesDrawer.js.html">SmilesDrawer.js</a>, <a href="SmilesDrawer.js.html#line994">line 994</a>
-=======
-        <a href="SmilesDrawer.js.html">SmilesDrawer.js</a>, <a href="SmilesDrawer.js.html#line942">line 942</a>
->>>>>>> 088b5fc5
-    </li></ul></dd>
-    
-
-    
-
-    
-
-    
-
-    
-
-    
-
-    
-
-    
-
-    
-
-    
-
-    
-
-    
-
-    
-
-    
-
-    
-
-    
-</dl>
-
-
-
-
-
-<div class="description">
-    <p>Add a ring to this representation of a molecule.</p>
-</div>
-
-
-
-
-
-
-
-
-
-
-
-    <h5>Parameters:</h5>
-    
-
-<table class="params">
-    <thead>
-    <tr>
-        
-        <th>Name</th>
-        
-
-        <th>Type</th>
-
-        
-
-        
-
-        <th class="last">Description</th>
-    </tr>
-    </thead>
-
-    <tbody>
-    
-
-        <tr>
-            
-                <td class="name"><code>ring</code></td>
-            
-
-            <td class="type">
-            
-                
-<span class="param-type"><a href="Ring.html">Ring</a></span>
-
-
-            
-            </td>
-
-            
-
-            
-
-            <td class="description last"><p>A new ring.</p></td>
-        </tr>
-
-    
-    </tbody>
-</table>
-
-
-
-
-
-
-
-
-
-
-
-
-
-
-<h5>Returns:</h5>
-
-        
-<div class="param-desc">
-    <p>The ring id of the new ring.</p>
-</div>
-
-
-
-<dl class="param-type">
-    <dt>
-        Type
-    </dt>
-    <dd>
-        
-<span class="param-type">number</span>
-
-
-    </dd>
-</dl>
-
-    
-
-
-        
-            
-
-    
-
-    <h4 class="name" id="addRingConnection"><span class="type-signature"></span>addRingConnection<span class="signature">(ringConnection)</span><span class="type-signature"> &rarr; {number}</span></h4>
-
-    
-
-
-
-
-<dl class="details">
-
-    
-    <dt class="tag-source">Source:</dt>
-    <dd class="tag-source"><ul class="dummy"><li>
-<<<<<<< HEAD
-        <a href="SmilesDrawer.js.html">SmilesDrawer.js</a>, <a href="SmilesDrawer.js.html#line1045">line 1045</a>
-=======
-        <a href="SmilesDrawer.js.html">SmilesDrawer.js</a>, <a href="SmilesDrawer.js.html#line993">line 993</a>
->>>>>>> 088b5fc5
-    </li></ul></dd>
-    
-
-    
-
-    
-
-    
-
-    
-
-    
-
-    
-
-    
-
-    
-
-    
-
-    
-
-    
-
-    
-
-    
-
-    
-
-    
-</dl>
-
-
-
-
-
-<div class="description">
-    <p>Add a ring connection to this representation of a molecule.</p>
-</div>
-
-
-
-
-
-
-
-
-
-
-
-    <h5>Parameters:</h5>
-    
-
-<table class="params">
-    <thead>
-    <tr>
-        
-        <th>Name</th>
-        
-
-        <th>Type</th>
-
-        
-
-        
-
-        <th class="last">Description</th>
-    </tr>
-    </thead>
-
-    <tbody>
-    
-
-        <tr>
-            
-                <td class="name"><code>ringConnection</code></td>
-            
-
-            <td class="type">
-            
-                
-<span class="param-type"><a href="RingConnection.html">RingConnection</a></span>
-
-
-            
-            </td>
-
-            
-
-            
-
-            <td class="description last"><p>A new ringConnection.</p></td>
-        </tr>
-
-    
-    </tbody>
-</table>
-
-
-
-
-
-
-
-
-
-
-
-
-
-
-<h5>Returns:</h5>
-
-        
-<div class="param-desc">
-    <p>The ring connection id of the new ring connection.</p>
-</div>
-
-
-
-<dl class="param-type">
-    <dt>
-        Type
-    </dt>
-    <dd>
-        
-<span class="param-type">number</span>
-
-
-    </dd>
-</dl>
-
-    
-
-
-        
-            
-
-    
-
-    <h4 class="name" id="addVertex"><span class="type-signature"></span>addVertex<span class="signature">(vertex)</span><span class="type-signature"> &rarr; {number}</span></h4>
-
-    
-
-
-
-
-<dl class="details">
-
-    
-    <dt class="tag-source">Source:</dt>
-    <dd class="tag-source"><ul class="dummy"><li>
-<<<<<<< HEAD
-        <a href="SmilesDrawer.js.html">SmilesDrawer.js</a>, <a href="SmilesDrawer.js.html#line968">line 968</a>
-=======
-        <a href="SmilesDrawer.js.html">SmilesDrawer.js</a>, <a href="SmilesDrawer.js.html#line916">line 916</a>
->>>>>>> 088b5fc5
-    </li></ul></dd>
-    
-
-    
-
-    
-
-    
-
-    
-
-    
-
-    
-
-    
-
-    
-
-    
-
-    
-
-    
-
-    
-
-    
-
-    
-
-    
-</dl>
-
-
-
-
-
-<div class="description">
-    <p>Add a vertex to this representation of a molcule.</p>
-</div>
-
-
-
-
-
-
-
-
-
-
-
-    <h5>Parameters:</h5>
-    
-
-<table class="params">
-    <thead>
-    <tr>
-        
-        <th>Name</th>
-        
-
-        <th>Type</th>
-
-        
-
-        
-
-        <th class="last">Description</th>
-    </tr>
-    </thead>
-
-    <tbody>
-    
-
-        <tr>
-            
-                <td class="name"><code>vertex</code></td>
-            
-
-            <td class="type">
-            
-                
-<span class="param-type"><a href="Vertex.html">Vertex</a></span>
-
-
-            
-            </td>
-
-            
-
-            
-
-            <td class="description last"><p>A new vertex.</p></td>
-        </tr>
-
-    
-    </tbody>
-</table>
-
-
-
-
-
-
-
-
-
-
-
-
-
-
-<h5>Returns:</h5>
-
-        
-<div class="param-desc">
-    <p>The vertex id of the new vertex.</p>
-</div>
-
-
-
-<dl class="param-type">
-    <dt>
-        Type
-    </dt>
-    <dd>
-        
-<span class="param-type">number</span>
-
-
-    </dd>
-</dl>
-
-    
-
-
-        
-            
-
-    
-
-    <h4 class="name" id="areConnected"><span class="type-signature"></span>areConnected<span class="signature">(vertexIdA, vertexIdA)</span><span class="type-signature"> &rarr; {boolean}</span></h4>
-
-    
-
-
-
-
-<dl class="details">
-
-    
-    <dt class="tag-source">Source:</dt>
-    <dd class="tag-source"><ul class="dummy"><li>
-<<<<<<< HEAD
-        <a href="SmilesDrawer.js.html">SmilesDrawer.js</a>, <a href="SmilesDrawer.js.html#line1256">line 1256</a>
-=======
-        <a href="SmilesDrawer.js.html">SmilesDrawer.js</a>, <a href="SmilesDrawer.js.html#line1204">line 1204</a>
->>>>>>> 088b5fc5
-    </li></ul></dd>
-    
-
-    
-
-    
-
-    
-
-    
-
-    
-
-    
-
-    
-
-    
-
-    
-
-    
-
-    
-
-    
-
-    
-
-    
-
-    
-</dl>
-
-
-
-
-
-<div class="description">
-    <p>Checks whether or not two vertices are connected.</p>
-</div>
-
-
-
-
-
-
-
-
-
-
-
-    <h5>Parameters:</h5>
-    
-
-<table class="params">
-    <thead>
-    <tr>
-        
-        <th>Name</th>
-        
-
-        <th>Type</th>
-
-        
-
-        
-
-        <th class="last">Description</th>
-    </tr>
-    </thead>
-
-    <tbody>
-    
-
-        <tr>
-            
-                <td class="name"><code>vertexIdA</code></td>
-            
-
-            <td class="type">
-            
-                
-<span class="param-type">number</span>
-
-
-            
-            </td>
-
-            
-
-            
-
-            <td class="description last"><p>A vertex id.</p></td>
-        </tr>
-
-    
-
-        <tr>
-            
-                <td class="name"><code>vertexIdA</code></td>
-            
-
-            <td class="type">
-            
-                
-<span class="param-type">number</span>
-
-
-            
-            </td>
-
-            
-
-            
-
-            <td class="description last"><p>A vertex id.</p></td>
-        </tr>
-
-    
-    </tbody>
-</table>
-
-
-
-
-
-
-
-
-
-
-
-
-
-
-<h5>Returns:</h5>
-
-        
-<div class="param-desc">
-    <p>A boolean indicating whether or not two vertices are connected.</p>
-</div>
-
-
-
-<dl class="param-type">
-    <dt>
-        Type
-    </dt>
-    <dd>
-        
-<span class="param-type">boolean</span>
-
-
-    </dd>
-</dl>
-
-    
-
-
-        
-            
-
-    
-
-    <h4 class="name" id="areVerticesInSameRing"><span class="type-signature"></span>areVerticesInSameRing<span class="signature">(vertexA, vertexB)</span><span class="type-signature"> &rarr; {boolean}</span></h4>
-
-    
-
-
-
-
-<dl class="details">
-
-    
-    <dt class="tag-source">Source:</dt>
-    <dd class="tag-source"><ul class="dummy"><li>
-<<<<<<< HEAD
-        <a href="SmilesDrawer.js.html">SmilesDrawer.js</a>, <a href="SmilesDrawer.js.html#line805">line 805</a>
-=======
-        <a href="SmilesDrawer.js.html">SmilesDrawer.js</a>, <a href="SmilesDrawer.js.html#line753">line 753</a>
->>>>>>> 088b5fc5
-    </li></ul></dd>
-    
-
-    
-
-    
-
-    
-
-    
-
-    
-
-    
-
-    
-
-    
-
-    
-
-    
-
-    
-
-    
-
-    
-
-    
-
-    
-</dl>
-
-
-
-
-
-<div class="description">
-    <p>Checks whether or not tow vertices are in the same ring.</p>
-</div>
-
-
-
-
-
-
-
-
-
-
-
-    <h5>Parameters:</h5>
-    
-
-<table class="params">
-    <thead>
-    <tr>
-        
-        <th>Name</th>
-        
-
-        <th>Type</th>
-
-        
-
-        
-
-        <th class="last">Description</th>
-    </tr>
-    </thead>
-
-    <tbody>
-    
-
-        <tr>
-            
-                <td class="name"><code>vertexA</code></td>
-            
-
-            <td class="type">
-            
-                
-<span class="param-type"><a href="Vertex.html">Vertex</a></span>
-
-
-            
-            </td>
-
-            
-
-            
-
-            <td class="description last"><p>A vertex.</p></td>
-        </tr>
-
-    
-
-        <tr>
-            
-                <td class="name"><code>vertexB</code></td>
-            
-
-            <td class="type">
-            
-                
-<span class="param-type"><a href="Vertex.html">Vertex</a></span>
-
-
-            
-            </td>
-
-            
-
-            
-
-            <td class="description last"><p>A vertex.</p></td>
-        </tr>
-
-    
-    </tbody>
-</table>
-
-
-
-
-
-
-
-
-
-
-
-
-
-
-<h5>Returns:</h5>
-
-        
-<div class="param-desc">
-    <p>A boolean indicating whether or not the two vertices are in the same ring.</p>
-</div>
-
-
-
-<dl class="param-type">
-    <dt>
-        Type
-    </dt>
-    <dd>
-        
-<span class="param-type">boolean</span>
-
-
-    </dd>
-</dl>
-
-    
-
-
-        
-            
-
-    
-
-    <h4 class="name" id="chooseSide"><span class="type-signature"></span>chooseSide<span class="signature">(vertexA, vertexB, sides)</span><span class="type-signature"> &rarr; {object}</span></h4>
-
-    
-
-
-
-
-<dl class="details">
-
-    
-    <dt class="tag-source">Source:</dt>
-    <dd class="tag-source"><ul class="dummy"><li>
-<<<<<<< HEAD
-        <a href="SmilesDrawer.js.html">SmilesDrawer.js</a>, <a href="SmilesDrawer.js.html#line1201">line 1201</a>
-=======
-        <a href="SmilesDrawer.js.html">SmilesDrawer.js</a>, <a href="SmilesDrawer.js.html#line1149">line 1149</a>
->>>>>>> 088b5fc5
-    </li></ul></dd>
-    
-
-    
-
-    
-
-    
-
-    
-
-    
-
-    
-
-    
-
-    
-
-    
-
-    
-
-    
-
-    
-
-    
-
-    
-
-    
-</dl>
-
-
-
-
-
-<div class="description">
-    <p>When drawing a double bond, choose the side to place the double bond. E.g. a double bond should always been drawn inside a ring.</p>
-</div>
-
-
-
-
-
-
-
-
-
-
-
-    <h5>Parameters:</h5>
-    
-
-<table class="params">
-    <thead>
-    <tr>
-        
-        <th>Name</th>
-        
-
-        <th>Type</th>
-
-        
-
-        
-
-        <th class="last">Description</th>
-    </tr>
-    </thead>
-
-    <tbody>
-    
-
-        <tr>
-            
-                <td class="name"><code>vertexA</code></td>
-            
-
-            <td class="type">
-            
-                
-<span class="param-type"><a href="Vertex.html">Vertex</a></span>
-
-
-            
-            </td>
-
-            
-
-            
-
-            <td class="description last"><p>A vertex.</p></td>
-        </tr>
-
-    
-
-        <tr>
-            
-                <td class="name"><code>vertexB</code></td>
-            
-
-            <td class="type">
-            
-                
-<span class="param-type"><a href="Vertex.html">Vertex</a></span>
-
-
-            
-            </td>
-
-            
-
-            
-
-            <td class="description last"><p>A vertex.</p></td>
-        </tr>
-
-    
-
-        <tr>
-            
-                <td class="name"><code>sides</code></td>
-            
-
-            <td class="type">
-            
-                
-<span class="param-type">array</span>
-
-
-            
-            </td>
-
-            
-
-            
-
-            <td class="description last"><p>An array containing the two normals of the line spanned by the two provided vertices.</p></td>
-        </tr>
-
-    
-    </tbody>
-</table>
-
-
-
-
-
-
-
-
-
-
-
-
-
-
-<h5>Returns:</h5>
-
-        
-<div class="param-desc">
+<!DOCTYPE html>
+<html lang="en">
+<head>
+    <meta charset="utf-8">
+    <title>SmilesDrawer - Documentation</title>
+
+    <script src="scripts/prettify/prettify.js"></script>
+    <script src="scripts/prettify/lang-css.js"></script>
+    <!--[if lt IE 9]>
+      <script src="//html5shiv.googlecode.com/svn/trunk/html5.js"></script>
+    <![endif]-->
+    <link type="text/css" rel="stylesheet" href="styles/prettify.css">
+    <link type="text/css" rel="stylesheet" href="styles/jsdoc.css">
+</head>
+<body>
+
+<input type="checkbox" id="nav-trigger" class="nav-trigger" />
+<label for="nav-trigger" class="navicon-button x">
+  <div class="navicon"></div>
+</label>
+
+<label for="nav-trigger" class="overlay"></label>
+
+<nav>
+    <h2><a href="index.html">Home</a></h2><h3>Classes</h3><ul><li><a href="ArrayHelper.html">ArrayHelper</a><ul class='methods'><li data-type='method'><a href="ArrayHelper.html#.clone">clone</a></li><li data-type='method'><a href="ArrayHelper.html#.contains">contains</a></li><li data-type='method'><a href="ArrayHelper.html#.containsAll">containsAll</a></li><li data-type='method'><a href="ArrayHelper.html#.count">count</a></li><li data-type='method'><a href="ArrayHelper.html#.each">each</a></li><li data-type='method'><a href="ArrayHelper.html#.get">get</a></li><li data-type='method'><a href="ArrayHelper.html#.intersection">intersection</a></li><li data-type='method'><a href="ArrayHelper.html#.merge">merge</a></li><li data-type='method'><a href="ArrayHelper.html#.print">print</a></li><li data-type='method'><a href="ArrayHelper.html#.remove">remove</a></li><li data-type='method'><a href="ArrayHelper.html#.removeAll">removeAll</a></li><li data-type='method'><a href="ArrayHelper.html#.toggle">toggle</a></li><li data-type='method'><a href="ArrayHelper.html#.unique">unique</a></li></ul></li><li><a href="Atom.html">Atom</a><ul class='methods'><li data-type='method'><a href="Atom.html#addAnchoredRing">addAnchoredRing</a></li><li data-type='method'><a href="Atom.html#canRotate">canRotate</a></li><li data-type='method'><a href="Atom.html#getMaxRingbond">getMaxRingbond</a></li><li data-type='method'><a href="Atom.html#getRingbondCount">getRingbondCount</a></li><li data-type='method'><a href="Atom.html#hasRing">hasRing</a></li><li data-type='method'><a href="Atom.html#hasRingbonds">hasRingbonds</a></li><li data-type='method'><a href="Atom.html#haveCommonRingbond">haveCommonRingbond</a></li><li data-type='method'><a href="Atom.html#maxCommonRingbond">maxCommonRingbond</a></li></ul></li><li><a href="CanvasWrapper.html">CanvasWrapper</a><ul class='methods'><li data-type='method'><a href="CanvasWrapper.html#clear">clear</a></li><li data-type='method'><a href="CanvasWrapper.html#drawAromaticityRing">drawAromaticityRing</a></li><li data-type='method'><a href="CanvasWrapper.html#drawCircle">drawCircle</a></li><li data-type='method'><a href="CanvasWrapper.html#drawDebugPoint">drawDebugPoint</a></li><li data-type='method'><a href="CanvasWrapper.html#drawDebugText">drawDebugText</a></li><li data-type='method'><a href="CanvasWrapper.html#drawLine">drawLine</a></li><li data-type='method'><a href="CanvasWrapper.html#drawText">drawText</a></li><li data-type='method'><a href="CanvasWrapper.html#getColor">getColor</a></li><li data-type='method'><a href="CanvasWrapper.html#reset">reset</a></li><li data-type='method'><a href="CanvasWrapper.html#scale">scale</a></li><li data-type='method'><a href="CanvasWrapper.html#setTheme">setTheme</a></li></ul></li><li><a href="Edge.html">Edge</a><ul class='methods'><li data-type='method'><a href="Edge.html#getBondCount">getBondCount</a></li></ul></li><li><a href="Line.html">Line</a><ul class='methods'><li data-type='method'><a href="Line.html#clone">clone</a></li><li data-type='method'><a href="Line.html#getAngle">getAngle</a></li><li data-type='method'><a href="Line.html#getLeftElement">getLeftElement</a></li><li data-type='method'><a href="Line.html#getLeftVector">getLeftVector</a></li><li data-type='method'><a href="Line.html#getLength">getLength</a></li><li data-type='method'><a href="Line.html#getRightElement">getRightElement</a></li><li data-type='method'><a href="Line.html#getRightVector">getRightVector</a></li><li data-type='method'><a href="Line.html#rotate">rotate</a></li><li data-type='method'><a href="Line.html#rotateToXAxis">rotateToXAxis</a></li><li data-type='method'><a href="Line.html#setLeftVector">setLeftVector</a></li><li data-type='method'><a href="Line.html#setRightVector">setRightVector</a></li><li data-type='method'><a href="Line.html#shorten">shorten</a></li><li data-type='method'><a href="Line.html#shortenFrom">shortenFrom</a></li><li data-type='method'><a href="Line.html#shortenTo">shortenTo</a></li></ul></li><li><a href="MathHelper.html">MathHelper</a><ul class='methods'><li data-type='method'><a href="MathHelper.html#.apothem">apothem</a></li><li data-type='method'><a href="MathHelper.html#.centralAngle">centralAngle</a></li><li data-type='method'><a href="MathHelper.html#.innerAngle">innerAngle</a></li><li data-type='method'><a href="MathHelper.html#.meanAngle">meanAngle</a></li><li data-type='method'><a href="MathHelper.html#.polyCircumradius">polyCircumradius</a></li><li data-type='method'><a href="MathHelper.html#.round">round</a></li><li data-type='method'><a href="MathHelper.html#.toDeg">toDeg</a></li><li data-type='method'><a href="MathHelper.html#.toRad">toRad</a></li></ul></li><li><a href="Pair.html">Pair</a><ul class='methods'><li data-type='method'><a href="Pair.html#.createUniquePairs">createUniquePairs</a></li><li data-type='method'><a href="Pair.html#contains">contains</a></li><li data-type='method'><a href="Pair.html#getHash">getHash</a></li></ul></li><li><a href="Ring.html">Ring</a><ul class='methods'><li data-type='method'><a href="Ring.html#.getRing">getRing</a></li><li data-type='method'><a href="Ring.html#allowsFlip">allowsFlip</a></li><li data-type='method'><a href="Ring.html#clone">clone</a></li><li data-type='method'><a href="Ring.html#contains">contains</a></li><li data-type='method'><a href="Ring.html#eachMember">eachMember</a></li><li data-type='method'><a href="Ring.html#getAngle">getAngle</a></li><li data-type='method'><a href="Ring.html#getOrderedNeighbours">getOrderedNeighbours</a></li><li data-type='method'><a href="Ring.html#getPolygon">getPolygon</a></li><li data-type='method'><a href="Ring.html#getSize">getSize</a></li><li data-type='method'><a href="Ring.html#hasSource">hasSource</a></li><li data-type='method'><a href="Ring.html#hasSourceAndTarget">hasSourceAndTarget</a></li><li data-type='method'><a href="Ring.html#hasTarget">hasTarget</a></li><li data-type='method'><a href="Ring.html#isAromatic">isAromatic</a></li><li data-type='method'><a href="Ring.html#setFlipped">setFlipped</a></li><li data-type='method'><a href="Ring.html#thisOrNeighboursContain">thisOrNeighboursContain</a></li></ul></li><li><a href="RingConnection.html">RingConnection</a><ul class='methods'><li data-type='method'><a href="RingConnection.html#.getNeighbours">getNeighbours</a></li><li data-type='method'><a href="RingConnection.html#.getVertices">getVertices</a></li><li data-type='method'><a href="RingConnection.html#.isBridge">isBridge</a></li><li data-type='method'><a href="RingConnection.html#addVertex">addVertex</a></li><li data-type='method'><a href="RingConnection.html#isBridge">isBridge</a></li><li data-type='method'><a href="RingConnection.html#updateOther">updateOther</a></li></ul></li><li><a href="SmilesDrawer.html">SmilesDrawer</a><ul class='methods'><li data-type='method'><a href="SmilesDrawer.html#addEdge">addEdge</a></li><li data-type='method'><a href="SmilesDrawer.html#addRing">addRing</a></li><li data-type='method'><a href="SmilesDrawer.html#addRingConnection">addRingConnection</a></li><li data-type='method'><a href="SmilesDrawer.html#addVertex">addVertex</a></li><li data-type='method'><a href="SmilesDrawer.html#areConnected">areConnected</a></li><li data-type='method'><a href="SmilesDrawer.html#areVerticesInSameRing">areVerticesInSameRing</a></li><li data-type='method'><a href="SmilesDrawer.html#chooseSide">chooseSide</a></li><li data-type='method'><a href="SmilesDrawer.html#clearPositions">clearPositions</a></li><li data-type='method'><a href="SmilesDrawer.html#createBridgedRing">createBridgedRing</a></li><li data-type='method'><a href="SmilesDrawer.html#createNextBond">createNextBond</a></li><li data-type='method'><a href="SmilesDrawer.html#createRing">createRing</a></li><li data-type='method'><a href="SmilesDrawer.html#dijkstra">dijkstra</a></li><li data-type='method'><a href="SmilesDrawer.html#draw">draw</a></li><li data-type='method'><a href="SmilesDrawer.html#drawEdges">drawEdges</a></li><li data-type='method'><a href="SmilesDrawer.html#drawVertices">drawVertices</a></li><li data-type='method'><a href="SmilesDrawer.html#edgeRingCount">edgeRingCount</a></li><li data-type='method'><a href="SmilesDrawer.html#extend">extend</a></li><li data-type='method'><a href="SmilesDrawer.html#forceLayout">forceLayout</a></li><li data-type='method'><a href="SmilesDrawer.html#getBondCount">getBondCount</a></li><li data-type='method'><a href="SmilesDrawer.html#getBranch">getBranch</a></li><li data-type='method'><a href="SmilesDrawer.html#getBridgedRingRings">getBridgedRingRings</a></li><li data-type='method'><a href="SmilesDrawer.html#getBridgedRings">getBridgedRings</a></li><li data-type='method'><a href="SmilesDrawer.html#getCommonRingbondNeighbour">getCommonRingbondNeighbour</a></li><li data-type='method'><a href="SmilesDrawer.html#getCommonRings">getCommonRings</a></li><li data-type='method'><a href="SmilesDrawer.html#getEdgeNormals">getEdgeNormals</a></li><li data-type='method'><a href="SmilesDrawer.html#getEdgeWeight">getEdgeWeight</a></li><li data-type='method'><a href="SmilesDrawer.html#getFusedRings">getFusedRings</a></li><li data-type='method'><a href="SmilesDrawer.html#getHeavyAtomCount">getHeavyAtomCount</a></li><li data-type='method'><a href="SmilesDrawer.html#getLargestCommonRing">getLargestCommonRing</a></li><li data-type='method'><a href="SmilesDrawer.html#getMinDist">getMinDist</a></li><li data-type='method'><a href="SmilesDrawer.html#getNonRingNeighbours">getNonRingNeighbours</a></li><li data-type='method'><a href="SmilesDrawer.html#getOverlapScore">getOverlapScore</a></li><li data-type='method'><a href="SmilesDrawer.html#getRing">getRing</a></li><li data-type='method'><a href="SmilesDrawer.html#getRingbondType">getRingbondType</a></li><li data-type='method'><a href="SmilesDrawer.html#getRingConnections">getRingConnections</a></li><li data-type='method'><a href="SmilesDrawer.html#getRingCount">getRingCount</a></li><li data-type='method'><a href="SmilesDrawer.html#getRingVertices">getRingVertices</a></li><li data-type='method'><a href="SmilesDrawer.html#getSmallestCommonRing">getSmallestCommonRing</a></li><li data-type='method'><a href="SmilesDrawer.html#getSpiros">getSpiros</a></li><li data-type='method'><a href="SmilesDrawer.html#getSubringCenter">getSubringCenter</a></li><li data-type='method'><a href="SmilesDrawer.html#getTotalOverlapScore">getTotalOverlapScore</a></li><li data-type='method'><a href="SmilesDrawer.html#getTreeDepth">getTreeDepth</a></li><li data-type='method'><a href="SmilesDrawer.html#getVerticesAt">getVerticesAt</a></li><li data-type='method'><a href="SmilesDrawer.html#hasBridgedRing">hasBridgedRing</a></li><li data-type='method'><a href="SmilesDrawer.html#initGraph">initGraph</a></li><li data-type='method'><a href="SmilesDrawer.html#initRings">initRings</a></li><li data-type='method'><a href="SmilesDrawer.html#isEdgeInAromaticRing">isEdgeInAromaticRing</a></li><li data-type='method'><a href="SmilesDrawer.html#isEdgeInRing">isEdgeInRing</a></li><li data-type='method'><a href="SmilesDrawer.html#isPartOfBridgedRing">isPartOfBridgedRing</a></li><li data-type='method'><a href="SmilesDrawer.html#isPointInRing">isPointInRing</a></li><li data-type='method'><a href="SmilesDrawer.html#isRingAromatic">isRingAromatic</a></li><li data-type='method'><a href="SmilesDrawer.html#isVertexInAromaticRing">isVertexInAromaticRing</a></li><li data-type='method'><a href="SmilesDrawer.html#position">position</a></li><li data-type='method'><a href="SmilesDrawer.html#printRingInfo">printRingInfo</a></li><li data-type='method'><a href="SmilesDrawer.html#removeRing">removeRing</a></li><li data-type='method'><a href="SmilesDrawer.html#removeRingConnection">removeRingConnection</a></li><li data-type='method'><a href="SmilesDrawer.html#removeRingConnectionsBetween">removeRingConnectionsBetween</a></li><li data-type='method'><a href="SmilesDrawer.html#resolvePrimaryOverlaps">resolvePrimaryOverlaps</a></li><li data-type='method'><a href="SmilesDrawer.html#resolveSecondaryOverlaps">resolveSecondaryOverlaps</a></li><li data-type='method'><a href="SmilesDrawer.html#restorePositions">restorePositions</a></li><li data-type='method'><a href="SmilesDrawer.html#rotateSubtree">rotateSubtree</a></li><li data-type='method'><a href="SmilesDrawer.html#traverseTree">traverseTree</a></li></ul></li><li><a href="Vector2.html">Vector2</a><ul class='methods'><li data-type='method'><a href="Vector2.html#add">add</a></li><li data-type='method'><a href="Vector2.html#angle">angle</a></li><li data-type='method'><a href="Vector2.html#clockwise">clockwise</a></li><li data-type='method'><a href="Vector2.html#clone">clone</a></li><li data-type='method'><a href="Vector2.html#distance">distance</a></li><li data-type='method'><a href="Vector2.html#distanceSq">distanceSq</a></li><li data-type='method'><a href="Vector2.html#divide">divide</a></li><li data-type='method'><a href="Vector2.html#getRotateToAngle">getRotateToAngle</a></li><li data-type='method'><a href="Vector2.html#invert">invert</a></li><li data-type='method'><a href="Vector2.html#isInPolygon">isInPolygon</a></li><li data-type='method'><a href="Vector2.html#length">length</a></li><li data-type='method'><a href="Vector2.html#multiply">multiply</a></li><li data-type='method'><a href="Vector2.html#normalize">normalize</a></li><li data-type='method'><a href="Vector2.html#normalized">normalized</a></li><li data-type='method'><a href="Vector2.html#rotate">rotate</a></li><li data-type='method'><a href="Vector2.html#rotateAround">rotateAround</a></li><li data-type='method'><a href="Vector2.html#rotateTo">rotateTo</a></li><li data-type='method'><a href="Vector2.html#sameSideAs">sameSideAs</a></li><li data-type='method'><a href="Vector2.html#set">set</a></li><li data-type='method'><a href="Vector2.html#subtract">subtract</a></li><li data-type='method'><a href="Vector2.html#toString">toString</a></li><li data-type='method'><a href="Vector2.html#whichSide">whichSide</a></li><li data-type='method'><a href="Vector2.html#.add">add</a></li><li data-type='method'><a href="Vector2.html#.angle">angle</a></li><li data-type='method'><a href="Vector2.html#.divide">divide</a></li><li data-type='method'><a href="Vector2.html#.dot">dot</a></li><li data-type='method'><a href="Vector2.html#.midpoint">midpoint</a></li><li data-type='method'><a href="Vector2.html#.multiply">multiply</a></li><li data-type='method'><a href="Vector2.html#.normals">normals</a></li><li data-type='method'><a href="Vector2.html#.scalarProjection">scalarProjection</a></li><li data-type='method'><a href="Vector2.html#.subtract">subtract</a></li></ul></li><li><a href="Vertex.html">Vertex</a><ul class='methods'><li data-type='method'><a href="Vertex.html#clone">clone</a></li><li data-type='method'><a href="Vertex.html#equals">equals</a></li><li data-type='method'><a href="Vertex.html#getAngle">getAngle</a></li><li data-type='method'><a href="Vertex.html#getCommonNeighbours">getCommonNeighbours</a></li><li data-type='method'><a href="Vertex.html#getNeighbours">getNeighbours</a></li><li data-type='method'><a href="Vertex.html#getNextInRing">getNextInRing</a></li><li data-type='method'><a href="Vertex.html#getSpanningTreeNeighbours">getSpanningTreeNeighbours</a></li><li data-type='method'><a href="Vertex.html#getTextDirection">getTextDirection</a></li><li data-type='method'><a href="Vertex.html#isNeighbour">isNeighbour</a></li><li data-type='method'><a href="Vertex.html#isTerminal">isTerminal</a></li></ul></li></ul>
+</nav>
+
+<div id="main">
+    
+    <h1 class="page-title">SmilesDrawer</h1>
+    
+
+    
+
+
+
+
+<section>
+
+<header>
+    
+        <h2>
+        SmilesDrawer
+        </h2>
+        
+            <div class="class-description"><p>The main class of the application representing the smiles drawer</p></div>
+        
+    
+</header>
+
+<article>
+    <div class="container-overview">
+    
+        
+
+    
+    <h2>Constructor</h2>
+    
+
+    <h4 class="name" id="SmilesDrawer"><span class="type-signature"></span>new SmilesDrawer<span class="signature">(options)</span><span class="type-signature"></span></h4>
+
+    
+
+
+
+
+<dl class="details">
+
+    
+    <dt class="tag-source">Source:</dt>
+    <dd class="tag-source"><ul class="dummy"><li>
+        <a href="SmilesDrawer.js.html">SmilesDrawer.js</a>, <a href="SmilesDrawer.js.html#line2">line 2</a>
+    </li></ul></dd>
+    
+
+    
+
+    
+
+    
+
+    
+
+    
+
+    
+
+    
+
+    
+
+    
+
+    
+
+    
+
+    
+
+    
+
+    
+
+    
+</dl>
+
+
+
+
+
+<div class="description">
+    <p>The constructor for the class SmilesDrawer.</p>
+</div>
+
+
+
+
+
+
+
+
+
+
+
+    <h5>Parameters:</h5>
+    
+
+<table class="params">
+    <thead>
+    <tr>
+        
+        <th>Name</th>
+        
+
+        <th>Type</th>
+
+        
+
+        
+
+        <th class="last">Description</th>
+    </tr>
+    </thead>
+
+    <tbody>
+    
+
+        <tr>
+            
+                <td class="name"><code>options</code></td>
+            
+
+            <td class="type">
+            
+                
+<span class="param-type">object</span>
+
+
+            
+            </td>
+
+            
+
+            
+
+            <td class="description last"><p>An object containing custom values for different options. It is merged with the default options.</p></td>
+        </tr>
+
+    
+    </tbody>
+</table>
+
+
+
+
+
+
+
+
+
+
+
+
+
+
+
+
+    
+    </div>
+
+    
+
+    
+
+    
+
+     
+
+    
+
+    
+
+    
+        <h3 class="subsection-title">Methods</h3>
+
+        
+            
+
+    
+
+    <h4 class="name" id="addEdge"><span class="type-signature"></span>addEdge<span class="signature">(edge)</span><span class="type-signature"> &rarr; {number}</span></h4>
+
+    
+
+
+
+
+<dl class="details">
+
+    
+    <dt class="tag-source">Source:</dt>
+    <dd class="tag-source"><ul class="dummy"><li>
+        <a href="SmilesDrawer.js.html">SmilesDrawer.js</a>, <a href="SmilesDrawer.js.html#line981">line 981</a>
+    </li></ul></dd>
+    
+
+    
+
+    
+
+    
+
+    
+
+    
+
+    
+
+    
+
+    
+
+    
+
+    
+
+    
+
+    
+
+    
+
+    
+
+    
+</dl>
+
+
+
+
+
+<div class="description">
+    <p>Add an edge to this representation of a molecule.</p>
+</div>
+
+
+
+
+
+
+
+
+
+
+
+    <h5>Parameters:</h5>
+    
+
+<table class="params">
+    <thead>
+    <tr>
+        
+        <th>Name</th>
+        
+
+        <th>Type</th>
+
+        
+
+        
+
+        <th class="last">Description</th>
+    </tr>
+    </thead>
+
+    <tbody>
+    
+
+        <tr>
+            
+                <td class="name"><code>edge</code></td>
+            
+
+            <td class="type">
+            
+                
+<span class="param-type"><a href="Edge.html">Edge</a></span>
+
+
+            
+            </td>
+
+            
+
+            
+
+            <td class="description last"><p>A new edge.</p></td>
+        </tr>
+
+    
+    </tbody>
+</table>
+
+
+
+
+
+
+
+
+
+
+
+
+
+
+<h5>Returns:</h5>
+
+        
+<div class="param-desc">
+    <p>The edge id of the new edge.</p>
+</div>
+
+
+
+<dl class="param-type">
+    <dt>
+        Type
+    </dt>
+    <dd>
+        
+<span class="param-type">number</span>
+
+
+    </dd>
+</dl>
+
+    
+
+
+        
+            
+
+    
+
+    <h4 class="name" id="addRing"><span class="type-signature"></span>addRing<span class="signature">(ring)</span><span class="type-signature"> &rarr; {number}</span></h4>
+
+    
+
+
+
+
+<dl class="details">
+
+    
+    <dt class="tag-source">Source:</dt>
+    <dd class="tag-source"><ul class="dummy"><li>
+        <a href="SmilesDrawer.js.html">SmilesDrawer.js</a>, <a href="SmilesDrawer.js.html#line994">line 994</a>
+    </li></ul></dd>
+    
+
+    
+
+    
+
+    
+
+    
+
+    
+
+    
+
+    
+
+    
+
+    
+
+    
+
+    
+
+    
+
+    
+
+    
+
+    
+</dl>
+
+
+
+
+
+<div class="description">
+    <p>Add a ring to this representation of a molecule.</p>
+</div>
+
+
+
+
+
+
+
+
+
+
+
+    <h5>Parameters:</h5>
+    
+
+<table class="params">
+    <thead>
+    <tr>
+        
+        <th>Name</th>
+        
+
+        <th>Type</th>
+
+        
+
+        
+
+        <th class="last">Description</th>
+    </tr>
+    </thead>
+
+    <tbody>
+    
+
+        <tr>
+            
+                <td class="name"><code>ring</code></td>
+            
+
+            <td class="type">
+            
+                
+<span class="param-type"><a href="Ring.html">Ring</a></span>
+
+
+            
+            </td>
+
+            
+
+            
+
+            <td class="description last"><p>A new ring.</p></td>
+        </tr>
+
+    
+    </tbody>
+</table>
+
+
+
+
+
+
+
+
+
+
+
+
+
+
+<h5>Returns:</h5>
+
+        
+<div class="param-desc">
+    <p>The ring id of the new ring.</p>
+</div>
+
+
+
+<dl class="param-type">
+    <dt>
+        Type
+    </dt>
+    <dd>
+        
+<span class="param-type">number</span>
+
+
+    </dd>
+</dl>
+
+    
+
+
+        
+            
+
+    
+
+    <h4 class="name" id="addRingConnection"><span class="type-signature"></span>addRingConnection<span class="signature">(ringConnection)</span><span class="type-signature"> &rarr; {number}</span></h4>
+
+    
+
+
+
+
+<dl class="details">
+
+    
+    <dt class="tag-source">Source:</dt>
+    <dd class="tag-source"><ul class="dummy"><li>
+        <a href="SmilesDrawer.js.html">SmilesDrawer.js</a>, <a href="SmilesDrawer.js.html#line1045">line 1045</a>
+    </li></ul></dd>
+    
+
+    
+
+    
+
+    
+
+    
+
+    
+
+    
+
+    
+
+    
+
+    
+
+    
+
+    
+
+    
+
+    
+
+    
+
+    
+</dl>
+
+
+
+
+
+<div class="description">
+    <p>Add a ring connection to this representation of a molecule.</p>
+</div>
+
+
+
+
+
+
+
+
+
+
+
+    <h5>Parameters:</h5>
+    
+
+<table class="params">
+    <thead>
+    <tr>
+        
+        <th>Name</th>
+        
+
+        <th>Type</th>
+
+        
+
+        
+
+        <th class="last">Description</th>
+    </tr>
+    </thead>
+
+    <tbody>
+    
+
+        <tr>
+            
+                <td class="name"><code>ringConnection</code></td>
+            
+
+            <td class="type">
+            
+                
+<span class="param-type"><a href="RingConnection.html">RingConnection</a></span>
+
+
+            
+            </td>
+
+            
+
+            
+
+            <td class="description last"><p>A new ringConnection.</p></td>
+        </tr>
+
+    
+    </tbody>
+</table>
+
+
+
+
+
+
+
+
+
+
+
+
+
+
+<h5>Returns:</h5>
+
+        
+<div class="param-desc">
+    <p>The ring connection id of the new ring connection.</p>
+</div>
+
+
+
+<dl class="param-type">
+    <dt>
+        Type
+    </dt>
+    <dd>
+        
+<span class="param-type">number</span>
+
+
+    </dd>
+</dl>
+
+    
+
+
+        
+            
+
+    
+
+    <h4 class="name" id="addVertex"><span class="type-signature"></span>addVertex<span class="signature">(vertex)</span><span class="type-signature"> &rarr; {number}</span></h4>
+
+    
+
+
+
+
+<dl class="details">
+
+    
+    <dt class="tag-source">Source:</dt>
+    <dd class="tag-source"><ul class="dummy"><li>
+        <a href="SmilesDrawer.js.html">SmilesDrawer.js</a>, <a href="SmilesDrawer.js.html#line968">line 968</a>
+    </li></ul></dd>
+    
+
+    
+
+    
+
+    
+
+    
+
+    
+
+    
+
+    
+
+    
+
+    
+
+    
+
+    
+
+    
+
+    
+
+    
+
+    
+</dl>
+
+
+
+
+
+<div class="description">
+    <p>Add a vertex to this representation of a molcule.</p>
+</div>
+
+
+
+
+
+
+
+
+
+
+
+    <h5>Parameters:</h5>
+    
+
+<table class="params">
+    <thead>
+    <tr>
+        
+        <th>Name</th>
+        
+
+        <th>Type</th>
+
+        
+
+        
+
+        <th class="last">Description</th>
+    </tr>
+    </thead>
+
+    <tbody>
+    
+
+        <tr>
+            
+                <td class="name"><code>vertex</code></td>
+            
+
+            <td class="type">
+            
+                
+<span class="param-type"><a href="Vertex.html">Vertex</a></span>
+
+
+            
+            </td>
+
+            
+
+            
+
+            <td class="description last"><p>A new vertex.</p></td>
+        </tr>
+
+    
+    </tbody>
+</table>
+
+
+
+
+
+
+
+
+
+
+
+
+
+
+<h5>Returns:</h5>
+
+        
+<div class="param-desc">
+    <p>The vertex id of the new vertex.</p>
+</div>
+
+
+
+<dl class="param-type">
+    <dt>
+        Type
+    </dt>
+    <dd>
+        
+<span class="param-type">number</span>
+
+
+    </dd>
+</dl>
+
+    
+
+
+        
+            
+
+    
+
+    <h4 class="name" id="areConnected"><span class="type-signature"></span>areConnected<span class="signature">(vertexIdA, vertexIdA)</span><span class="type-signature"> &rarr; {boolean}</span></h4>
+
+    
+
+
+
+
+<dl class="details">
+
+    
+    <dt class="tag-source">Source:</dt>
+    <dd class="tag-source"><ul class="dummy"><li>
+        <a href="SmilesDrawer.js.html">SmilesDrawer.js</a>, <a href="SmilesDrawer.js.html#line1256">line 1256</a>
+    </li></ul></dd>
+    
+
+    
+
+    
+
+    
+
+    
+
+    
+
+    
+
+    
+
+    
+
+    
+
+    
+
+    
+
+    
+
+    
+
+    
+
+    
+</dl>
+
+
+
+
+
+<div class="description">
+    <p>Checks whether or not two vertices are connected.</p>
+</div>
+
+
+
+
+
+
+
+
+
+
+
+    <h5>Parameters:</h5>
+    
+
+<table class="params">
+    <thead>
+    <tr>
+        
+        <th>Name</th>
+        
+
+        <th>Type</th>
+
+        
+
+        
+
+        <th class="last">Description</th>
+    </tr>
+    </thead>
+
+    <tbody>
+    
+
+        <tr>
+            
+                <td class="name"><code>vertexIdA</code></td>
+            
+
+            <td class="type">
+            
+                
+<span class="param-type">number</span>
+
+
+            
+            </td>
+
+            
+
+            
+
+            <td class="description last"><p>A vertex id.</p></td>
+        </tr>
+
+    
+
+        <tr>
+            
+                <td class="name"><code>vertexIdA</code></td>
+            
+
+            <td class="type">
+            
+                
+<span class="param-type">number</span>
+
+
+            
+            </td>
+
+            
+
+            
+
+            <td class="description last"><p>A vertex id.</p></td>
+        </tr>
+
+    
+    </tbody>
+</table>
+
+
+
+
+
+
+
+
+
+
+
+
+
+
+<h5>Returns:</h5>
+
+        
+<div class="param-desc">
+    <p>A boolean indicating whether or not two vertices are connected.</p>
+</div>
+
+
+
+<dl class="param-type">
+    <dt>
+        Type
+    </dt>
+    <dd>
+        
+<span class="param-type">boolean</span>
+
+
+    </dd>
+</dl>
+
+    
+
+
+        
+            
+
+    
+
+    <h4 class="name" id="areVerticesInSameRing"><span class="type-signature"></span>areVerticesInSameRing<span class="signature">(vertexA, vertexB)</span><span class="type-signature"> &rarr; {boolean}</span></h4>
+
+    
+
+
+
+
+<dl class="details">
+
+    
+    <dt class="tag-source">Source:</dt>
+    <dd class="tag-source"><ul class="dummy"><li>
+        <a href="SmilesDrawer.js.html">SmilesDrawer.js</a>, <a href="SmilesDrawer.js.html#line805">line 805</a>
+    </li></ul></dd>
+    
+
+    
+
+    
+
+    
+
+    
+
+    
+
+    
+
+    
+
+    
+
+    
+
+    
+
+    
+
+    
+
+    
+
+    
+
+    
+</dl>
+
+
+
+
+
+<div class="description">
+    <p>Checks whether or not tow vertices are in the same ring.</p>
+</div>
+
+
+
+
+
+
+
+
+
+
+
+    <h5>Parameters:</h5>
+    
+
+<table class="params">
+    <thead>
+    <tr>
+        
+        <th>Name</th>
+        
+
+        <th>Type</th>
+
+        
+
+        
+
+        <th class="last">Description</th>
+    </tr>
+    </thead>
+
+    <tbody>
+    
+
+        <tr>
+            
+                <td class="name"><code>vertexA</code></td>
+            
+
+            <td class="type">
+            
+                
+<span class="param-type"><a href="Vertex.html">Vertex</a></span>
+
+
+            
+            </td>
+
+            
+
+            
+
+            <td class="description last"><p>A vertex.</p></td>
+        </tr>
+
+    
+
+        <tr>
+            
+                <td class="name"><code>vertexB</code></td>
+            
+
+            <td class="type">
+            
+                
+<span class="param-type"><a href="Vertex.html">Vertex</a></span>
+
+
+            
+            </td>
+
+            
+
+            
+
+            <td class="description last"><p>A vertex.</p></td>
+        </tr>
+
+    
+    </tbody>
+</table>
+
+
+
+
+
+
+
+
+
+
+
+
+
+
+<h5>Returns:</h5>
+
+        
+<div class="param-desc">
+    <p>A boolean indicating whether or not the two vertices are in the same ring.</p>
+</div>
+
+
+
+<dl class="param-type">
+    <dt>
+        Type
+    </dt>
+    <dd>
+        
+<span class="param-type">boolean</span>
+
+
+    </dd>
+</dl>
+
+    
+
+
+        
+            
+
+    
+
+    <h4 class="name" id="chooseSide"><span class="type-signature"></span>chooseSide<span class="signature">(vertexA, vertexB, sides)</span><span class="type-signature"> &rarr; {object}</span></h4>
+
+    
+
+
+
+
+<dl class="details">
+
+    
+    <dt class="tag-source">Source:</dt>
+    <dd class="tag-source"><ul class="dummy"><li>
+        <a href="SmilesDrawer.js.html">SmilesDrawer.js</a>, <a href="SmilesDrawer.js.html#line1201">line 1201</a>
+    </li></ul></dd>
+    
+
+    
+
+    
+
+    
+
+    
+
+    
+
+    
+
+    
+
+    
+
+    
+
+    
+
+    
+
+    
+
+    
+
+    
+
+    
+</dl>
+
+
+
+
+
+<div class="description">
+    <p>When drawing a double bond, choose the side to place the double bond. E.g. a double bond should always been drawn inside a ring.</p>
+</div>
+
+
+
+
+
+
+
+
+
+
+
+    <h5>Parameters:</h5>
+    
+
+<table class="params">
+    <thead>
+    <tr>
+        
+        <th>Name</th>
+        
+
+        <th>Type</th>
+
+        
+
+        
+
+        <th class="last">Description</th>
+    </tr>
+    </thead>
+
+    <tbody>
+    
+
+        <tr>
+            
+                <td class="name"><code>vertexA</code></td>
+            
+
+            <td class="type">
+            
+                
+<span class="param-type"><a href="Vertex.html">Vertex</a></span>
+
+
+            
+            </td>
+
+            
+
+            
+
+            <td class="description last"><p>A vertex.</p></td>
+        </tr>
+
+    
+
+        <tr>
+            
+                <td class="name"><code>vertexB</code></td>
+            
+
+            <td class="type">
+            
+                
+<span class="param-type"><a href="Vertex.html">Vertex</a></span>
+
+
+            
+            </td>
+
+            
+
+            
+
+            <td class="description last"><p>A vertex.</p></td>
+        </tr>
+
+    
+
+        <tr>
+            
+                <td class="name"><code>sides</code></td>
+            
+
+            <td class="type">
+            
+                
+<span class="param-type">array</span>
+
+
+            
+            </td>
+
+            
+
+            
+
+            <td class="description last"><p>An array containing the two normals of the line spanned by the two provided vertices.</p></td>
+        </tr>
+
+    
+    </tbody>
+</table>
+
+
+
+
+
+
+
+
+
+
+
+
+
+
+<h5>Returns:</h5>
+
+        
+<div class="param-desc">
     <p>Returns an object containing the following information: {
             totalSideCount: Counts the sides of each vertex in the molecule, is an array [ a, b ],
             totalPosition: Same as position, but based on entire molecule,
@@ -1395,8567 +1367,8367 @@
             position: which side to position the second bond, is 0 or 1, represents the index in the normal array. This is based on only the neighbours
             anCount: the number of neighbours of vertexA,
             bnCount: the number of neighbours of vertexB
-        }</p>
-</div>
-
-
-
-<dl class="param-type">
-    <dt>
-        Type
-    </dt>
-    <dd>
-        
-<span class="param-type">object</span>
-
-
-    </dd>
-</dl>
-
-    
-
-
-        
-            
-
-    
-
-    <h4 class="name" id="clearPositions"><span class="type-signature"></span>clearPositions<span class="signature">()</span><span class="type-signature"></span></h4>
-
-    
-
-
-
-
-<dl class="details">
-
-    
-    <dt class="tag-source">Source:</dt>
-    <dd class="tag-source"><ul class="dummy"><li>
-<<<<<<< HEAD
-        <a href="SmilesDrawer.js.html">SmilesDrawer.js</a>, <a href="SmilesDrawer.js.html#line1788">line 1788</a>
-=======
-        <a href="SmilesDrawer.js.html">SmilesDrawer.js</a>, <a href="SmilesDrawer.js.html#line1736">line 1736</a>
->>>>>>> 088b5fc5
-    </li></ul></dd>
-    
-
-    
-
-    
-
-    
-
-    
-
-    
-
-    
-
-    
-
-    
-
-    
-
-    
-
-    
-
-    
-
-    
-
-    
-
-    
-</dl>
-
-
-
-
-
-<div class="description">
-    <p>Reset the positions of rings and vertices. The previous positions will be backed up.</p>
-</div>
-
-
-
-
-
-
-
-
-
-
-
-
-
-
-
-
-
-
-
-
-
-
-
-
-
-        
-            
-
-    
-
-    <h4 class="name" id="createBridgedRing"><span class="type-signature"></span>createBridgedRing<span class="signature">(ringIds, sourceVertexId)</span><span class="type-signature"> &rarr; {<a href="Ring.html">Ring</a>}</span></h4>
-
-    
-
-
-
-
-<dl class="details">
-
-    
-    <dt class="tag-source">Source:</dt>
-    <dd class="tag-source"><ul class="dummy"><li>
-<<<<<<< HEAD
-        <a href="SmilesDrawer.js.html">SmilesDrawer.js</a>, <a href="SmilesDrawer.js.html#line548">line 548</a>
-=======
-        <a href="SmilesDrawer.js.html">SmilesDrawer.js</a>, <a href="SmilesDrawer.js.html#line496">line 496</a>
->>>>>>> 088b5fc5
-    </li></ul></dd>
-    
-
-    
-
-    
-
-    
-
-    
-
-    
-
-    
-
-    
-
-    
-
-    
-
-    
-
-    
-
-    
-
-    
-
-    
-
-    
-</dl>
-
-
-
-
-
-<div class="description">
-    <p>Creates a bridged ring.</p>
-</div>
-
-
-
-
-
-
-
-
-
-
-
-    <h5>Parameters:</h5>
-    
-
-<table class="params">
-    <thead>
-    <tr>
-        
-        <th>Name</th>
-        
-
-        <th>Type</th>
-
-        
-
-        
-
-        <th class="last">Description</th>
-    </tr>
-    </thead>
-
-    <tbody>
-    
-
-        <tr>
-            
-                <td class="name"><code>ringIds</code></td>
-            
-
-            <td class="type">
-            
-                
-<span class="param-type">array</span>
-
-
-            
-            </td>
-
-            
-
-            
-
-            <td class="description last"><p>An array of ids of rings involved in the bridged ring.</p></td>
-        </tr>
-
-    
-
-        <tr>
-            
-                <td class="name"><code>sourceVertexId</code></td>
-            
-
-            <td class="type">
-            
-                
-<span class="param-type">number</span>
-
-
-            
-            </td>
-
-            
-
-            
-
-            <td class="description last"><p>The vertex id to start the bridged ring discovery from.</p></td>
-        </tr>
-
-    
-    </tbody>
-</table>
-
-
-
-
-
-
-
-
-
-
-
-
-
-
-<h5>Returns:</h5>
-
-        
-<div class="param-desc">
-    <p>The bridged ring.</p>
-</div>
-
-
-
-<dl class="param-type">
-    <dt>
-        Type
-    </dt>
-    <dd>
-        
-<span class="param-type"><a href="Ring.html">Ring</a></span>
-
-
-    </dd>
-</dl>
-
-    
-
-
-        
-            
-
-    
-
-    <h4 class="name" id="createNextBond"><span class="type-signature"></span>createNextBond<span class="signature">(vertex, previousVertex, ringOrAngle, dir)</span><span class="type-signature"></span></h4>
-
-    
-
-
-
-
-<dl class="details">
-
-    
-    <dt class="tag-source">Source:</dt>
-    <dd class="tag-source"><ul class="dummy"><li>
-<<<<<<< HEAD
-        <a href="SmilesDrawer.js.html">SmilesDrawer.js</a>, <a href="SmilesDrawer.js.html#line2158">line 2158</a>
-=======
-        <a href="SmilesDrawer.js.html">SmilesDrawer.js</a>, <a href="SmilesDrawer.js.html#line2106">line 2106</a>
->>>>>>> 088b5fc5
-    </li></ul></dd>
-    
-
-    
-
-    
-
-    
-
-    
-
-    
-
-    
-
-    
-
-    
-
-    
-
-    
-
-    
-
-    
-
-    
-
-    
-
-    
-</dl>
-
-
-
-
-
-<div class="description">
-    <p>Positiones the next vertex thus creating a bond.</p>
-</div>
-
-
-
-
-
-
-
-
-
-
-
-    <h5>Parameters:</h5>
-    
-
-<table class="params">
-    <thead>
-    <tr>
-        
-        <th>Name</th>
-        
-
-        <th>Type</th>
-
-        
-
-        
-
-        <th class="last">Description</th>
-    </tr>
-    </thead>
-
-    <tbody>
-    
-
-        <tr>
-            
-                <td class="name"><code>vertex</code></td>
-            
-
-            <td class="type">
-            
-                
-<span class="param-type"><a href="Vertex.html">Vertex</a></span>
-
-
-            
-            </td>
-
-            
-
-            
-
-            <td class="description last"><p>A vertex.</p></td>
-        </tr>
-
-    
-
-        <tr>
-            
-                <td class="name"><code>previousVertex</code></td>
-            
-
-            <td class="type">
-            
-                
-<span class="param-type"><a href="Vertex.html">Vertex</a></span>
-
-
-            
-            </td>
-
-            
-
-            
-
-            <td class="description last"><p>The previous vertex which has been positioned.</p></td>
-        </tr>
-
-    
-
-        <tr>
-            
-                <td class="name"><code>ringOrAngle</code></td>
-            
-
-            <td class="type">
-            
-                
-<span class="param-type">ring</span>
-|
-
-<span class="param-type">number</span>
-
-
-            
-            </td>
-
-            
-
-            
-
-            <td class="description last"><p>Either a ring or a number. If the vertex is connected to a ring, it is positioned based on the ring center and thus the ring is supplied. If the vertex is not in a ring, an angle (in radians) is supplied.</p></td>
-        </tr>
-
-    
-
-        <tr>
-            
-                <td class="name"><code>dir</code></td>
-            
-
-            <td class="type">
-            
-                
-<span class="param-type">number</span>
-
-
-            
-            </td>
-
-            
-
-            
-
-            <td class="description last"><p>Either 1 or -1 to break ties (if no angle can be elucidated.</p></td>
-        </tr>
-
-    
-    </tbody>
-</table>
-
-
-
-
-
-
-
-
-
-
-
-
-
-
-
-
-        
-            
-
-    
-
-    <h4 class="name" id="createRing"><span class="type-signature"></span>createRing<span class="signature">(ring, center, startVector<span class="signature-attributes">opt</span>, previousVertex<span class="signature-attributes">opt</span>)</span><span class="type-signature"></span></h4>
-
-    
-
-
-
-
-<dl class="details">
-
-    
-    <dt class="tag-source">Source:</dt>
-    <dd class="tag-source"><ul class="dummy"><li>
-<<<<<<< HEAD
-        <a href="SmilesDrawer.js.html">SmilesDrawer.js</a>, <a href="SmilesDrawer.js.html#line1831">line 1831</a>
-=======
-        <a href="SmilesDrawer.js.html">SmilesDrawer.js</a>, <a href="SmilesDrawer.js.html#line1779">line 1779</a>
->>>>>>> 088b5fc5
-    </li></ul></dd>
-    
-
-    
-
-    
-
-    
-
-    
-
-    
-
-    
-
-    
-
-    
-
-    
-
-    
-
-    
-
-    
-
-    
-
-    
-
-    
-</dl>
-
-
-
-
-
-<div class="description">
-    <p>Creates a new ring, that is, positiones all the vertices inside a ring.</p>
-</div>
-
-
-
-
-
-
-
-
-
-
-
-    <h5>Parameters:</h5>
-    
-
-<table class="params">
-    <thead>
-    <tr>
-        
-        <th>Name</th>
-        
-
-        <th>Type</th>
-
-        
-        <th>Attributes</th>
-        
-
-        
-        <th>Default</th>
-        
-
-        <th class="last">Description</th>
-    </tr>
-    </thead>
-
-    <tbody>
-    
-
-        <tr>
-            
-                <td class="name"><code>ring</code></td>
-            
-
-            <td class="type">
-            
-                
-<span class="param-type"><a href="Ring.html">Ring</a></span>
-
-
-            
-            </td>
-
-            
-                <td class="attributes">
-                
-
-                
-
-                
-                </td>
-            
-
-            
-                <td class="default">
-                
-                </td>
-            
-
-            <td class="description last"><p>The ring to position.</p></td>
-        </tr>
-
-    
-
-        <tr>
-            
-                <td class="name"><code>center</code></td>
-            
-
-            <td class="type">
-            
-                
-<span class="param-type"><a href="Vector2.html">Vector2</a></span>
-
-
-            
-            </td>
-
-            
-                <td class="attributes">
-                
-
-                
-
-                
-                </td>
-            
-
-            
-                <td class="default">
-                
-                </td>
-            
-
-            <td class="description last"><p>The center of the ring to be created.</p></td>
-        </tr>
-
-    
-
-        <tr>
-            
-                <td class="name"><code>startVector</code></td>
-            
-
-            <td class="type">
-            
-                
-<span class="param-type">Vector</span>
-|
-
-<span class="param-type">null</span>
-
-
-            
-            </td>
-
-            
-                <td class="attributes">
-                
-                    &lt;optional><br>
-                
-
-                
-
-                
-                </td>
-            
-
-            
-                <td class="default">
-                
-                    <code>null</code>
-                
-                </td>
-            
-
-            <td class="description last"><p>The first vector to be positioned inside the ring.</p></td>
-        </tr>
-
-    
-
-        <tr>
-            
-                <td class="name"><code>previousVertex</code></td>
-            
-
-            <td class="type">
-            
-                
-<span class="param-type"><a href="Vertex.html">Vertex</a></span>
-|
-
-<span class="param-type">null</span>
-
-
-            
-            </td>
-
-            
-                <td class="attributes">
-                
-                    &lt;optional><br>
-                
-
-                
-
-                
-                </td>
-            
-
-            
-                <td class="default">
-                
-                    <code>null</code>
-                
-                </td>
-            
-
-            <td class="description last"><p>The last vertex that was positioned.</p></td>
-        </tr>
-
-    
-    </tbody>
-</table>
-
-
-
-
-
-
-
-
-
-
-
-
-
-
-
-
-        
-            
-
-    
-
-    <h4 class="name" id="dijkstra"><span class="type-signature"></span>dijkstra<span class="signature">(sourceId, targetId)</span><span class="type-signature"> &rarr; {array}</span></h4>
-
-    
-
-
-
-
-<dl class="details">
-
-    
-    <dt class="tag-source">Source:</dt>
-    <dd class="tag-source"><ul class="dummy"><li>
-<<<<<<< HEAD
-        <a href="SmilesDrawer.js.html">SmilesDrawer.js</a>, <a href="SmilesDrawer.js.html#line727">line 727</a>
-=======
-        <a href="SmilesDrawer.js.html">SmilesDrawer.js</a>, <a href="SmilesDrawer.js.html#line675">line 675</a>
->>>>>>> 088b5fc5
-    </li></ul></dd>
-    
-
-    
-
-    
-
-    
-
-    
-
-    
-
-    
-
-    
-
-    
-
-    
-
-    
-
-    
-
-    
-
-    
-
-    
-
-    
-</dl>
-
-
-
-
-
-<div class="description">
-    <p>Dijkstras algorithm for finding the shortest path between two vertices.</p>
-</div>
-
-
-
-
-
-
-
-
-
-
-
-    <h5>Parameters:</h5>
-    
-
-<table class="params">
-    <thead>
-    <tr>
-        
-        <th>Name</th>
-        
-
-        <th>Type</th>
-
-        
-
-        
-
-        <th class="last">Description</th>
-    </tr>
-    </thead>
-
-    <tbody>
-    
-
-        <tr>
-            
-                <td class="name"><code>sourceId</code></td>
-            
-
-            <td class="type">
-            
-                
-<span class="param-type">number</span>
-
-
-            
-            </td>
-
-            
-
-            
-
-            <td class="description last"><p>The id of the source vertex.</p></td>
-        </tr>
-
-    
-
-        <tr>
-            
-                <td class="name"><code>targetId</code></td>
-            
-
-            <td class="type">
-            
-                
-<span class="param-type">number</span>
-
-
-            
-            </td>
-
-            
-
-            
-
-            <td class="description last"><p>The id of the target vertex.</p></td>
-        </tr>
-
-    
-    </tbody>
-</table>
-
-
-
-
-
-
-
-
-
-
-
-
-
-
-<h5>Returns:</h5>
-
-        
-<div class="param-desc">
-    <p>The path (vertex ids) from the source to the target vertex.</p>
-</div>
-
-
-
-<dl class="param-type">
-    <dt>
-        Type
-    </dt>
-    <dd>
-        
-<span class="param-type">array</span>
-
-
-    </dd>
-</dl>
-
-    
-
-
-        
-            
-
-    
-
-    <h4 class="name" id="draw"><span class="type-signature"></span>draw<span class="signature">(data, targetId, themeName, infoOnly)</span><span class="type-signature"></span></h4>
-
-    
-
-
-
-
-<dl class="details">
-
-    
-    <dt class="tag-source">Source:</dt>
-    <dd class="tag-source"><ul class="dummy"><li>
-        <a href="SmilesDrawer.js.html">SmilesDrawer.js</a>, <a href="SmilesDrawer.js.html#line111">line 111</a>
-    </li></ul></dd>
-    
-
-    
-
-    
-
-    
-
-    
-
-    
-
-    
-
-    
-
-    
-
-    
-
-    
-
-    
-
-    
-
-    
-
-    
-
-    
-</dl>
-
-
-
-
-
-<div class="description">
-    <p>Draws the parsed smiles data to a canvas element.</p>
-</div>
-
-
-
-
-
-
-
-
-
-
-
-    <h5>Parameters:</h5>
-    
-
-<table class="params">
-    <thead>
-    <tr>
-        
-        <th>Name</th>
-        
-
-        <th>Type</th>
-
-        
-
-        
-        <th>Default</th>
-        
-
-        <th class="last">Description</th>
-    </tr>
-    </thead>
-
-    <tbody>
-    
-
-        <tr>
-            
-                <td class="name"><code>data</code></td>
-            
-
-            <td class="type">
-            
-                
-<span class="param-type">object</span>
-
-
-            
-            </td>
-
-            
-
-            
-                <td class="default">
-                
-                </td>
-            
-
-            <td class="description last"><p>The tree returned by the smiles parser.</p></td>
-        </tr>
-
-    
-
-        <tr>
-            
-                <td class="name"><code>targetId</code></td>
-            
-
-            <td class="type">
-            
-                
-<span class="param-type">string</span>
-
-
-            
-            </td>
-
-            
-
-            
-                <td class="default">
-                
-                </td>
-            
-
-            <td class="description last"><p>The id of the HTML canvas element the structure is drawn to.</p></td>
-        </tr>
-
-    
-
-        <tr>
-            
-                <td class="name"><code>themeName</code></td>
-            
-
-            <td class="type">
-            
-                
-<span class="param-type">string</span>
-
-
-            
-            </td>
-
-            
-
-            
-                <td class="default">
-                
-                    <code>'dark'</code>
-                
-                </td>
-            
-
-            <td class="description last"><p>The name of the theme to use. Built-in themes are 'light' and 'dark'.</p></td>
-        </tr>
-
-    
-
-        <tr>
-            
-                <td class="name"><code>infoOnly</code></td>
-            
-
-            <td class="type">
-            
-                
-<span class="param-type">boolean</span>
-
-
-            
-            </td>
-
-            
-
-            
-                <td class="default">
-                
-                    <code>false</code>
-                
-                </td>
-            
-
-            <td class="description last"><p>Only output info on the molecule without drawing anything to the canvas.</p></td>
-        </tr>
-
-    
-    </tbody>
-</table>
-
-
-
-
-
-
-
-
-
-
-
-
-
-
-
-
-        
-            
-
-    
-
-    <h4 class="name" id="drawEdges"><span class="type-signature"></span>drawEdges<span class="signature">(debug)</span><span class="type-signature"></span></h4>
-
-    
-
-
-
-
-<dl class="details">
-
-    
-    <dt class="tag-source">Source:</dt>
-    <dd class="tag-source"><ul class="dummy"><li>
-<<<<<<< HEAD
-        <a href="SmilesDrawer.js.html">SmilesDrawer.js</a>, <a href="SmilesDrawer.js.html#line1581">line 1581</a>
-=======
-        <a href="SmilesDrawer.js.html">SmilesDrawer.js</a>, <a href="SmilesDrawer.js.html#line1529">line 1529</a>
->>>>>>> 088b5fc5
-    </li></ul></dd>
-    
-
-    
-
-    
-
-    
-
-    
-
-    
-
-    
-
-    
-
-    
-
-    
-
-    
-
-    
-
-    
-
-    
-
-    
-
-    
-</dl>
-
-
-
-
-
-<div class="description">
-    <p>Draw the actual edges as bonds to the canvas.</p>
-</div>
-
-
-
-
-
-
-
-
-
-
-
-    <h5>Parameters:</h5>
-    
-
-<table class="params">
-    <thead>
-    <tr>
-        
-        <th>Name</th>
-        
-
-        <th>Type</th>
-
-        
-
-        
-
-        <th class="last">Description</th>
-    </tr>
-    </thead>
-
-    <tbody>
-    
-
-        <tr>
-            
-                <td class="name"><code>debug</code></td>
-            
-
-            <td class="type">
-            
-                
-<span class="param-type">boolean</span>
-
-
-            
-            </td>
-
-            
-
-            
-
-            <td class="description last"><p>A boolean indicating whether or not to draw debug helpers.</p></td>
-        </tr>
-
-    
-    </tbody>
-</table>
-
-
-
-
-
-
-
-
-
-
-
-
-
-
-
-
-        
-            
-
-    
-
-    <h4 class="name" id="drawVertices"><span class="type-signature"></span>drawVertices<span class="signature">(debug)</span><span class="type-signature"></span></h4>
-
-    
-
-
-
-
-<dl class="details">
-
-    
-    <dt class="tag-source">Source:</dt>
-    <dd class="tag-source"><ul class="dummy"><li>
-<<<<<<< HEAD
-        <a href="SmilesDrawer.js.html">SmilesDrawer.js</a>, <a href="SmilesDrawer.js.html#line1726">line 1726</a>
-=======
-        <a href="SmilesDrawer.js.html">SmilesDrawer.js</a>, <a href="SmilesDrawer.js.html#line1674">line 1674</a>
->>>>>>> 088b5fc5
-    </li></ul></dd>
-    
-
-    
-
-    
-
-    
-
-    
-
-    
-
-    
-
-    
-
-    
-
-    
-
-    
-
-    
-
-    
-
-    
-
-    
-
-    
-</dl>
-
-
-
-
-
-<div class="description">
-    <p>Draws the vertices representing atoms to the canvas.</p>
-</div>
-
-
-
-
-
-
-
-
-
-
-
-    <h5>Parameters:</h5>
-    
-
-<table class="params">
-    <thead>
-    <tr>
-        
-        <th>Name</th>
-        
-
-        <th>Type</th>
-
-        
-
-        
-
-        <th class="last">Description</th>
-    </tr>
-    </thead>
-
-    <tbody>
-    
-
-        <tr>
-            
-                <td class="name"><code>debug</code></td>
-            
-
-            <td class="type">
-            
-                
-<span class="param-type">boolean</span>
-
-
-            
-            </td>
-
-            
-
-            
-
-            <td class="description last"><p>A boolean indicating whether or not to draw debug messages to the canvas.</p></td>
-        </tr>
-
-    
-    </tbody>
-</table>
-
-
-
-
-
-
-
-
-
-
-
-
-
-
-
-
-        
-            
-
-    
-
-    <h4 class="name" id="edgeRingCount"><span class="type-signature"></span>edgeRingCount<span class="signature">(edgeId)</span><span class="type-signature"> &rarr; {number}</span></h4>
-
-    
-
-
-
-
-<dl class="details">
-
-    
-    <dt class="tag-source">Source:</dt>
-    <dd class="tag-source"><ul class="dummy"><li>
-<<<<<<< HEAD
-        <a href="SmilesDrawer.js.html">SmilesDrawer.js</a>, <a href="SmilesDrawer.js.html#line176">line 176</a>
-=======
-        <a href="SmilesDrawer.js.html">SmilesDrawer.js</a>, <a href="SmilesDrawer.js.html#line174">line 174</a>
->>>>>>> 088b5fc5
-    </li></ul></dd>
-    
-
-    
-
-    
-
-    
-
-    
-
-    
-
-    
-
-    
-
-    
-
-    
-
-    
-
-    
-
-    
-
-    
-
-    
-
-    
-</dl>
-
-
-
-
-
-<div class="description">
-    <p>Returns the number of rings this edge is a part of.</p>
-</div>
-
-
-
-
-
-
-
-
-
-
-
-    <h5>Parameters:</h5>
-    
-
-<table class="params">
-    <thead>
-    <tr>
-        
-        <th>Name</th>
-        
-
-        <th>Type</th>
-
-        
-
-        
-
-        <th class="last">Description</th>
-    </tr>
-    </thead>
-
-    <tbody>
-    
-
-        <tr>
-            
-                <td class="name"><code>edgeId</code></td>
-            
-
-            <td class="type">
-            
-                
-<span class="param-type">number</span>
-
-
-            
-            </td>
-
-            
-
-            
-
-            <td class="description last"><p>The id of an edge.</p></td>
-        </tr>
-
-    
-    </tbody>
-</table>
-
-
-
-
-
-
-
-
-
-
-
-
-
-
-<h5>Returns:</h5>
-
-        
-<div class="param-desc">
-    <p>The number of rings the provided edge is part of.</p>
-</div>
-
-
-
-<dl class="param-type">
-    <dt>
-        Type
-    </dt>
-    <dd>
-        
-<span class="param-type">number</span>
-
-
-    </dd>
-</dl>
-
-    
-
-
-        
-            
-
-    
-
-    <h4 class="name" id="extend"><span class="type-signature"></span>extend<span class="signature">()</span><span class="type-signature"></span></h4>
-
-    
-
-
-
-
-<dl class="details">
-
-    
-    <dt class="tag-source">Source:</dt>
-    <dd class="tag-source"><ul class="dummy"><li>
-        <a href="SmilesDrawer.js.html">SmilesDrawer.js</a>, <a href="SmilesDrawer.js.html#line70">line 70</a>
-    </li></ul></dd>
-    
-
-    
-
-    
-
-    
-
-    
-
-    
-
-    
-
-    
-
-    
-
-    
-
-    
-
-    
-
-    
-
-    
-
-    
-
-    
-</dl>
-
-
-
-
-
-<div class="description">
-    <p>A helper method to extend the default options with user supplied ones.</p>
-</div>
-
-
-
-
-
-
-
-
-
-
-
-
-
-
-
-
-
-
-
-
-
-
-
-
-
-        
-            
-
-    
-
-    <h4 class="name" id="forceLayout"><span class="type-signature"></span>forceLayout<span class="signature">(vertices, center, startVertexId, ring)</span><span class="type-signature"></span></h4>
-
-    
-
-
-
-
-<dl class="details">
-
-    
-    <dt class="tag-source">Source:</dt>
-    <dd class="tag-source"><ul class="dummy"><li>
-<<<<<<< HEAD
-        <a href="SmilesDrawer.js.html">SmilesDrawer.js</a>, <a href="SmilesDrawer.js.html#line1296">line 1296</a>
-=======
-        <a href="SmilesDrawer.js.html">SmilesDrawer.js</a>, <a href="SmilesDrawer.js.html#line1244">line 1244</a>
->>>>>>> 088b5fc5
-    </li></ul></dd>
-    
-
-    
-
-    
-
-    
-
-    
-
-    
-
-    
-
-    
-
-    
-
-    
-
-    
-
-    
-
-    
-
-    
-
-    
-
-    
-</dl>
-
-
-
-
-
-<div class="description">
-    <p>Applies a force-based layout to a set of provided vertices.</p>
-</div>
-
-
-
-
-
-
-
-
-
-
-
-    <h5>Parameters:</h5>
-    
-
-<table class="params">
-    <thead>
-    <tr>
-        
-        <th>Name</th>
-        
-
-        <th>Type</th>
-
-        
-
-        
-
-        <th class="last">Description</th>
-    </tr>
-    </thead>
-
-    <tbody>
-    
-
-        <tr>
-            
-                <td class="name"><code>vertices</code></td>
-            
-
-            <td class="type">
-            
-                
-<span class="param-type">array</span>
-
-
-            
-            </td>
-
-            
-
-            
-
-            <td class="description last"><p>An array containing vertices to be placed using the force based layout.</p></td>
-        </tr>
-
-    
-
-        <tr>
-            
-                <td class="name"><code>center</code></td>
-            
-
-            <td class="type">
-            
-                
-<span class="param-type"><a href="Vector2.html">Vector2</a></span>
-
-
-            
-            </td>
-
-            
-
-            
-
-            <td class="description last"><p>The center of the layout.</p></td>
-        </tr>
-
-    
-
-        <tr>
-            
-                <td class="name"><code>startVertexId</code></td>
-            
-
-            <td class="type">
-            
-                
-<span class="param-type">number</span>
-
-
-            
-            </td>
-
-            
-
-            
-
-            <td class="description last"><p>A vertex id. Should be the starting vertex - e.g. the first to be positioned and connected to a previously place vertex.</p></td>
-        </tr>
-
-    
-
-        <tr>
-            
-                <td class="name"><code>ring</code></td>
-            
-
-            <td class="type">
-            
-                
-<span class="param-type"><a href="Ring.html">Ring</a></span>
-
-
-            
-            </td>
-
-            
-
-            
-
-            <td class="description last"><p>The bridged ring associated with this force-based layout.</p></td>
-        </tr>
-
-    
-    </tbody>
-</table>
-
-
-
-
-
-
-
-
-
-
-
-
-
-
-
-
-        
-            
-
-    
-
-    <h4 class="name" id="getBondCount"><span class="type-signature"></span>getBondCount<span class="signature">(vertex)</span><span class="type-signature"> &rarr; {number}</span></h4>
-
-    
-
-
-
-
-<dl class="details">
-
-    
-    <dt class="tag-source">Source:</dt>
-    <dd class="tag-source"><ul class="dummy"><li>
-<<<<<<< HEAD
-        <a href="SmilesDrawer.js.html">SmilesDrawer.js</a>, <a href="SmilesDrawer.js.html#line2550">line 2550</a>
-=======
-        <a href="SmilesDrawer.js.html">SmilesDrawer.js</a>, <a href="SmilesDrawer.js.html#line2498">line 2498</a>
->>>>>>> 088b5fc5
-    </li></ul></dd>
-    
-
-    
-
-    
-
-    
-
-    
-
-    
-
-    
-
-    
-
-    
-
-    
-
-    
-
-    
-
-    
-
-    
-
-    
-
-    
-</dl>
-
-
-
-
-
-<div class="description">
-    <p>Gets the number of bonds of a vertex.</p>
-</div>
-
-
-
-
-
-
-
-
-
-
-
-    <h5>Parameters:</h5>
-    
-
-<table class="params">
-    <thead>
-    <tr>
-        
-        <th>Name</th>
-        
-
-        <th>Type</th>
-
-        
-
-        
-
-        <th class="last">Description</th>
-    </tr>
-    </thead>
-
-    <tbody>
-    
-
-        <tr>
-            
-                <td class="name"><code>vertex</code></td>
-            
-
-            <td class="type">
-            
-                
-<span class="param-type"><a href="Vertex.html">Vertex</a></span>
-
-
-            
-            </td>
-
-            
-
-            
-
-            <td class="description last"><p>A vertex.</p></td>
-        </tr>
-
-    
-    </tbody>
-</table>
-
-
-
-
-
-
-
-
-
-
-
-
-
-
-<h5>Returns:</h5>
-
-        
-<div class="param-desc">
-    <p>The number of bonds the vertex participates in.</p>
-</div>
-
-
-
-<dl class="param-type">
-    <dt>
-        Type
-    </dt>
-    <dd>
-        
-<span class="param-type">number</span>
-
-
-    </dd>
-</dl>
-
-    
-
-
-        
-            
-
-    
-
-    <h4 class="name" id="getBranch"><span class="type-signature"></span>getBranch<span class="signature">(vertexId, previousId)</span><span class="type-signature"> &rarr; {object}</span></h4>
-
-    
-
-
-
-
-<dl class="details">
-
-    
-    <dt class="tag-source">Source:</dt>
-    <dd class="tag-source"><ul class="dummy"><li>
-<<<<<<< HEAD
-        <a href="SmilesDrawer.js.html">SmilesDrawer.js</a>, <a href="SmilesDrawer.js.html#line923">line 923</a>
-=======
-        <a href="SmilesDrawer.js.html">SmilesDrawer.js</a>, <a href="SmilesDrawer.js.html#line871">line 871</a>
->>>>>>> 088b5fc5
-    </li></ul></dd>
-    
-
-    
-
-    
-
-    
-
-    
-
-    
-
-    
-
-    
-
-    
-
-    
-
-    
-
-    
-
-    
-
-    
-
-    
-
-    
-</dl>
-
-
-
-
-
-<div class="description">
-    <p>Returns the rings and vertices contained in a sub-graph.</p>
-</div>
-
-
-
-
-
-
-
-
-
-
-
-    <h5>Parameters:</h5>
-    
-
-<table class="params">
-    <thead>
-    <tr>
-        
-        <th>Name</th>
-        
-
-        <th>Type</th>
-
-        
-
-        
-
-        <th class="last">Description</th>
-    </tr>
-    </thead>
-
-    <tbody>
-    
-
-        <tr>
-            
-                <td class="name"><code>vertexId</code></td>
-            
-
-            <td class="type">
-            
-                
-<span class="param-type">number</span>
-
-
-            
-            </td>
-
-            
-
-            
-
-            <td class="description last"><p>The vertex id to start the sub-graph search from</p></td>
-        </tr>
-
-    
-
-        <tr>
-            
-                <td class="name"><code>previousId</code></td>
-            
-
-            <td class="type">
-            
-                
-<span class="param-type">number</span>
-
-
-            
-            </td>
-
-            
-
-            
-
-            <td class="description last"><p>The vertex id in the opposite of which the search will be started.</p></td>
-        </tr>
-
-    
-    </tbody>
-</table>
-
-
-
-
-
-
-
-
-
-
-
-
-
-
-<h5>Returns:</h5>
-
-        
-<div class="param-desc">
-    <p>An object containing two arrays, one with the vertices in the subgraph and one with the rings in the subgraph.</p>
-</div>
-
-
-
-<dl class="param-type">
-    <dt>
-        Type
-    </dt>
-    <dd>
-        
-<span class="param-type">object</span>
-
-
-    </dd>
-</dl>
-
-    
-
-
-        
-            
-
-    
-
-    <h4 class="name" id="getBridgedRingRings"><span class="type-signature"></span>getBridgedRingRings<span class="signature">(ringId)</span><span class="type-signature"> &rarr; {array}</span></h4>
-
-    
-
-
-
-
-<dl class="details">
-
-    
-    <dt class="tag-source">Source:</dt>
-    <dd class="tag-source"><ul class="dummy"><li>
-<<<<<<< HEAD
-        <a href="SmilesDrawer.js.html">SmilesDrawer.js</a>, <a href="SmilesDrawer.js.html#line499">line 499</a>
-=======
-        <a href="SmilesDrawer.js.html">SmilesDrawer.js</a>, <a href="SmilesDrawer.js.html#line447">line 447</a>
->>>>>>> 088b5fc5
-    </li></ul></dd>
-    
-
-    
-
-    
-
-    
-
-    
-
-    
-
-    
-
-    
-
-    
-
-    
-
-    
-
-    
-
-    
-
-    
-
-    
-
-    
-</dl>
-
-
-
-
-
-<div class="description">
-    <p>Returns all rings connected by bridged bonds starting from the ring with the supplied ring id.</p>
-</div>
-
-
-
-
-
-
-
-
-
-
-
-    <h5>Parameters:</h5>
-    
-
-<table class="params">
-    <thead>
-    <tr>
-        
-        <th>Name</th>
-        
-
-        <th>Type</th>
-
-        
-
-        
-
-        <th class="last">Description</th>
-    </tr>
-    </thead>
-
-    <tbody>
-    
-
-        <tr>
-            
-                <td class="name"><code>ringId</code></td>
-            
-
-            <td class="type">
-            
-                
-<span class="param-type">number</span>
-
-
-            
-            </td>
-
-            
-
-            
-
-            <td class="description last"><p>A ring id.</p></td>
-        </tr>
-
-    
-    </tbody>
-</table>
-
-
-
-
-
-
-
-
-
-
-
-
-
-
-<h5>Returns:</h5>
-
-        
-<div class="param-desc">
-    <p>An array containing all ring ids of rings part of a bridged ring system.</p>
-</div>
-
-
-
-<dl class="param-type">
-    <dt>
-        Type
-    </dt>
-    <dd>
-        
-<span class="param-type">array</span>
-
-
-    </dd>
-</dl>
-
-    
-
-
-        
-            
-
-    
-
-    <h4 class="name" id="getBridgedRings"><span class="type-signature"></span>getBridgedRings<span class="signature">()</span><span class="type-signature"> &rarr; {array}</span></h4>
-
-    
-
-
-
-
-<dl class="details">
-
-    
-    <dt class="tag-source">Source:</dt>
-    <dd class="tag-source"><ul class="dummy"><li>
-<<<<<<< HEAD
-        <a href="SmilesDrawer.js.html">SmilesDrawer.js</a>, <a href="SmilesDrawer.js.html#line189">line 189</a>
-=======
-        <a href="SmilesDrawer.js.html">SmilesDrawer.js</a>, <a href="SmilesDrawer.js.html#line187">line 187</a>
->>>>>>> 088b5fc5
-    </li></ul></dd>
-    
-
-    
-
-    
-
-    
-
-    
-
-    
-
-    
-
-    
-
-    
-
-    
-
-    
-
-    
-
-    
-
-    
-
-    
-
-    
-</dl>
-
-
-
-
-
-<div class="description">
-    <p>Returns an array containing the bridged rings associated with this  molecule.</p>
-</div>
-
-
-
-
-
-
-
-
-
-
-
-
-
-
-
-
-
-
-
-
-
-
-
-<h5>Returns:</h5>
-
-        
-<div class="param-desc">
-    <p>An array containing all bridged rings associated with this molecule.</p>
-</div>
-
-
-
-<dl class="param-type">
-    <dt>
-        Type
-    </dt>
-    <dd>
-        
-<span class="param-type">array</span>
-
-
-    </dd>
-</dl>
-
-    
-
-
-        
-            
-
-    
-
-    <h4 class="name" id="getCommonRingbondNeighbour"><span class="type-signature"></span>getCommonRingbondNeighbour<span class="signature">(vertex)</span><span class="type-signature"> &rarr; {number|null}</span></h4>
-
-    
-
-
-
-
-<dl class="details">
-
-    
-    <dt class="tag-source">Source:</dt>
-    <dd class="tag-source"><ul class="dummy"><li>
-<<<<<<< HEAD
-        <a href="SmilesDrawer.js.html">SmilesDrawer.js</a>, <a href="SmilesDrawer.js.html#line2398">line 2398</a>
-=======
-        <a href="SmilesDrawer.js.html">SmilesDrawer.js</a>, <a href="SmilesDrawer.js.html#line2346">line 2346</a>
->>>>>>> 088b5fc5
-    </li></ul></dd>
-    
-
-    
-
-    
-
-    
-
-    
-
-    
-
-    
-
-    
-
-    
-
-    
-
-    
-
-    
-
-    
-
-    
-
-    
-
-    
-</dl>
-
-
-
-
-
-<div class="description">
-    <p>Gets the vetex sharing the edge that is the common bond of two rings.</p>
-</div>
-
-
-
-
-
-
-
-
-
-
-
-    <h5>Parameters:</h5>
-    
-
-<table class="params">
-    <thead>
-    <tr>
-        
-        <th>Name</th>
-        
-
-        <th>Type</th>
-
-        
-
-        
-
-        <th class="last">Description</th>
-    </tr>
-    </thead>
-
-    <tbody>
-    
-
-        <tr>
-            
-                <td class="name"><code>vertex</code></td>
-            
-
-            <td class="type">
-            
-                
-<span class="param-type"><a href="Vertex.html">Vertex</a></span>
-
-
-            
-            </td>
-
-            
-
-            
-
-            <td class="description last"><p>A vertex.</p></td>
-        </tr>
-
-    
-    </tbody>
-</table>
-
-
-
-
-
-
-
-
-
-
-
-
-
-
-<h5>Returns:</h5>
-
-        
-<div class="param-desc">
-    <p>The id of a vertex sharing the edge that is the common bond of two rings with the vertex provided or null, if none.</p>
-</div>
-
-
-
-<dl class="param-type">
-    <dt>
-        Type
-    </dt>
-    <dd>
-        
-<span class="param-type">number</span>
-|
-
-<span class="param-type">null</span>
-
-
-    </dd>
-</dl>
-
-    
-
-
-        
-            
-
-    
-
-    <h4 class="name" id="getCommonRings"><span class="type-signature"></span>getCommonRings<span class="signature">(vertexA, vertexB)</span><span class="type-signature"> &rarr; {array}</span></h4>
-
-    
-
-
-
-
-<dl class="details">
-
-    
-    <dt class="tag-source">Source:</dt>
-    <dd class="tag-source"><ul class="dummy"><li>
-<<<<<<< HEAD
-        <a href="SmilesDrawer.js.html">SmilesDrawer.js</a>, <a href="SmilesDrawer.js.html#line826">line 826</a>
-=======
-        <a href="SmilesDrawer.js.html">SmilesDrawer.js</a>, <a href="SmilesDrawer.js.html#line774">line 774</a>
->>>>>>> 088b5fc5
-    </li></ul></dd>
-    
-
-    
-
-    
-
-    
-
-    
-
-    
-
-    
-
-    
-
-    
-
-    
-
-    
-
-    
-
-    
-
-    
-
-    
-
-    
-</dl>
-
-
-
-
-
-<div class="description">
-    <p>Returns an array of ring ids shared by both vertices.</p>
-</div>
-
-
-
-
-
-
-
-
-
-
-
-    <h5>Parameters:</h5>
-    
-
-<table class="params">
-    <thead>
-    <tr>
-        
-        <th>Name</th>
-        
-
-        <th>Type</th>
-
-        
-
-        
-
-        <th class="last">Description</th>
-    </tr>
-    </thead>
-
-    <tbody>
-    
-
-        <tr>
-            
-                <td class="name"><code>vertexA</code></td>
-            
-
-            <td class="type">
-            
-                
-<span class="param-type"><a href="Vertex.html">Vertex</a></span>
-
-
-            
-            </td>
-
-            
-
-            
-
-            <td class="description last"><p>A vertex.</p></td>
-        </tr>
-
-    
-
-        <tr>
-            
-                <td class="name"><code>vertexB</code></td>
-            
-
-            <td class="type">
-            
-                
-<span class="param-type"><a href="Vertex.html">Vertex</a></span>
-
-
-            
-            </td>
-
-            
-
-            
-
-            <td class="description last"><p>A vertex.</p></td>
-        </tr>
-
-    
-    </tbody>
-</table>
-
-
-
-
-
-
-
-
-
-
-
-
-
-
-<h5>Returns:</h5>
-
-        
-<div class="param-desc">
-    <p>An array of ids of rings shared by the two vertices.</p>
-</div>
-
-
-
-<dl class="param-type">
-    <dt>
-        Type
-    </dt>
-    <dd>
-        
-<span class="param-type">array</span>
-
-
-    </dd>
-</dl>
-
-    
-
-
-        
-            
-
-    
-
-    <h4 class="name" id="getEdgeNormals"><span class="type-signature"></span>getEdgeNormals<span class="signature">(edge)</span><span class="type-signature"> &rarr; {array}</span></h4>
-
-    
-
-
-
-
-<dl class="details">
-
-    
-    <dt class="tag-source">Source:</dt>
-    <dd class="tag-source"><ul class="dummy"><li>
-<<<<<<< HEAD
-        <a href="SmilesDrawer.js.html">SmilesDrawer.js</a>, <a href="SmilesDrawer.js.html#line2488">line 2488</a>
-=======
-        <a href="SmilesDrawer.js.html">SmilesDrawer.js</a>, <a href="SmilesDrawer.js.html#line2436">line 2436</a>
->>>>>>> 088b5fc5
-    </li></ul></dd>
-    
-
-    
-
-    
-
-    
-
-    
-
-    
-
-    
-
-    
-
-    
-
-    
-
-    
-
-    
-
-    
-
-    
-
-    
-
-    
-</dl>
-
-
-
-
-
-<div class="description">
-    <p>Get the normals of an edge.</p>
-</div>
-
-
-
-
-
-
-
-
-
-
-
-    <h5>Parameters:</h5>
-    
-
-<table class="params">
-    <thead>
-    <tr>
-        
-        <th>Name</th>
-        
-
-        <th>Type</th>
-
-        
-
-        
-
-        <th class="last">Description</th>
-    </tr>
-    </thead>
-
-    <tbody>
-    
-
-        <tr>
-            
-                <td class="name"><code>edge</code></td>
-            
-
-            <td class="type">
-            
-                
-<span class="param-type"><a href="Edge.html">Edge</a></span>
-
-
-            
-            </td>
-
-            
-
-            
-
-            <td class="description last"><p>An edge.</p></td>
-        </tr>
-
-    
-    </tbody>
-</table>
-
-
-
-
-
-
-
-
-
-
-
-
-
-
-<h5>Returns:</h5>
-
-        
-<div class="param-desc">
-    <p>An array containing two vectors, representing the normals.</p>
-</div>
-
-
-
-<dl class="param-type">
-    <dt>
-        Type
-    </dt>
-    <dd>
-        
-<span class="param-type">array</span>
-
-
-    </dd>
-</dl>
-
-    
-
-
-        
-            
-
-    
-
-    <h4 class="name" id="getEdgeWeight"><span class="type-signature"></span>getEdgeWeight<span class="signature">(vertexIdA, vertexIdB)</span><span class="type-signature"> &rarr; {number|null}</span></h4>
-
-    
-
-
-
-
-<dl class="details">
-
-    
-    <dt class="tag-source">Source:</dt>
-    <dd class="tag-source"><ul class="dummy"><li>
-<<<<<<< HEAD
-        <a href="SmilesDrawer.js.html">SmilesDrawer.js</a>, <a href="SmilesDrawer.js.html#line1275">line 1275</a>
-=======
-        <a href="SmilesDrawer.js.html">SmilesDrawer.js</a>, <a href="SmilesDrawer.js.html#line1223">line 1223</a>
->>>>>>> 088b5fc5
-    </li></ul></dd>
-    
-
-    
-
-    
-
-    
-
-    
-
-    
-
-    
-
-    
-
-    
-
-    
-
-    
-
-    
-
-    
-
-    
-
-    
-
-    
-</dl>
-
-
-
-
-
-<div class="description">
-    <p>Returns the weight of the edge between two given vertices.</p>
-</div>
-
-
-
-
-
-
-
-
-
-
-
-    <h5>Parameters:</h5>
-    
-
-<table class="params">
-    <thead>
-    <tr>
-        
-        <th>Name</th>
-        
-
-        <th>Type</th>
-
-        
-
-        
-
-        <th class="last">Description</th>
-    </tr>
-    </thead>
-
-    <tbody>
-    
-
-        <tr>
-            
-                <td class="name"><code>vertexIdA</code></td>
-            
-
-            <td class="type">
-            
-                
-<span class="param-type">number</span>
-
-
-            
-            </td>
-
-            
-
-            
-
-            <td class="description last"><p>A vertex id.</p></td>
-        </tr>
-
-    
-
-        <tr>
-            
-                <td class="name"><code>vertexIdB</code></td>
-            
-
-            <td class="type">
-            
-                
-<span class="param-type">number</span>
-
-
-            
-            </td>
-
-            
-
-            
-
-            <td class="description last"><p>A vertex id.</p></td>
-        </tr>
-
-    
-    </tbody>
-</table>
-
-
-
-
-
-
-
-
-
-
-
-
-
-
-<h5>Returns:</h5>
-
-        
-<div class="param-desc">
-    <p>The weight of the edge or, if no edge can be found, null.</p>
-</div>
-
-
-
-<dl class="param-type">
-    <dt>
-        Type
-    </dt>
-    <dd>
-        
-<span class="param-type">number</span>
-|
-
-<span class="param-type">null</span>
-
-
-    </dd>
-</dl>
-
-    
-
-
-        
-            
-
-    
-
-    <h4 class="name" id="getFusedRings"><span class="type-signature"></span>getFusedRings<span class="signature">()</span><span class="type-signature"> &rarr; {array}</span></h4>
-
-    
-
-
-
-
-<dl class="details">
-
-    
-    <dt class="tag-source">Source:</dt>
-    <dd class="tag-source"><ul class="dummy"><li>
-<<<<<<< HEAD
-        <a href="SmilesDrawer.js.html">SmilesDrawer.js</a>, <a href="SmilesDrawer.js.html#line206">line 206</a>
-=======
-        <a href="SmilesDrawer.js.html">SmilesDrawer.js</a>, <a href="SmilesDrawer.js.html#line204">line 204</a>
->>>>>>> 088b5fc5
-    </li></ul></dd>
-    
-
-    
-
-    
-
-    
-
-    
-
-    
-
-    
-
-    
-
-    
-
-    
-
-    
-
-    
-
-    
-
-    
-
-    
-
-    
-</dl>
-
-
-
-
-
-<div class="description">
-    <p>Returns an array containing all fused rings associated with this molecule.</p>
-</div>
-
-
-
-
-
-
-
-
-
-
-
-
-
-
-
-
-
-
-
-
-
-
-
-<h5>Returns:</h5>
-
-        
-<div class="param-desc">
-    <p>An array containing all fused rings associated with this molecule.</p>
-</div>
-
-
-
-<dl class="param-type">
-    <dt>
-        Type
-    </dt>
-    <dd>
-        
-<span class="param-type">array</span>
-
-
-    </dd>
-</dl>
-
-    
-
-
-        
-            
-
-    
-
-    <h4 class="name" id="getHeavyAtomCount"><span class="type-signature"></span>getHeavyAtomCount<span class="signature">()</span><span class="type-signature"> &rarr; {number}</span></h4>
-
-    
-
-
-
-
-<dl class="details">
-
-    
-    <dt class="tag-source">Source:</dt>
-    <dd class="tag-source"><ul class="dummy"><li>
-        <a href="SmilesDrawer.js.html">SmilesDrawer.js</a>, <a href="SmilesDrawer.js.html#line296">line 296</a>
-    </li></ul></dd>
-    
-
-    
-
-    
-
-    
-
-    
-
-    
-
-    
-
-    
-
-    
-
-    
-
-    
-
-    
-
-    
-
-    
-
-    
-
-    
-</dl>
-
-
-
-
-
-<div class="description">
-    <p>Returns the number of heavy atoms (non-hydrogen) in the current molecule.</p>
-</div>
-
-
-
-
-
-
-
-
-
-
-
-
-
-
-
-
-
-
-
-
-
-
-
-<h5>Returns:</h5>
-
-        
-<div class="param-desc">
-    <p>The heavy atom count.</p>
-</div>
-
-
-
-<dl class="param-type">
-    <dt>
-        Type
-    </dt>
-    <dd>
-        
-<span class="param-type">number</span>
-
-
-    </dd>
-</dl>
-
-    
-
-
-        
-            
-
-    
-
-    <h4 class="name" id="getLargestCommonRing"><span class="type-signature"></span>getLargestCommonRing<span class="signature">(vertexA, vertexB)</span><span class="type-signature"> &rarr; {<a href="Ring.html">Ring</a>|null}</span></h4>
-
-    
-
-
-
-
-<dl class="details">
-
-    
-    <dt class="tag-source">Source:</dt>
-    <dd class="tag-source"><ul class="dummy"><li>
-<<<<<<< HEAD
-        <a href="SmilesDrawer.js.html">SmilesDrawer.js</a>, <a href="SmilesDrawer.js.html#line871">line 871</a>
-=======
-        <a href="SmilesDrawer.js.html">SmilesDrawer.js</a>, <a href="SmilesDrawer.js.html#line819">line 819</a>
->>>>>>> 088b5fc5
-    </li></ul></dd>
-    
-
-    
-
-    
-
-    
-
-    
-
-    
-
-    
-
-    
-
-    
-
-    
-
-    
-
-    
-
-    
-
-    
-
-    
-
-    
-</dl>
-
-
-
-
-
-<div class="description">
-    <p>Returns the largest ring shared by the two vertices.</p>
-</div>
-
-
-
-
-
-
-
-
-
-
-
-    <h5>Parameters:</h5>
-    
-
-<table class="params">
-    <thead>
-    <tr>
-        
-        <th>Name</th>
-        
-
-        <th>Type</th>
-
-        
-
-        
-
-        <th class="last">Description</th>
-    </tr>
-    </thead>
-
-    <tbody>
-    
-
-        <tr>
-            
-                <td class="name"><code>vertexA</code></td>
-            
-
-            <td class="type">
-            
-                
-<span class="param-type"><a href="Vertex.html">Vertex</a></span>
-
-
-            
-            </td>
-
-            
-
-            
-
-            <td class="description last"><p>A vertex.</p></td>
-        </tr>
-
-    
-
-        <tr>
-            
-                <td class="name"><code>vertexB</code></td>
-            
-
-            <td class="type">
-            
-                
-<span class="param-type"><a href="Vertex.html">Vertex</a></span>
-
-
-            
-            </td>
-
-            
-
-            
-
-            <td class="description last"><p>A vertex.</p></td>
-        </tr>
-
-    
-    </tbody>
-</table>
-
-
-
-
-
-
-
-
-
-
-
-
-
-
-<h5>Returns:</h5>
-
-        
-<div class="param-desc">
-    <p>If a largest common ring exists, that ring, else null.</p>
-</div>
-
-
-
-<dl class="param-type">
-    <dt>
-        Type
-    </dt>
-    <dd>
-        
-<span class="param-type"><a href="Ring.html">Ring</a></span>
-|
-
-<span class="param-type">null</span>
-
-
-    </dd>
-</dl>
-
-    
-
-
-        
-            
-
-    
-
-    <h4 class="name" id="getMinDist"><span class="type-signature"></span>getMinDist<span class="signature">(dist, visited)</span><span class="type-signature"> &rarr; {number}</span></h4>
-
-    
-
-
-
-
-<dl class="details">
-
-    
-    <dt class="tag-source">Source:</dt>
-    <dd class="tag-source"><ul class="dummy"><li>
-<<<<<<< HEAD
-        <a href="SmilesDrawer.js.html">SmilesDrawer.js</a>, <a href="SmilesDrawer.js.html#line779">line 779</a>
-=======
-        <a href="SmilesDrawer.js.html">SmilesDrawer.js</a>, <a href="SmilesDrawer.js.html#line727">line 727</a>
->>>>>>> 088b5fc5
-    </li></ul></dd>
-    
-
-    
-
-    
-
-    
-
-    
-
-    
-
-    
-
-    
-
-    
-
-    
-
-    
-
-    
-
-    
-
-    
-
-    
-
-    
-</dl>
-
-
-
-
-
-<div class="description">
-    <p>Gets the minimal distance from an array containing distances.</p>
-</div>
-
-
-
-
-
-
-
-
-
-
-
-    <h5>Parameters:</h5>
-    
-
-<table class="params">
-    <thead>
-    <tr>
-        
-        <th>Name</th>
-        
-
-        <th>Type</th>
-
-        
-
-        
-
-        <th class="last">Description</th>
-    </tr>
-    </thead>
-
-    <tbody>
-    
-
-        <tr>
-            
-                <td class="name"><code>dist</code></td>
-            
-
-            <td class="type">
-            
-                
-<span class="param-type">array</span>
-
-
-            
-            </td>
-
-            
-
-            
-
-            <td class="description last"><p>An array of distances.</p></td>
-        </tr>
-
-    
-
-        <tr>
-            
-                <td class="name"><code>visited</code></td>
-            
-
-            <td class="type">
-            
-                
-<span class="param-type">array</span>
-
-
-            
-            </td>
-
-            
-
-            
-
-            <td class="description last"><p>An array indicated whether or not a vertex has been visited.</p></td>
-        </tr>
-
-    
-    </tbody>
-</table>
-
-
-
-
-
-
-
-
-
-
-
-
-
-
-<h5>Returns:</h5>
-
-        
-<div class="param-desc">
-    <p>The id with the minimal distance.</p>
-</div>
-
-
-
-<dl class="param-type">
-    <dt>
-        Type
-    </dt>
-    <dd>
-        
-<span class="param-type">number</span>
-
-
-    </dd>
-</dl>
-
-    
-
-
-        
-            
-
-    
-
-    <h4 class="name" id="getNonRingNeighbours"><span class="type-signature"></span>getNonRingNeighbours<span class="signature">(vertexId)</span><span class="type-signature"> &rarr; {array}</span></h4>
-
-    
-
-
-
-
-<dl class="details">
-
-    
-    <dt class="tag-source">Source:</dt>
-    <dd class="tag-source"><ul class="dummy"><li>
-<<<<<<< HEAD
-        <a href="SmilesDrawer.js.html">SmilesDrawer.js</a>, <a href="SmilesDrawer.js.html#line2566">line 2566</a>
-=======
-        <a href="SmilesDrawer.js.html">SmilesDrawer.js</a>, <a href="SmilesDrawer.js.html#line2514">line 2514</a>
->>>>>>> 088b5fc5
-    </li></ul></dd>
-    
-
-    
-
-    
-
-    
-
-    
-
-    
-
-    
-
-    
-
-    
-
-    
-
-    
-
-    
-
-    
-
-    
-
-    
-
-    
-</dl>
-
-
-
-
-
-<div class="description">
-    <p>Returns an array of vertices that are neighbouring a vertix but are not members of a ring (including bridges).</p>
-</div>
-
-
-
-
-
-
-
-
-
-
-
-    <h5>Parameters:</h5>
-    
-
-<table class="params">
-    <thead>
-    <tr>
-        
-        <th>Name</th>
-        
-
-        <th>Type</th>
-
-        
-
-        
-
-        <th class="last">Description</th>
-    </tr>
-    </thead>
-
-    <tbody>
-    
-
-        <tr>
-            
-                <td class="name"><code>vertexId</code></td>
-            
-
-            <td class="type">
-            
-                
-<span class="param-type">number</span>
-
-
-            
-            </td>
-
-            
-
-            
-
-            <td class="description last"><p>A vertex id.</p></td>
-        </tr>
-
-    
-    </tbody>
-</table>
-
-
-
-
-
-
-
-
-
-
-
-
-
-
-<h5>Returns:</h5>
-
-        
-<div class="param-desc">
-    <p>An array of vertices.</p>
-</div>
-
-
-
-<dl class="param-type">
-    <dt>
-        Type
-    </dt>
-    <dd>
-        
-<span class="param-type">array</span>
-
-
-    </dd>
-</dl>
-
-    
-
-
-        
-            
-
-    
-
-    <h4 class="name" id="getOverlapScore"><span class="type-signature"></span>getOverlapScore<span class="signature">()</span><span class="type-signature"> &rarr; {object}</span></h4>
-
-    
-
-
-
-
-<dl class="details">
-
-    
-    <dt class="tag-source">Source:</dt>
-    <dd class="tag-source"><ul class="dummy"><li>
-<<<<<<< HEAD
-        <a href="SmilesDrawer.js.html">SmilesDrawer.js</a>, <a href="SmilesDrawer.js.html#line1143">line 1143</a>
-=======
-        <a href="SmilesDrawer.js.html">SmilesDrawer.js</a>, <a href="SmilesDrawer.js.html#line1091">line 1091</a>
->>>>>>> 088b5fc5
-    </li></ul></dd>
-    
-
-    
-
-    
-
-    
-
-    
-
-    
-
-    
-
-    
-
-    
-
-    
-
-    
-
-    
-
-    
-
-    
-
-    
-
-    
-</dl>
-
-
-
-
-
-<div class="description">
-    <p>Returns the overlap score of the current molecule based on its positioned vertices. The higher the score, the more overlaps occur in the structure drawing.</p>
-</div>
-
-
-
-
-
-
-
-
-
-
-
-
-
-
-
-
-
-
-
-
-
-
-
-<h5>Returns:</h5>
-
-        
-<div class="param-desc">
-    <p>Returns the total overlap score and the overlap score of each vertex sorted by score (higher to lower). Example: { total: 99, scores: [ { id: 0, score: 22 }, ... ]  }</p>
-</div>
-
-
-
-<dl class="param-type">
-    <dt>
-        Type
-    </dt>
-    <dd>
-        
-<span class="param-type">object</span>
-
-
-    </dd>
-</dl>
-
-    
-
-
-        
-            
-
-    
-
-    <h4 class="name" id="getRing"><span class="type-signature"></span>getRing<span class="signature">(ringId)</span><span class="type-signature"> &rarr; {<a href="Ring.html">Ring</a>}</span></h4>
-
-    
-
-
-
-
-<dl class="details">
-
-    
-    <dt class="tag-source">Source:</dt>
-    <dd class="tag-source"><ul class="dummy"><li>
-<<<<<<< HEAD
-        <a href="SmilesDrawer.js.html">SmilesDrawer.js</a>, <a href="SmilesDrawer.js.html#line1031">line 1031</a>
-=======
-        <a href="SmilesDrawer.js.html">SmilesDrawer.js</a>, <a href="SmilesDrawer.js.html#line979">line 979</a>
->>>>>>> 088b5fc5
-    </li></ul></dd>
-    
-
-    
-
-    
-
-    
-
-    
-
-    
-
-    
-
-    
-
-    
-
-    
-
-    
-
-    
-
-    
-
-    
-
-    
-
-    
-</dl>
-
-
-
-
-
-<div class="description">
-    <p>Gets a ring object from the array of rings associated with the current molecule by its id. The ring id is not equal to the index, since rings can be added and removed when processing bridged rings.</p>
-</div>
-
-
-
-
-
-
-
-
-
-
-
-    <h5>Parameters:</h5>
-    
-
-<table class="params">
-    <thead>
-    <tr>
-        
-        <th>Name</th>
-        
-
-        <th>Type</th>
-
-        
-
-        
-
-        <th class="last">Description</th>
-    </tr>
-    </thead>
-
-    <tbody>
-    
-
-        <tr>
-            
-                <td class="name"><code>ringId</code></td>
-            
-
-            <td class="type">
-            
-                
-<span class="param-type">number</span>
-
-
-            
-            </td>
-
-            
-
-            
-
-            <td class="description last"><p>A ring id.</p></td>
-        </tr>
-
-    
-    </tbody>
-</table>
-
-
-
-
-
-
-
-
-
-
-
-
-
-
-<h5>Returns:</h5>
-
-        
-<div class="param-desc">
-    <p>A ring associated with the current molecule.</p>
-</div>
-
-
-
-<dl class="param-type">
-    <dt>
-        Type
-    </dt>
-    <dd>
-        
-<span class="param-type"><a href="Ring.html">Ring</a></span>
-
-
-    </dd>
-</dl>
-
-    
-
-
-        
-            
-
-    
-
-    <h4 class="name" id="getRingbondType"><span class="type-signature"></span>getRingbondType<span class="signature">(vertexA, vertexB)</span><span class="type-signature"> &rarr; {string|null}</span></h4>
-
-    
-
-
-
-
-<dl class="details">
-
-    
-    <dt class="tag-source">Source:</dt>
-    <dd class="tag-source"><ul class="dummy"><li>
-<<<<<<< HEAD
-        <a href="SmilesDrawer.js.html">SmilesDrawer.js</a>, <a href="SmilesDrawer.js.html#line369">line 369</a>
-=======
-        <a href="SmilesDrawer.js.html">SmilesDrawer.js</a>, <a href="SmilesDrawer.js.html#line317">line 317</a>
->>>>>>> 088b5fc5
-    </li></ul></dd>
-    
-
-    
-
-    
-
-    
-
-    
-
-    
-
-    
-
-    
-
-    
-
-    
-
-    
-
-    
-
-    
-
-    
-
-    
-
-    
-</dl>
-
-
-
-
-
-<div class="description">
-    <p>Returns the type of the ringbond (e.g. '=' for a double bond). The ringbond represents the break in a ring introduced when creating the MST. If the two vertices supplied as arguments are not part of a common ringbond, the method returns null.</p>
-</div>
-
-
-
-
-
-
-
-
-
-
-
-    <h5>Parameters:</h5>
-    
-
-<table class="params">
-    <thead>
-    <tr>
-        
-        <th>Name</th>
-        
-
-        <th>Type</th>
-
-        
-
-        
-
-        <th class="last">Description</th>
-    </tr>
-    </thead>
-
-    <tbody>
-    
-
-        <tr>
-            
-                <td class="name"><code>vertexA</code></td>
-            
-
-            <td class="type">
-            
-                
-<span class="param-type"><a href="Vertex.html">Vertex</a></span>
-
-
-            
-            </td>
-
-            
-
-            
-
-            <td class="description last"><p>A vertex.</p></td>
-        </tr>
-
-    
-
-        <tr>
-            
-                <td class="name"><code>vertexB</code></td>
-            
-
-            <td class="type">
-            
-                
-<span class="param-type"><a href="Vertex.html">Vertex</a></span>
-
-
-            
-            </td>
-
-            
-
-            
-
-            <td class="description last"><p>A vertex.</p></td>
-        </tr>
-
-    
-    </tbody>
-</table>
-
-
-
-
-
-
-
-
-
-
-
-
-
-
-<h5>Returns:</h5>
-
-        
-<div class="param-desc">
-    <p>Returns the ringbond type or null, if the two supplied vertices are not connected by a ringbond.</p>
-</div>
-
-
-
-<dl class="param-type">
-    <dt>
-        Type
-    </dt>
-    <dd>
-        
-<span class="param-type">string</span>
-|
-
-<span class="param-type">null</span>
-
-
-    </dd>
-</dl>
-
-    
-
-
-        
-            
-
-    
-
-    <h4 class="name" id="getRingConnections"><span class="type-signature"></span>getRingConnections<span class="signature">(ringId, ringIds)</span><span class="type-signature"> &rarr; {array}</span></h4>
-
-    
-
-
-
-
-<dl class="details">
-
-    
-    <dt class="tag-source">Source:</dt>
-    <dd class="tag-source"><ul class="dummy"><li>
-<<<<<<< HEAD
-        <a href="SmilesDrawer.js.html">SmilesDrawer.js</a>, <a href="SmilesDrawer.js.html#line1101">line 1101</a>
-=======
-        <a href="SmilesDrawer.js.html">SmilesDrawer.js</a>, <a href="SmilesDrawer.js.html#line1049">line 1049</a>
->>>>>>> 088b5fc5
-    </li></ul></dd>
-    
-
-    
-
-    
-
-    
-
-    
-
-    
-
-    
-
-    
-
-    
-
-    
-
-    
-
-    
-
-    
-
-    
-
-    
-
-    
-</dl>
-
-
-
-
-
-<div class="description">
-    <p>Get the ring connections associated with a ring, the ring connections between two rings or the ring connections between one ring and multiple other rings.</p>
-</div>
-
-
-
-
-
-
-
-
-
-
-
-    <h5>Parameters:</h5>
-    
-
-<table class="params">
-    <thead>
-    <tr>
-        
-        <th>Name</th>
-        
-
-        <th>Type</th>
-
-        
-
-        
-        <th>Default</th>
-        
-
-        <th class="last">Description</th>
-    </tr>
-    </thead>
-
-    <tbody>
-    
-
-        <tr>
-            
-                <td class="name"><code>ringId</code></td>
-            
-
-            <td class="type">
-            
-                
-<span class="param-type">number</span>
-
-
-            
-            </td>
-
-            
-
-            
-                <td class="default">
-                
-                </td>
-            
-
-            <td class="description last"><p>A ring id.</p></td>
-        </tr>
-
-    
-
-        <tr>
-            
-                <td class="name"><code>ringIds</code></td>
-            
-
-            <td class="type">
-            
-                
-<span class="param-type">number</span>
-|
-
-<span class="param-type">array</span>
-|
-
-<span class="param-type">null</span>
-
-
-            
-            </td>
-
-            
-
-            
-                <td class="default">
-                
-                    <code>null</code>
-                
-                </td>
-            
-
-            <td class="description last"><p>A ring id, an array of ring ids or null.</p></td>
-        </tr>
-
-    
-    </tbody>
-</table>
-
-
-
-
-
-
-
-
-
-
-
-
-
-
-<h5>Returns:</h5>
-
-        
-<div class="param-desc">
-    <p>An array of ring connection ids.</p>
-</div>
-
-
-
-<dl class="param-type">
-    <dt>
-        Type
-    </dt>
-    <dd>
-        
-<span class="param-type">array</span>
-
-
-    </dd>
-</dl>
-
-    
-
-
-        
-            
-
-    
-
-    <h4 class="name" id="getRingCount"><span class="type-signature"></span>getRingCount<span class="signature">()</span><span class="type-signature"> &rarr; {number}</span></h4>
-
-    
-
-
-
-
-<dl class="details">
-
-    
-    <dt class="tag-source">Source:</dt>
-    <dd class="tag-source"><ul class="dummy"><li>
-        <a href="SmilesDrawer.js.html">SmilesDrawer.js</a>, <a href="SmilesDrawer.js.html#line272">line 272</a>
-    </li></ul></dd>
-    
-
-    
-
-    
-
-    
-
-    
-
-    
-
-    
-
-    
-
-    
-
-    
-
-    
-
-    
-
-    
-
-    
-
-    
-
-    
-</dl>
-
-
-
-
-
-<div class="description">
-    <p>Returns the ring count of the current molecule.</p>
-</div>
-
-
-
-
-
-
-
-
-
-
-
-
-
-
-
-
-
-
-
-
-
-
-
-<h5>Returns:</h5>
-
-        
-<div class="param-desc">
-    <p>The ring count.</p>
-</div>
-
-
-
-<dl class="param-type">
-    <dt>
-        Type
-    </dt>
-    <dd>
-        
-<span class="param-type">number</span>
-
-
-    </dd>
-</dl>
-
-    
-
-
-        
-            
-
-    
-
-    <h4 class="name" id="getRingVertices"><span class="type-signature"></span>getRingVertices<span class="signature">(sourceId, targetId)</span><span class="type-signature"> &rarr; {array}</span></h4>
-
-    
-
-
-
-
-<dl class="details">
-
-    
-    <dt class="tag-source">Source:</dt>
-    <dd class="tag-source"><ul class="dummy"><li>
-<<<<<<< HEAD
-        <a href="SmilesDrawer.js.html">SmilesDrawer.js</a>, <a href="SmilesDrawer.js.html#line699">line 699</a>
-=======
-        <a href="SmilesDrawer.js.html">SmilesDrawer.js</a>, <a href="SmilesDrawer.js.html#line647">line 647</a>
->>>>>>> 088b5fc5
-    </li></ul></dd>
-    
-
-    
-
-    
-
-    
-
-    
-
-    
-
-    
-
-    
-
-    
-
-    
-
-    
-
-    
-
-    
-
-    
-
-    
-
-    
-</dl>
-
-
-
-
-
-<div class="description">
-    <p>Returns an array of vertices that are members of the ring specified by the source and target vertex ids. It is assumed that those two vertices share the ringbond (the break introduced when creating the smiles MST).</p>
-</div>
-
-
-
-
-
-
-
-
-
-
-
-    <h5>Parameters:</h5>
-    
-
-<table class="params">
-    <thead>
-    <tr>
-        
-        <th>Name</th>
-        
-
-        <th>Type</th>
-
-        
-
-        
-
-        <th class="last">Description</th>
-    </tr>
-    </thead>
-
-    <tbody>
-    
-
-        <tr>
-            
-                <td class="name"><code>sourceId</code></td>
-            
-
-            <td class="type">
-            
-                
-<span class="param-type">number</span>
-
-
-            
-            </td>
-
-            
-
-            
-
-            <td class="description last"><p>A vertex id.</p></td>
-        </tr>
-
-    
-
-        <tr>
-            
-                <td class="name"><code>targetId</code></td>
-            
-
-            <td class="type">
-            
-                
-<span class="param-type">number</span>
-
-
-            
-            </td>
-
-            
-
-            
-
-            <td class="description last"><p>A vertex id.</p></td>
-        </tr>
-
-    
-    </tbody>
-</table>
-
-
-
-
-
-
-
-
-
-
-
-
-
-
-<h5>Returns:</h5>
-
-        
-<div class="param-desc">
-    <p>An array of vertex ids.</p>
-</div>
-
-
-
-<dl class="param-type">
-    <dt>
-        Type
-    </dt>
-    <dd>
-        
-<span class="param-type">array</span>
-
-
-    </dd>
-</dl>
-
-    
-
-
-        
-            
-
-    
-
-    <h4 class="name" id="getSmallestCommonRing"><span class="type-signature"></span>getSmallestCommonRing<span class="signature">(vertexA, vertexB)</span><span class="type-signature"> &rarr; {<a href="Ring.html">Ring</a>|null}</span></h4>
-
-    
-
-
-
-
-<dl class="details">
-
-    
-    <dt class="tag-source">Source:</dt>
-    <dd class="tag-source"><ul class="dummy"><li>
-<<<<<<< HEAD
-        <a href="SmilesDrawer.js.html">SmilesDrawer.js</a>, <a href="SmilesDrawer.js.html#line847">line 847</a>
-=======
-        <a href="SmilesDrawer.js.html">SmilesDrawer.js</a>, <a href="SmilesDrawer.js.html#line795">line 795</a>
->>>>>>> 088b5fc5
-    </li></ul></dd>
-    
-
-    
-
-    
-
-    
-
-    
-
-    
-
-    
-
-    
-
-    
-
-    
-
-    
-
-    
-
-    
-
-    
-
-    
-
-    
-</dl>
-
-
-
-
-
-<div class="description">
-    <p>Returns the smallest ring shared by the two vertices.</p>
-</div>
-
-
-
-
-
-
-
-
-
-
-
-    <h5>Parameters:</h5>
-    
-
-<table class="params">
-    <thead>
-    <tr>
-        
-        <th>Name</th>
-        
-
-        <th>Type</th>
-
-        
-
-        
-
-        <th class="last">Description</th>
-    </tr>
-    </thead>
-
-    <tbody>
-    
-
-        <tr>
-            
-                <td class="name"><code>vertexA</code></td>
-            
-
-            <td class="type">
-            
-                
-<span class="param-type"><a href="Vertex.html">Vertex</a></span>
-
-
-            
-            </td>
-
-            
-
-            
-
-            <td class="description last"><p>A vertex.</p></td>
-        </tr>
-
-    
-
-        <tr>
-            
-                <td class="name"><code>vertexB</code></td>
-            
-
-            <td class="type">
-            
-                
-<span class="param-type"><a href="Vertex.html">Vertex</a></span>
-
-
-            
-            </td>
-
-            
-
-            
-
-            <td class="description last"><p>A vertex.</p></td>
-        </tr>
-
-    
-    </tbody>
-</table>
-
-
-
-
-
-
-
-
-
-
-
-
-
-
-<h5>Returns:</h5>
-
-        
-<div class="param-desc">
-    <p>If a smallest common ring exists, that ring, else null.</p>
-</div>
-
-
-
-<dl class="param-type">
-    <dt>
-        Type
-    </dt>
-    <dd>
-        
-<span class="param-type"><a href="Ring.html">Ring</a></span>
-|
-
-<span class="param-type">null</span>
-
-
-    </dd>
-</dl>
-
-    
-
-
-        
-            
-
-    
-
-    <h4 class="name" id="getSpiros"><span class="type-signature"></span>getSpiros<span class="signature">()</span><span class="type-signature"> &rarr; {array}</span></h4>
-
-    
-
-
-
-
-<dl class="details">
-
-    
-    <dt class="tag-source">Source:</dt>
-    <dd class="tag-source"><ul class="dummy"><li>
-<<<<<<< HEAD
-        <a href="SmilesDrawer.js.html">SmilesDrawer.js</a>, <a href="SmilesDrawer.js.html#line223">line 223</a>
-=======
-        <a href="SmilesDrawer.js.html">SmilesDrawer.js</a>, <a href="SmilesDrawer.js.html#line221">line 221</a>
->>>>>>> 088b5fc5
-    </li></ul></dd>
-    
-
-    
-
-    
-
-    
-
-    
-
-    
-
-    
-
-    
-
-    
-
-    
-
-    
-
-    
-
-    
-
-    
-
-    
-
-    
-</dl>
-
-
-
-
-
-<div class="description">
-    <p>Returns an array containing all spiros associated with this molecule.</p>
-</div>
-
-
-
-
-
-
-
-
-
-
-
-
-
-
-
-
-
-
-
-
-
-
-
-<h5>Returns:</h5>
-
-        
-<div class="param-desc">
-    <p>An array containing all spiros associated with this molecule.</p>
-</div>
-
-
-
-<dl class="param-type">
-    <dt>
-        Type
-    </dt>
-    <dd>
-        
-<span class="param-type">array</span>
-
-
-    </dd>
-</dl>
-
-    
-
-
-        
-            
-
-    
-
-    <h4 class="name" id="getSubringCenter"><span class="type-signature"></span>getSubringCenter<span class="signature">(ring, vertex)</span><span class="type-signature"> &rarr; {<a href="Vector2.html">Vector2</a>}</span></h4>
-
-    
-
-
-
-
-<dl class="details">
-
-    
-    <dt class="tag-source">Source:</dt>
-    <dd class="tag-source"><ul class="dummy"><li>
-<<<<<<< HEAD
-        <a href="SmilesDrawer.js.html">SmilesDrawer.js</a>, <a href="SmilesDrawer.js.html#line1563">line 1563</a>
-=======
-        <a href="SmilesDrawer.js.html">SmilesDrawer.js</a>, <a href="SmilesDrawer.js.html#line1511">line 1511</a>
->>>>>>> 088b5fc5
-    </li></ul></dd>
-    
-
-    
-
-    
-
-    
-
-    
-
-    
-
-    
-
-    
-
-    
-
-    
-
-    
-
-    
-
-    
-
-    
-
-    
-
-    
-</dl>
-
-
-
-
-
-<div class="description">
-    <p>Gets the center of a ring contained within a bridged ring and containing a given vertex.</p>
-</div>
-
-
-
-
-
-
-
-
-
-
-
-    <h5>Parameters:</h5>
-    
-
-<table class="params">
-    <thead>
-    <tr>
-        
-        <th>Name</th>
-        
-
-        <th>Type</th>
-
-        
-
-        
-
-        <th class="last">Description</th>
-    </tr>
-    </thead>
-
-    <tbody>
-    
-
-        <tr>
-            
-                <td class="name"><code>ring</code></td>
-            
-
-            <td class="type">
-            
-                
-<span class="param-type"><a href="Ring.html">Ring</a></span>
-
-
-            
-            </td>
-
-            
-
-            
-
-            <td class="description last"><p>A bridged ring.</p></td>
-        </tr>
-
-    
-
-        <tr>
-            
-                <td class="name"><code>vertex</code></td>
-            
-
-            <td class="type">
-            
-                
-<span class="param-type"><a href="Vertex.html">Vertex</a></span>
-
-
-            
-            </td>
-
-            
-
-            
-
-            <td class="description last"><p>A vertex.</p></td>
-        </tr>
-
-    
-    </tbody>
-</table>
-
-
-
-
-
-
-
-
-
-
-
-
-
-
-<h5>Returns:</h5>
-
-        
-<div class="param-desc">
-    <p>The center of the subring that contains the provided vertex.</p>
-</div>
-
-
-
-<dl class="param-type">
-    <dt>
-        Type
-    </dt>
-    <dd>
-        
-<span class="param-type"><a href="Vector2.html">Vector2</a></span>
-
-
-    </dd>
-</dl>
-
-    
-
-
-        
-            
-
-    
-
-    <h4 class="name" id="getTotalOverlapScore"><span class="type-signature"></span>getTotalOverlapScore<span class="signature">()</span><span class="type-signature"> &rarr; {number}</span></h4>
-
-    
-
-
-
-
-<dl class="details">
-
-    
-    <dt class="tag-source">Source:</dt>
-    <dd class="tag-source"><ul class="dummy"><li>
-        <a href="SmilesDrawer.js.html">SmilesDrawer.js</a>, <a href="SmilesDrawer.js.html#line263">line 263</a>
-    </li></ul></dd>
-    
-
-    
-
-    
-
-    
-
-    
-
-    
-
-    
-
-    
-
-    
-
-    
-
-    
-
-    
-
-    
-
-    
-
-    
-
-    
-</dl>
-
-
-
-
-
-<div class="description">
-    <p>Returns the total overlap score of the current molecule.</p>
-</div>
-
-
-
-
-
-
-
-
-
-
-
-
-
-
-
-
-
-
-
-
-
-
-
-<h5>Returns:</h5>
-
-        
-<div class="param-desc">
-    <p>The overlap score.</p>
-</div>
-
-
-
-<dl class="param-type">
-    <dt>
-        Type
-    </dt>
-    <dd>
-        
-<span class="param-type">number</span>
-
-
-    </dd>
-</dl>
-
-    
-
-
-        
-            
-
-    
-
-    <h4 class="name" id="getTreeDepth"><span class="type-signature"></span>getTreeDepth<span class="signature">(vertexId, parentVertexId)</span><span class="type-signature"> &rarr; {number}</span></h4>
-
-    
-
-
-
-
-<dl class="details">
-
-    
-    <dt class="tag-source">Source:</dt>
-    <dd class="tag-source"><ul class="dummy"><li>
-<<<<<<< HEAD
-        <a href="SmilesDrawer.js.html">SmilesDrawer.js</a>, <a href="SmilesDrawer.js.html#line2510">line 2510</a>
-=======
-        <a href="SmilesDrawer.js.html">SmilesDrawer.js</a>, <a href="SmilesDrawer.js.html#line2458">line 2458</a>
->>>>>>> 088b5fc5
-    </li></ul></dd>
-    
-
-    
-
-    
-
-    
-
-    
-
-    
-
-    
-
-    
-
-    
-
-    
-
-    
-
-    
-
-    
-
-    
-
-    
-
-    
-</dl>
-
-
-
-
-
-<div class="description">
-    <p>Get the depth of a subtree in the direction opposite to the vertex specified as the parent vertex.</p>
-</div>
-
-
-
-
-
-
-
-
-
-
-
-    <h5>Parameters:</h5>
-    
-
-<table class="params">
-    <thead>
-    <tr>
-        
-        <th>Name</th>
-        
-
-        <th>Type</th>
-
-        
-
-        
-
-        <th class="last">Description</th>
-    </tr>
-    </thead>
-
-    <tbody>
-    
-
-        <tr>
-            
-                <td class="name"><code>vertexId</code></td>
-            
-
-            <td class="type">
-            
-                
-<span class="param-type">number</span>
-
-
-            
-            </td>
-
-            
-
-            
-
-            <td class="description last"><p>A vertex id.</p></td>
-        </tr>
-
-    
-
-        <tr>
-            
-                <td class="name"><code>parentVertexId</code></td>
-            
-
-            <td class="type">
-            
-                
-<span class="param-type">number</span>
-
-
-            
-            </td>
-
-            
-
-            
-
-            <td class="description last"><p>The id of a neighbouring vertex.</p></td>
-        </tr>
-
-    
-    </tbody>
-</table>
-
-
-
-
-
-
-
-
-
-
-
-
-
-
-<h5>Returns:</h5>
-
-        
-<div class="param-desc">
-    <p>The depth of the sub-tree.</p>
-</div>
-
-
-
-<dl class="param-type">
-    <dt>
-        Type
-    </dt>
-    <dd>
-        
-<span class="param-type">number</span>
-
-
-    </dd>
-</dl>
-
-    
-
-
-        
-            
-
-    
-
-    <h4 class="name" id="getVerticesAt"><span class="type-signature"></span>getVerticesAt<span class="signature">(position, radius, excludeVertexId)</span><span class="type-signature"> &rarr; {array}</span></h4>
-
-    
-
-
-
-
-<dl class="details">
-
-    
-    <dt class="tag-source">Source:</dt>
-    <dd class="tag-source"><ul class="dummy"><li>
-<<<<<<< HEAD
-        <a href="SmilesDrawer.js.html">SmilesDrawer.js</a>, <a href="SmilesDrawer.js.html#line896">line 896</a>
-=======
-        <a href="SmilesDrawer.js.html">SmilesDrawer.js</a>, <a href="SmilesDrawer.js.html#line844">line 844</a>
->>>>>>> 088b5fc5
-    </li></ul></dd>
-    
-
-    
-
-    
-
-    
-
-    
-
-    
-
-    
-
-    
-
-    
-
-    
-
-    
-
-    
-
-    
-
-    
-
-    
-
-    
-</dl>
-
-
-
-
-
-<div class="description">
-    <p>Returns an array of vertices positioned at a specified location.</p>
-</div>
-
-
-
-
-
-
-
-
-
-
-
-    <h5>Parameters:</h5>
-    
-
-<table class="params">
-    <thead>
-    <tr>
-        
-        <th>Name</th>
-        
-
-        <th>Type</th>
-
-        
-
-        
-
-        <th class="last">Description</th>
-    </tr>
-    </thead>
-
-    <tbody>
-    
-
-        <tr>
-            
-                <td class="name"><code>position</code></td>
-            
-
-            <td class="type">
-            
-                
-<span class="param-type"><a href="Vector2.html">Vector2</a></span>
-
-
-            
-            </td>
-
-            
-
-            
-
-            <td class="description last"><p>The position to search for vertices.</p></td>
-        </tr>
-
-    
-
-        <tr>
-            
-                <td class="name"><code>radius</code></td>
-            
-
-            <td class="type">
-            
-                
-<span class="param-type">number</span>
-
-
-            
-            </td>
-
-            
-
-            
-
-            <td class="description last"><p>The radius within to search.</p></td>
-        </tr>
-
-    
-
-        <tr>
-            
-                <td class="name"><code>excludeVertexId</code></td>
-            
-
-            <td class="type">
-            
-                
-<span class="param-type">number</span>
-
-
-            
-            </td>
-
-            
-
-            
-
-            <td class="description last"><p>A vertex id to be excluded from the search results.</p></td>
-        </tr>
-
-    
-    </tbody>
-</table>
-
-
-
-
-
-
-
-
-
-
-
-
-
-
-<h5>Returns:</h5>
-
-        
-<div class="param-desc">
-    <p>An array containing vertex ids in a given location.</p>
-</div>
-
-
-
-<dl class="param-type">
-    <dt>
-        Type
-    </dt>
-    <dd>
-        
-<span class="param-type">array</span>
-
-
-    </dd>
-</dl>
-
-    
-
-
-        
-            
-
-    
-
-    <h4 class="name" id="hasBridgedRing"><span class="type-signature"></span>hasBridgedRing<span class="signature">()</span><span class="type-signature"> &rarr; {boolean}</span></h4>
-
-    
-
-
-
-
-<dl class="details">
-
-    
-    <dt class="tag-source">Source:</dt>
-    <dd class="tag-source"><ul class="dummy"><li>
-        <a href="SmilesDrawer.js.html">SmilesDrawer.js</a>, <a href="SmilesDrawer.js.html#line281">line 281</a>
-    </li></ul></dd>
-    
-
-    
-
-    
-
-    
-
-    
-
-    
-
-    
-
-    
-
-    
-
-    
-
-    
-
-    
-
-    
-
-    
-
-    
-
-    
-</dl>
-
-
-
-
-
-<div class="description">
-    <p>Checks whether or not the current molecule contains a bridged ring.</p>
-</div>
-
-
-
-
-
-
-
-
-
-
-
-
-
-
-
-
-
-
-
-
-
-
-
-<h5>Returns:</h5>
-
-        
-<div class="param-desc">
-    <p>A boolean indicating whether or not the current molecule contains a bridged ring.</p>
-</div>
-
-
-
-<dl class="param-type">
-    <dt>
-        Type
-    </dt>
-    <dd>
-        
-<span class="param-type">boolean</span>
-
-
-    </dd>
-</dl>
-
-    
-
-
-        
-            
-
-    
-
-    <h4 class="name" id="initGraph"><span class="type-signature"></span>initGraph<span class="signature">(node, parentVertexId, isBranch)</span><span class="type-signature"></span></h4>
-
-    
-
-
-
-
-<dl class="details">
-
-    
-    <dt class="tag-source">Source:</dt>
-    <dd class="tag-source"><ul class="dummy"><li>
-<<<<<<< HEAD
-        <a href="SmilesDrawer.js.html">SmilesDrawer.js</a>, <a href="SmilesDrawer.js.html#line315">line 315</a>
-=======
-        <a href="SmilesDrawer.js.html">SmilesDrawer.js</a>, <a href="SmilesDrawer.js.html#line263">line 263</a>
->>>>>>> 088b5fc5
-    </li></ul></dd>
-    
-
-    
-
-    
-
-    
-
-    
-
-    
-
-    
-
-    
-
-    
-
-    
-
-    
-
-    
-
-    
-
-    
-
-    
-
-    
-</dl>
-
-
-
-
-
-<div class="description">
-    <p>Initializes the graph (vertices and edges) based on the tree supplied by the smiles parser.</p>
-</div>
-
-
-
-
-
-
-
-
-
-
-
-    <h5>Parameters:</h5>
-    
-
-<table class="params">
-    <thead>
-    <tr>
-        
-        <th>Name</th>
-        
-
-        <th>Type</th>
-
-        
-
-        
-        <th>Default</th>
-        
-
-        <th class="last">Description</th>
-    </tr>
-    </thead>
-
-    <tbody>
-    
-
-        <tr>
-            
-                <td class="name"><code>node</code></td>
-            
-
-            <td class="type">
-            
-                
-<span class="param-type">object</span>
-
-
-            
-            </td>
-
-            
-
-            
-                <td class="default">
-                
-                </td>
-            
-
-            <td class="description last"><p>The current node in the parse tree.</p></td>
-        </tr>
-
-    
-
-        <tr>
-            
-                <td class="name"><code>parentVertexId</code></td>
-            
-
-            <td class="type">
-            
-                
-<span class="param-type">number</span>
-
-
-            
-            </td>
-
-            
-
-            
-                <td class="default">
-                
-                    <code>null</code>
-                
-                </td>
-            
-
-            <td class="description last"><p>The id of the previous vertex.</p></td>
-        </tr>
-
-    
-
-        <tr>
-            
-                <td class="name"><code>isBranch</code></td>
-            
-
-            <td class="type">
-            
-                
-<span class="param-type">boolean</span>
-
-
-            
-            </td>
-
-            
-
-            
-                <td class="default">
-                
-                    <code>false</code>
-                
-                </td>
-            
-
-            <td class="description last"><p>Whether or not the bond leading to this vertex is a branch bond. Branches are represented by parentheses in smiles (e.g. CC(O)C).</p></td>
-        </tr>
-
-    
-    </tbody>
-</table>
-
-
-
-
-
-
-
-
-
-
-
-
-
-
-
-
-        
-            
-
-    
-
-    <h4 class="name" id="initRings"><span class="type-signature"></span>initRings<span class="signature">()</span><span class="type-signature"></span></h4>
-
-    
-
-
-
-
-<dl class="details">
-
-    
-    <dt class="tag-source">Source:</dt>
-    <dd class="tag-source"><ul class="dummy"><li>
-<<<<<<< HEAD
-        <a href="SmilesDrawer.js.html">SmilesDrawer.js</a>, <a href="SmilesDrawer.js.html#line398">line 398</a>
-=======
-        <a href="SmilesDrawer.js.html">SmilesDrawer.js</a>, <a href="SmilesDrawer.js.html#line346">line 346</a>
->>>>>>> 088b5fc5
-    </li></ul></dd>
-    
-
-    
-
-    
-
-    
-
-    
-
-    
-
-    
-
-    
-
-    
-
-    
-
-    
-
-    
-
-    
-
-    
-
-    
-
-    
-</dl>
-
-
-
-
-
-<div class="description">
-    <p>Initializes rings and ringbonds for the current molecule.</p>
-</div>
-
-
-
-
-
-
-
-
-
-
-
-
-
-
-
-
-
-
-
-
-
-
-
-
-
-        
-            
-
-    
-
-    <h4 class="name" id="isEdgeInAromaticRing"><span class="type-signature"></span>isEdgeInAromaticRing<span class="signature">(edge)</span><span class="type-signature"> &rarr; {boolean}</span></h4>
-
-    
-
-
-
-
-<dl class="details">
-
-    
-    <dt class="tag-source">Source:</dt>
-    <dd class="tag-source"><ul class="dummy"><li>
-<<<<<<< HEAD
-        <a href="SmilesDrawer.js.html">SmilesDrawer.js</a>, <a href="SmilesDrawer.js.html#line2465">line 2465</a>
-=======
-        <a href="SmilesDrawer.js.html">SmilesDrawer.js</a>, <a href="SmilesDrawer.js.html#line2413">line 2413</a>
->>>>>>> 088b5fc5
-    </li></ul></dd>
-    
-
-    
-
-    
-
-    
-
-    
-
-    
-
-    
-
-    
-
-    
-
-    
-
-    
-
-    
-
-    
-
-    
-
-    
-
-    
-</dl>
-
-
-
-
-
-<div class="description">
-    <p>Checks whether or not an edge is part of an explicit aromatic ring (lower case smiles).</p>
-</div>
-
-
-
-
-
-
-
-
-
-
-
-    <h5>Parameters:</h5>
-    
-
-<table class="params">
-    <thead>
-    <tr>
-        
-        <th>Name</th>
-        
-
-        <th>Type</th>
-
-        
-
-        
-
-        <th class="last">Description</th>
-    </tr>
-    </thead>
-
-    <tbody>
-    
-
-        <tr>
-            
-                <td class="name"><code>edge</code></td>
-            
-
-            <td class="type">
-            
-                
-<span class="param-type"><a href="Edge.html">Edge</a></span>
-
-
-            
-            </td>
-
-            
-
-            
-
-            <td class="description last"><p>An edge.</p></td>
-        </tr>
-
-    
-    </tbody>
-</table>
-
-
-
-
-
-
-
-
-
-
-
-
-
-
-<h5>Returns:</h5>
-
-        
-<div class="param-desc">
-    <p>A boolean indicating whether or not the vertex is part of an explicit aromatic ring.</p>
-</div>
-
-
-
-<dl class="param-type">
-    <dt>
-        Type
-    </dt>
-    <dd>
-        
-<span class="param-type">boolean</span>
-
-
-    </dd>
-</dl>
-
-    
-
-
-        
-            
-
-    
-
-    <h4 class="name" id="isEdgeInRing"><span class="type-signature"></span>isEdgeInRing<span class="signature">(edge)</span><span class="type-signature"> &rarr; {boolean}</span></h4>
-
-    
-
-
-
-
-<dl class="details">
-
-    
-    <dt class="tag-source">Source:</dt>
-    <dd class="tag-source"><ul class="dummy"><li>
-<<<<<<< HEAD
-        <a href="SmilesDrawer.js.html">SmilesDrawer.js</a>, <a href="SmilesDrawer.js.html#line2436">line 2436</a>
-=======
-        <a href="SmilesDrawer.js.html">SmilesDrawer.js</a>, <a href="SmilesDrawer.js.html#line2384">line 2384</a>
->>>>>>> 088b5fc5
-    </li></ul></dd>
-    
-
-    
-
-    
-
-    
-
-    
-
-    
-
-    
-
-    
-
-    
-
-    
-
-    
-
-    
-
-    
-
-    
-
-    
-
-    
-</dl>
-
-
-
-
-
-<div class="description">
-    <p>Check whether or not an edge is part of a ring.</p>
-</div>
-
-
-
-
-
-
-
-
-
-
-
-    <h5>Parameters:</h5>
-    
-
-<table class="params">
-    <thead>
-    <tr>
-        
-        <th>Name</th>
-        
-
-        <th>Type</th>
-
-        
-
-        
-
-        <th class="last">Description</th>
-    </tr>
-    </thead>
-
-    <tbody>
-    
-
-        <tr>
-            
-                <td class="name"><code>edge</code></td>
-            
-
-            <td class="type">
-            
-                
-<span class="param-type"><a href="Edge.html">Edge</a></span>
-
-
-            
-            </td>
-
-            
-
-            
-
-            <td class="description last"><p>An edge.</p></td>
-        </tr>
-
-    
-    </tbody>
-</table>
-
-
-
-
-
-
-
-
-
-
-
-
-
-
-<h5>Returns:</h5>
-
-        
-<div class="param-desc">
-    <p>A boolean indicating whether or not the edge is part of a ring.</p>
-</div>
-
-
-
-<dl class="param-type">
-    <dt>
-        Type
-    </dt>
-    <dd>
-        
-<span class="param-type">boolean</span>
-
-
-    </dd>
-</dl>
-
-    
-
-
-        
-            
-
-    
-
-    <h4 class="name" id="isPartOfBridgedRing"><span class="type-signature"></span>isPartOfBridgedRing<span class="signature">(ringId)</span><span class="type-signature"> &rarr; {boolean}</span></h4>
-
-    
-
-
-
-
-<dl class="details">
-
-    
-    <dt class="tag-source">Source:</dt>
-    <dd class="tag-source"><ul class="dummy"><li>
-<<<<<<< HEAD
-        <a href="SmilesDrawer.js.html">SmilesDrawer.js</a>, <a href="SmilesDrawer.js.html#line529">line 529</a>
-=======
-        <a href="SmilesDrawer.js.html">SmilesDrawer.js</a>, <a href="SmilesDrawer.js.html#line477">line 477</a>
->>>>>>> 088b5fc5
-    </li></ul></dd>
-    
-
-    
-
-    
-
-    
-
-    
-
-    
-
-    
-
-    
-
-    
-
-    
-
-    
-
-    
-
-    
-
-    
-
-    
-
-    
-</dl>
-
-
-
-
-
-<div class="description">
-    <p>Checks whether or not a ring is part of a bridged ring.</p>
-</div>
-
-
-
-
-
-
-
-
-
-
-
-    <h5>Parameters:</h5>
-    
-
-<table class="params">
-    <thead>
-    <tr>
-        
-        <th>Name</th>
-        
-
-        <th>Type</th>
-
-        
-
-        
-
-        <th class="last">Description</th>
-    </tr>
-    </thead>
-
-    <tbody>
-    
-
-        <tr>
-            
-                <td class="name"><code>ringId</code></td>
-            
-
-            <td class="type">
-            
-                
-<span class="param-type">number</span>
-
-
-            
-            </td>
-
-            
-
-            
-
-            <td class="description last"><p>A ring id.</p></td>
-        </tr>
-
-    
-    </tbody>
-</table>
-
-
-
-
-
-
-
-
-
-
-
-
-
-
-<h5>Returns:</h5>
-
-        
-<div class="param-desc">
-    <p>A boolean indicating whether or not the supplied ring (by id) is part of a bridged ring system.</p>
-</div>
-
-
-
-<dl class="param-type">
-    <dt>
-        Type
-    </dt>
-    <dd>
-        
-<span class="param-type">boolean</span>
-
-
-    </dd>
-</dl>
-
-    
-
-
-        
-            
-
-    
-
-    <h4 class="name" id="isPointInRing"><span class="type-signature"></span>isPointInRing<span class="signature">(vec)</span><span class="type-signature"> &rarr; {boolean}</span></h4>
-
-    
-
-
-
-
-<dl class="details">
-
-    
-    <dt class="tag-source">Source:</dt>
-    <dd class="tag-source"><ul class="dummy"><li>
-<<<<<<< HEAD
-        <a href="SmilesDrawer.js.html">SmilesDrawer.js</a>, <a href="SmilesDrawer.js.html#line2418">line 2418</a>
-=======
-        <a href="SmilesDrawer.js.html">SmilesDrawer.js</a>, <a href="SmilesDrawer.js.html#line2366">line 2366</a>
->>>>>>> 088b5fc5
-    </li></ul></dd>
-    
-
-    
-
-    
-
-    
-
-    
-
-    
-
-    
-
-    
-
-    
-
-    
-
-    
-
-    
-
-    
-
-    
-
-    
-
-    
-</dl>
-
-
-
-
-
-<div class="description">
-    <p>Check if a vector is inside any ring.</p>
-</div>
-
-
-
-
-
-
-
-
-
-
-
-    <h5>Parameters:</h5>
-    
-
-<table class="params">
-    <thead>
-    <tr>
-        
-        <th>Name</th>
-        
-
-        <th>Type</th>
-
-        
-
-        
-
-        <th class="last">Description</th>
-    </tr>
-    </thead>
-
-    <tbody>
-    
-
-        <tr>
-            
-                <td class="name"><code>vec</code></td>
-            
-
-            <td class="type">
-            
-                
-<span class="param-type"><a href="Vector2.html">Vector2</a></span>
-
-
-            
-            </td>
-
-            
-
-            
-
-            <td class="description last"><p>A vector.</p></td>
-        </tr>
-
-    
-    </tbody>
-</table>
-
-
-
-
-
-
-
-
-
-
-
-
-
-
-<h5>Returns:</h5>
-
-        
-<div class="param-desc">
-    <p>A boolean indicating whether or not the point (vector) is inside any of the rings associated with the current molecule.</p>
-</div>
-
-
-
-<dl class="param-type">
-    <dt>
-        Type
-    </dt>
-    <dd>
-        
-<span class="param-type">boolean</span>
-
-
-    </dd>
-</dl>
-
-    
-
-
-        
-            
-
-    
-
-    <h4 class="name" id="isRingAromatic"><span class="type-signature"></span>isRingAromatic<span class="signature">(ring)</span><span class="type-signature"> &rarr; {boolean}</span></h4>
-
-    
-
-
-
-
-<dl class="details">
-
-    
-    <dt class="tag-source">Source:</dt>
-    <dd class="tag-source"><ul class="dummy"><li>
-<<<<<<< HEAD
-        <a href="SmilesDrawer.js.html">SmilesDrawer.js</a>, <a href="SmilesDrawer.js.html#line2449">line 2449</a>
-=======
-        <a href="SmilesDrawer.js.html">SmilesDrawer.js</a>, <a href="SmilesDrawer.js.html#line2397">line 2397</a>
->>>>>>> 088b5fc5
-    </li></ul></dd>
-    
-
-    
-
-    
-
-    
-
-    
-
-    
-
-    
-
-    
-
-    
-
-    
-
-    
-
-    
-
-    
-
-    
-
-    
-
-    
-</dl>
-
-
-
-
-
-<div class="description">
-    <p>Check whether or not a ring is an explicity defined aromatic ring (lower case smiles).</p>
-</div>
-
-
-
-
-
-
-
-
-
-
-
-    <h5>Parameters:</h5>
-    
-
-<table class="params">
-    <thead>
-    <tr>
-        
-        <th>Name</th>
-        
-
-        <th>Type</th>
-
-        
-
-        
-
-        <th class="last">Description</th>
-    </tr>
-    </thead>
-
-    <tbody>
-    
-
-        <tr>
-            
-                <td class="name"><code>ring</code></td>
-            
-
-            <td class="type">
-            
-                
-<span class="param-type"><a href="Ring.html">Ring</a></span>
-
-
-            
-            </td>
-
-            
-
-            
-
-            <td class="description last"><p>A ring.</p></td>
-        </tr>
-
-    
-    </tbody>
-</table>
-
-
-
-
-
-
-
-
-
-
-
-
-
-
-<h5>Returns:</h5>
-
-        
-<div class="param-desc">
-    <p>A boolean indicating whether or not a ring is explicitly defined as aromatic.</p>
-</div>
-
-
-
-<dl class="param-type">
-    <dt>
-        Type
-    </dt>
-    <dd>
-        
-<span class="param-type">boolean</span>
-
-
-    </dd>
-</dl>
-
-    
-
-
-        
-            
-
-    
-
-    <h4 class="name" id="isVertexInAromaticRing"><span class="type-signature"></span>isVertexInAromaticRing<span class="signature">(vertexId)</span><span class="type-signature"> &rarr; {boolean}</span></h4>
-
-    
-
-
-
-
-<dl class="details">
-
-    
-    <dt class="tag-source">Source:</dt>
-    <dd class="tag-source"><ul class="dummy"><li>
-<<<<<<< HEAD
-        <a href="SmilesDrawer.js.html">SmilesDrawer.js</a>, <a href="SmilesDrawer.js.html#line2476">line 2476</a>
-=======
-        <a href="SmilesDrawer.js.html">SmilesDrawer.js</a>, <a href="SmilesDrawer.js.html#line2424">line 2424</a>
->>>>>>> 088b5fc5
-    </li></ul></dd>
-    
-
-    
-
-    
-
-    
-
-    
-
-    
-
-    
-
-    
-
-    
-
-    
-
-    
-
-    
-
-    
-
-    
-
-    
-
-    
-</dl>
-
-
-
-
-
-<div class="description">
-    <p>Checks whether or not a vertex is part of an explicit aromatic ring (lower case smiles).</p>
-</div>
-
-
-
-
-
-
-
-
-
-
-
-    <h5>Parameters:</h5>
-    
-
-<table class="params">
-    <thead>
-    <tr>
-        
-        <th>Name</th>
-        
-
-        <th>Type</th>
-
-        
-
-        
-
-        <th class="last">Description</th>
-    </tr>
-    </thead>
-
-    <tbody>
-    
-
-        <tr>
-            
-                <td class="name"><code>vertexId</code></td>
-            
-
-            <td class="type">
-            
-                
-<span class="param-type">number</span>
-
-
-            
-            </td>
-
-            
-
-            
-
-            <td class="description last"><p>A vertex id.</p></td>
-        </tr>
-
-    
-    </tbody>
-</table>
-
-
-
-
-
-
-
-
-
-
-
-
-
-
-<h5>Returns:</h5>
-
-        
-<div class="param-desc">
-    <p>A boolean indicating whether or not the vertex is part of an explicit aromatic ring.</p>
-</div>
-
-
-
-<dl class="param-type">
-    <dt>
-        Type
-    </dt>
-    <dd>
-        
-<span class="param-type">boolean</span>
-
-
-    </dd>
-</dl>
-
-    
-
-
-        
-            
-
-    
-
-    <h4 class="name" id="position"><span class="type-signature"></span>position<span class="signature">()</span><span class="type-signature"></span></h4>
-
-    
-
-
-
-
-<dl class="details">
-
-    
-    <dt class="tag-source">Source:</dt>
-    <dd class="tag-source"><ul class="dummy"><li>
-<<<<<<< HEAD
-        <a href="SmilesDrawer.js.html">SmilesDrawer.js</a>, <a href="SmilesDrawer.js.html#line1768">line 1768</a>
-=======
-        <a href="SmilesDrawer.js.html">SmilesDrawer.js</a>, <a href="SmilesDrawer.js.html#line1716">line 1716</a>
->>>>>>> 088b5fc5
-    </li></ul></dd>
-    
-
-    
-
-    
-
-    
-
-    
-
-    
-
-    
-
-    
-
-    
-
-    
-
-    
-
-    
-
-    
-
-    
-
-    
-
-    
-</dl>
-
-
-
-
-
-<div class="description">
-    <p>Position the vertices according to their bonds and properties.</p>
-</div>
-
-
-
-
-
-
-
-
-
-
-
-
-
-
-
-
-
-
-
-
-
-
-
-
-
-        
-            
-
-    
-
-    <h4 class="name" id="printRingInfo"><span class="type-signature"></span>printRingInfo<span class="signature">()</span><span class="type-signature"> &rarr; {string}</span></h4>
-
-    
-
-
-
-
-<dl class="details">
-
-    
-    <dt class="tag-source">Source:</dt>
-    <dd class="tag-source"><ul class="dummy"><li>
-<<<<<<< HEAD
-        <a href="SmilesDrawer.js.html">SmilesDrawer.js</a>, <a href="SmilesDrawer.js.html#line240">line 240</a>
-=======
-        <a href="SmilesDrawer.js.html">SmilesDrawer.js</a>, <a href="SmilesDrawer.js.html#line238">line 238</a>
->>>>>>> 088b5fc5
-    </li></ul></dd>
-    
-
-    
-
-    
-
-    
-
-    
-
-    
-
-    
-
-    
-
-    
-
-    
-
-    
-
-    
-
-    
-
-    
-
-    
-
-    
-</dl>
-
-
-
-
-
-<div class="description">
-    <p>Returns a string containing a semicolon and new-line separated list of ring properties: Id; Members Count; Neighbours Count; IsSpiro; IsFused; IsBridged; Ring Count (subrings of bridged rings); Insiders Count (the number of vertices contained within a bridged ring)</p>
-</div>
-
-
-
-
-
-
-
-
-
-
-
-
-
-
-
-
-
-
-
-
-
-
-
-<h5>Returns:</h5>
-
-        
-<div class="param-desc">
-    <p>A string as described in the method description.</p>
-</div>
-
-
-
-<dl class="param-type">
-    <dt>
-        Type
-    </dt>
-    <dd>
-        
-<span class="param-type">string</span>
-
-
-    </dd>
-</dl>
-
-    
-
-
-        
-            
-
-    
-
-    <h4 class="name" id="removeRing"><span class="type-signature"></span>removeRing<span class="signature">(ringId)</span><span class="type-signature"></span></h4>
-
-    
-
-
-
-
-<dl class="details">
-
-    
-    <dt class="tag-source">Source:</dt>
-    <dd class="tag-source"><ul class="dummy"><li>
-<<<<<<< HEAD
-        <a href="SmilesDrawer.js.html">SmilesDrawer.js</a>, <a href="SmilesDrawer.js.html#line1006">line 1006</a>
-=======
-        <a href="SmilesDrawer.js.html">SmilesDrawer.js</a>, <a href="SmilesDrawer.js.html#line954">line 954</a>
->>>>>>> 088b5fc5
-    </li></ul></dd>
-    
-
-    
-
-    
-
-    
-
-    
-
-    
-
-    
-
-    
-
-    
-
-    
-
-    
-
-    
-
-    
-
-    
-
-    
-
-    
-</dl>
-
-
-
-
-
-<div class="description">
-    <p>Removes a ring from the array of rings associated with the current molecule.</p>
-</div>
-
-
-
-
-
-
-
-
-
-
-
-    <h5>Parameters:</h5>
-    
-
-<table class="params">
-    <thead>
-    <tr>
-        
-        <th>Name</th>
-        
-
-        <th>Type</th>
-
-        
-
-        
-
-        <th class="last">Description</th>
-    </tr>
-    </thead>
-
-    <tbody>
-    
-
-        <tr>
-            
-                <td class="name"><code>ringId</code></td>
-            
-
-            <td class="type">
-            
-                
-<span class="param-type">number</span>
-
-
-            
-            </td>
-
-            
-
-            
-
-            <td class="description last"><p>A ring id.</p></td>
-        </tr>
-
-    
-    </tbody>
-</table>
-
-
-
-
-
-
-
-
-
-
-
-
-
-
-
-
-        
-            
-
-    
-
-    <h4 class="name" id="removeRingConnection"><span class="type-signature"></span>removeRingConnection<span class="signature">(ringConnectionId)</span><span class="type-signature"></span></h4>
-
-    
-
-
-
-
-<dl class="details">
-
-    
-    <dt class="tag-source">Source:</dt>
-    <dd class="tag-source"><ul class="dummy"><li>
-<<<<<<< HEAD
-        <a href="SmilesDrawer.js.html">SmilesDrawer.js</a>, <a href="SmilesDrawer.js.html#line1057">line 1057</a>
-=======
-        <a href="SmilesDrawer.js.html">SmilesDrawer.js</a>, <a href="SmilesDrawer.js.html#line1005">line 1005</a>
->>>>>>> 088b5fc5
-    </li></ul></dd>
-    
-
-    
-
-    
-
-    
-
-    
-
-    
-
-    
-
-    
-
-    
-
-    
-
-    
-
-    
-
-    
-
-    
-
-    
-
-    
-</dl>
-
-
-
-
-
-<div class="description">
-    <p>Removes a ring connection from the array of rings connections associated with the current molecule.</p>
-</div>
-
-
-
-
-
-
-
-
-
-
-
-    <h5>Parameters:</h5>
-    
-
-<table class="params">
-    <thead>
-    <tr>
-        
-        <th>Name</th>
-        
-
-        <th>Type</th>
-
-        
-
-        
-
-        <th class="last">Description</th>
-    </tr>
-    </thead>
-
-    <tbody>
-    
-
-        <tr>
-            
-                <td class="name"><code>ringConnectionId</code></td>
-            
-
-            <td class="type">
-            
-                
-<span class="param-type">number</span>
-
-
-            
-            </td>
-
-            
-
-            
-
-            <td class="description last"><p>A ring connection id.</p></td>
-        </tr>
-
-    
-    </tbody>
-</table>
-
-
-
-
-
-
-
-
-
-
-
-
-
-
-
-
-        
-            
-
-    
-
-    <h4 class="name" id="removeRingConnectionsBetween"><span class="type-signature"></span>removeRingConnectionsBetween<span class="signature">(vertexIdA, vertexIdB)</span><span class="type-signature"></span></h4>
-
-    
-
-
-
-
-<dl class="details">
-
-    
-    <dt class="tag-source">Source:</dt>
-    <dd class="tag-source"><ul class="dummy"><li>
-<<<<<<< HEAD
-        <a href="SmilesDrawer.js.html">SmilesDrawer.js</a>, <a href="SmilesDrawer.js.html#line1069">line 1069</a>
-=======
-        <a href="SmilesDrawer.js.html">SmilesDrawer.js</a>, <a href="SmilesDrawer.js.html#line1017">line 1017</a>
->>>>>>> 088b5fc5
-    </li></ul></dd>
-    
-
-    
-
-    
-
-    
-
-    
-
-    
-
-    
-
-    
-
-    
-
-    
-
-    
-
-    
-
-    
-
-    
-
-    
-
-    
-</dl>
-
-
-
-
-
-<div class="description">
-    <p>Removes all ring connections between two vertices.</p>
-</div>
-
-
-
-
-
-
-
-
-
-
-
-    <h5>Parameters:</h5>
-    
-
-<table class="params">
-    <thead>
-    <tr>
-        
-        <th>Name</th>
-        
-
-        <th>Type</th>
-
-        
-
-        
-
-        <th class="last">Description</th>
-    </tr>
-    </thead>
-
-    <tbody>
-    
-
-        <tr>
-            
-                <td class="name"><code>vertexIdA</code></td>
-            
-
-            <td class="type">
-            
-                
-<span class="param-type">number</span>
-
-
-            
-            </td>
-
-            
-
-            
-
-            <td class="description last"><p>A vertex id.</p></td>
-        </tr>
-
-    
-
-        <tr>
-            
-                <td class="name"><code>vertexIdB</code></td>
-            
-
-            <td class="type">
-            
-                
-<span class="param-type">number</span>
-
-
-            
-            </td>
-
-            
-
-            
-
-            <td class="description last"><p>A vertex id.</p></td>
-        </tr>
-
-    
-    </tbody>
-</table>
-
-
-
-
-
-
-
-
-
-
-
-
-
-
-
-
-        
-            
-
-    
-
-    <h4 class="name" id="resolvePrimaryOverlaps"><span class="type-signature"></span>resolvePrimaryOverlaps<span class="signature">()</span><span class="type-signature"></span></h4>
-
-    
-
-
-
-
-<dl class="details">
-
-    
-    <dt class="tag-source">Source:</dt>
-    <dd class="tag-source"><ul class="dummy"><li>
-<<<<<<< HEAD
-        <a href="SmilesDrawer.js.html">SmilesDrawer.js</a>, <a href="SmilesDrawer.js.html#line1998">line 1998</a>
-=======
-        <a href="SmilesDrawer.js.html">SmilesDrawer.js</a>, <a href="SmilesDrawer.js.html#line1946">line 1946</a>
->>>>>>> 088b5fc5
-    </li></ul></dd>
-    
-
-    
-
-    
-
-    
-
-    
-
-    
-
-    
-
-    
-
-    
-
-    
-
-    
-
-    
-
-    
-
-    
-
-    
-
-    
-</dl>
-
-
-
-
-
-<div class="description">
-    <p>Resolve primary (exact) overlaps, such as two vertices that are connected to the same ring vertex.</p>
-</div>
-
-
-
-
-
-
-
-
-
-
-
-
-
-
-
-
-
-
-
-
-
-
-
-
-
-        
-            
-
-    
-
-    <h4 class="name" id="resolveSecondaryOverlaps"><span class="type-signature"></span>resolveSecondaryOverlaps<span class="signature">(scores)</span><span class="type-signature"></span></h4>
-
-    
-
-
-
-
-<dl class="details">
-
-    
-    <dt class="tag-source">Source:</dt>
-    <dd class="tag-source"><ul class="dummy"><li>
-<<<<<<< HEAD
-        <a href="SmilesDrawer.js.html">SmilesDrawer.js</a>, <a href="SmilesDrawer.js.html#line2104">line 2104</a>
-=======
-        <a href="SmilesDrawer.js.html">SmilesDrawer.js</a>, <a href="SmilesDrawer.js.html#line2052">line 2052</a>
->>>>>>> 088b5fc5
-    </li></ul></dd>
-    
-
-    
-
-    
-
-    
-
-    
-
-    
-
-    
-
-    
-
-    
-
-    
-
-    
-
-    
-
-    
-
-    
-
-    
-
-    
-</dl>
-
-
-
-
-
-<div class="description">
-    <p>Resolve secondary overlaps. Those overlaps are due to the structure turning back on itself.</p>
-</div>
-
-
-
-
-
-
-
-
-
-
-
-    <h5>Parameters:</h5>
-    
-
-<table class="params">
-    <thead>
-    <tr>
-        
-        <th>Name</th>
-        
-
-        <th>Type</th>
-
-        
-
-        
-
-        <th class="last">Description</th>
-    </tr>
-    </thead>
-
-    <tbody>
-    
-
-        <tr>
-            
-                <td class="name"><code>scores</code></td>
-            
-
-            <td class="type">
-            
-                
-<span class="param-type">array</span>
-
-
-            
-            </td>
-
-            
-
-            
-
-            <td class="description last"><p>An array of objects sorted descending by score. An object is in the form of { id: 0, score: 22 }.</p></td>
-        </tr>
-
-    
-    </tbody>
-</table>
-
-
-
-
-
-
-
-
-
-
-
-
-
-
-
-
-        
-            
-
-    
-
-    <h4 class="name" id="restorePositions"><span class="type-signature"></span>restorePositions<span class="signature">()</span><span class="type-signature"></span></h4>
-
-    
-
-
-
-
-<dl class="details">
-
-    
-    <dt class="tag-source">Source:</dt>
-    <dd class="tag-source"><ul class="dummy"><li>
-<<<<<<< HEAD
-        <a href="SmilesDrawer.js.html">SmilesDrawer.js</a>, <a href="SmilesDrawer.js.html#line1811">line 1811</a>
-=======
-        <a href="SmilesDrawer.js.html">SmilesDrawer.js</a>, <a href="SmilesDrawer.js.html#line1759">line 1759</a>
->>>>>>> 088b5fc5
-    </li></ul></dd>
-    
-
-    
-
-    
-
-    
-
-    
-
-    
-
-    
-
-    
-
-    
-
-    
-
-    
-
-    
-
-    
-
-    
-
-    
-
-    
-</dl>
-
-
-
-
-
-<div class="description">
-    <p>Restore the positions backed up during the last clearPositions() call.</p>
-</div>
-
-
-
-
-
-
-
-
-
-
-
-
-
-
-
-
-
-
-
-
-
-
-
-
-
-        
-            
-
-    
-
-    <h4 class="name" id="rotateSubtree"><span class="type-signature"></span>rotateSubtree<span class="signature">(vertexId, parentVertexId, angle, center)</span><span class="type-signature"></span></h4>
-
-    
-
-
-
-
-<dl class="details">
-
-    
-    <dt class="tag-source">Source:</dt>
-    <dd class="tag-source"><ul class="dummy"><li>
-<<<<<<< HEAD
-        <a href="SmilesDrawer.js.html">SmilesDrawer.js</a>, <a href="SmilesDrawer.js.html#line1982">line 1982</a>
-=======
-        <a href="SmilesDrawer.js.html">SmilesDrawer.js</a>, <a href="SmilesDrawer.js.html#line1930">line 1930</a>
->>>>>>> 088b5fc5
-    </li></ul></dd>
-    
-
-    
-
-    
-
-    
-
-    
-
-    
-
-    
-
-    
-
-    
-
-    
-
-    
-
-    
-
-    
-
-    
-
-    
-
-    
-</dl>
-
-
-
-
-
-<div class="description">
-    <p>Rotate an entire subtree by an angle around a center.</p>
-</div>
-
-
-
-
-
-
-
-
-
-
-
-    <h5>Parameters:</h5>
-    
-
-<table class="params">
-    <thead>
-    <tr>
-        
-        <th>Name</th>
-        
-
-        <th>Type</th>
-
-        
-
-        
-
-        <th class="last">Description</th>
-    </tr>
-    </thead>
-
-    <tbody>
-    
-
-        <tr>
-            
-                <td class="name"><code>vertexId</code></td>
-            
-
-            <td class="type">
-            
-                
-<span class="param-type">number</span>
-
-
-            
-            </td>
-
-            
-
-            
-
-            <td class="description last"><p>A vertex id (the root of the sub-tree).</p></td>
-        </tr>
-
-    
-
-        <tr>
-            
-                <td class="name"><code>parentVertexId</code></td>
-            
-
-            <td class="type">
-            
-                
-<span class="param-type">number</span>
-
-
-            
-            </td>
-
-            
-
-            
-
-            <td class="description last"><p>A vertex id in the previous direction of the subtree that is to rotate.</p></td>
-        </tr>
-
-    
-
-        <tr>
-            
-                <td class="name"><code>angle</code></td>
-            
-
-            <td class="type">
-            
-                
-<span class="param-type">number</span>
-
-
-            
-            </td>
-
-            
-
-            
-
-            <td class="description last"><p>An angle in randians.</p></td>
-        </tr>
-
-    
-
-        <tr>
-            
-                <td class="name"><code>center</code></td>
-            
-
-            <td class="type">
-            
-                
-<span class="param-type"><a href="Vector2.html">Vector2</a></span>
-
-
-            
-            </td>
-
-            
-
-            
-
-            <td class="description last"><p>The rotational center.</p></td>
-        </tr>
-
-    
-    </tbody>
-</table>
-
-
-
-
-
-
-
-
-
-
-
-
-
-
-
-
-        
-            
-
-    
-
-    <h4 class="name" id="traverseTree"><span class="type-signature"></span>traverseTree<span class="signature">(vertexId, parentVertexId, callback)</span><span class="type-signature"></span></h4>
-
-    
-
-
-
-
-<dl class="details">
-
-    
-    <dt class="tag-source">Source:</dt>
-    <dd class="tag-source"><ul class="dummy"><li>
-<<<<<<< HEAD
-        <a href="SmilesDrawer.js.html">SmilesDrawer.js</a>, <a href="SmilesDrawer.js.html#line2533">line 2533</a>
-=======
-        <a href="SmilesDrawer.js.html">SmilesDrawer.js</a>, <a href="SmilesDrawer.js.html#line2481">line 2481</a>
->>>>>>> 088b5fc5
-    </li></ul></dd>
-    
-
-    
-
-    
-
-    
-
-    
-
-    
-
-    
-
-    
-
-    
-
-    
-
-    
-
-    
-
-    
-
-    
-
-    
-
-    
-</dl>
-
-
-
-
-
-<div class="description">
-    <p>Traverse a sub-tree in the graph.</p>
-</div>
-
-
-
-
-
-
-
-
-
-
-
-    <h5>Parameters:</h5>
-    
-
-<table class="params">
-    <thead>
-    <tr>
-        
-        <th>Name</th>
-        
-
-        <th>Type</th>
-
-        
-
-        
-
-        <th class="last">Description</th>
-    </tr>
-    </thead>
-
-    <tbody>
-    
-
-        <tr>
-            
-                <td class="name"><code>vertexId</code></td>
-            
-
-            <td class="type">
-            
-                
-<span class="param-type">number</span>
-
-
-            
-            </td>
-
-            
-
-            
-
-            <td class="description last"><p>A vertex id.</p></td>
-        </tr>
-
-    
-
-        <tr>
-            
-                <td class="name"><code>parentVertexId</code></td>
-            
-
-            <td class="type">
-            
-                
-<span class="param-type">number</span>
-
-
-            
-            </td>
-
-            
-
-            
-
-            <td class="description last"><p>A neighbouring vertex.</p></td>
-        </tr>
-
-    
-
-        <tr>
-            
-                <td class="name"><code>callback</code></td>
-            
-
-            <td class="type">
-            
-                
-<span class="param-type">function</span>
-
-
-            
-            </td>
-
-            
-
-            
-
-            <td class="description last"><p>The callback function that is called with each visited as an argument.</p></td>
-        </tr>
-
-    
-    </tbody>
-</table>
-
-
-
-
-
-
-
-
-
-
-
-
-
-
-
-
-        
-    
-
-    
-
-    
-</article>
-
-</section>
-
-
-
-
-</div>
-
-<br class="clear">
-
-<footer>
-<<<<<<< HEAD
-    Documentation generated by <a href="https://github.com/jsdoc3/jsdoc">JSDoc 3.4.3</a> on Sun Feb 19 2017 13:29:45 GMT+0100 (CET) using the <a href="https://github.com/clenemt/docdash">docdash</a> theme.
-=======
-    Documentation generated by <a href="https://github.com/jsdoc3/jsdoc">JSDoc 3.4.3</a> on Mon Feb 20 2017 11:53:46 GMT+0100 (CET) using the <a href="https://github.com/clenemt/docdash">docdash</a> theme.
->>>>>>> 088b5fc5
-</footer>
-
-<script>prettyPrint();</script>
-<script src="scripts/linenumber.js"></script>
-</body>
+        }</p>
+</div>
+
+
+
+<dl class="param-type">
+    <dt>
+        Type
+    </dt>
+    <dd>
+        
+<span class="param-type">object</span>
+
+
+    </dd>
+</dl>
+
+    
+
+
+        
+            
+
+    
+
+    <h4 class="name" id="clearPositions"><span class="type-signature"></span>clearPositions<span class="signature">()</span><span class="type-signature"></span></h4>
+
+    
+
+
+
+
+<dl class="details">
+
+    
+    <dt class="tag-source">Source:</dt>
+    <dd class="tag-source"><ul class="dummy"><li>
+        <a href="SmilesDrawer.js.html">SmilesDrawer.js</a>, <a href="SmilesDrawer.js.html#line1788">line 1788</a>
+    </li></ul></dd>
+    
+
+    
+
+    
+
+    
+
+    
+
+    
+
+    
+
+    
+
+    
+
+    
+
+    
+
+    
+
+    
+
+    
+
+    
+
+    
+</dl>
+
+
+
+
+
+<div class="description">
+    <p>Reset the positions of rings and vertices. The previous positions will be backed up.</p>
+</div>
+
+
+
+
+
+
+
+
+
+
+
+
+
+
+
+
+
+
+
+
+
+
+
+
+
+        
+            
+
+    
+
+    <h4 class="name" id="createBridgedRing"><span class="type-signature"></span>createBridgedRing<span class="signature">(ringIds, sourceVertexId)</span><span class="type-signature"> &rarr; {<a href="Ring.html">Ring</a>}</span></h4>
+
+    
+
+
+
+
+<dl class="details">
+
+    
+    <dt class="tag-source">Source:</dt>
+    <dd class="tag-source"><ul class="dummy"><li>
+        <a href="SmilesDrawer.js.html">SmilesDrawer.js</a>, <a href="SmilesDrawer.js.html#line548">line 548</a>
+    </li></ul></dd>
+    
+
+    
+
+    
+
+    
+
+    
+
+    
+
+    
+
+    
+
+    
+
+    
+
+    
+
+    
+
+    
+
+    
+
+    
+
+    
+</dl>
+
+
+
+
+
+<div class="description">
+    <p>Creates a bridged ring.</p>
+</div>
+
+
+
+
+
+
+
+
+
+
+
+    <h5>Parameters:</h5>
+    
+
+<table class="params">
+    <thead>
+    <tr>
+        
+        <th>Name</th>
+        
+
+        <th>Type</th>
+
+        
+
+        
+
+        <th class="last">Description</th>
+    </tr>
+    </thead>
+
+    <tbody>
+    
+
+        <tr>
+            
+                <td class="name"><code>ringIds</code></td>
+            
+
+            <td class="type">
+            
+                
+<span class="param-type">array</span>
+
+
+            
+            </td>
+
+            
+
+            
+
+            <td class="description last"><p>An array of ids of rings involved in the bridged ring.</p></td>
+        </tr>
+
+    
+
+        <tr>
+            
+                <td class="name"><code>sourceVertexId</code></td>
+            
+
+            <td class="type">
+            
+                
+<span class="param-type">number</span>
+
+
+            
+            </td>
+
+            
+
+            
+
+            <td class="description last"><p>The vertex id to start the bridged ring discovery from.</p></td>
+        </tr>
+
+    
+    </tbody>
+</table>
+
+
+
+
+
+
+
+
+
+
+
+
+
+
+<h5>Returns:</h5>
+
+        
+<div class="param-desc">
+    <p>The bridged ring.</p>
+</div>
+
+
+
+<dl class="param-type">
+    <dt>
+        Type
+    </dt>
+    <dd>
+        
+<span class="param-type"><a href="Ring.html">Ring</a></span>
+
+
+    </dd>
+</dl>
+
+    
+
+
+        
+            
+
+    
+
+    <h4 class="name" id="createNextBond"><span class="type-signature"></span>createNextBond<span class="signature">(vertex, previousVertex, ringOrAngle, dir)</span><span class="type-signature"></span></h4>
+
+    
+
+
+
+
+<dl class="details">
+
+    
+    <dt class="tag-source">Source:</dt>
+    <dd class="tag-source"><ul class="dummy"><li>
+        <a href="SmilesDrawer.js.html">SmilesDrawer.js</a>, <a href="SmilesDrawer.js.html#line2158">line 2158</a>
+    </li></ul></dd>
+    
+
+    
+
+    
+
+    
+
+    
+
+    
+
+    
+
+    
+
+    
+
+    
+
+    
+
+    
+
+    
+
+    
+
+    
+
+    
+</dl>
+
+
+
+
+
+<div class="description">
+    <p>Positiones the next vertex thus creating a bond.</p>
+</div>
+
+
+
+
+
+
+
+
+
+
+
+    <h5>Parameters:</h5>
+    
+
+<table class="params">
+    <thead>
+    <tr>
+        
+        <th>Name</th>
+        
+
+        <th>Type</th>
+
+        
+
+        
+
+        <th class="last">Description</th>
+    </tr>
+    </thead>
+
+    <tbody>
+    
+
+        <tr>
+            
+                <td class="name"><code>vertex</code></td>
+            
+
+            <td class="type">
+            
+                
+<span class="param-type"><a href="Vertex.html">Vertex</a></span>
+
+
+            
+            </td>
+
+            
+
+            
+
+            <td class="description last"><p>A vertex.</p></td>
+        </tr>
+
+    
+
+        <tr>
+            
+                <td class="name"><code>previousVertex</code></td>
+            
+
+            <td class="type">
+            
+                
+<span class="param-type"><a href="Vertex.html">Vertex</a></span>
+
+
+            
+            </td>
+
+            
+
+            
+
+            <td class="description last"><p>The previous vertex which has been positioned.</p></td>
+        </tr>
+
+    
+
+        <tr>
+            
+                <td class="name"><code>ringOrAngle</code></td>
+            
+
+            <td class="type">
+            
+                
+<span class="param-type">ring</span>
+|
+
+<span class="param-type">number</span>
+
+
+            
+            </td>
+
+            
+
+            
+
+            <td class="description last"><p>Either a ring or a number. If the vertex is connected to a ring, it is positioned based on the ring center and thus the ring is supplied. If the vertex is not in a ring, an angle (in radians) is supplied.</p></td>
+        </tr>
+
+    
+
+        <tr>
+            
+                <td class="name"><code>dir</code></td>
+            
+
+            <td class="type">
+            
+                
+<span class="param-type">number</span>
+
+
+            
+            </td>
+
+            
+
+            
+
+            <td class="description last"><p>Either 1 or -1 to break ties (if no angle can be elucidated.</p></td>
+        </tr>
+
+    
+    </tbody>
+</table>
+
+
+
+
+
+
+
+
+
+
+
+
+
+
+
+
+        
+            
+
+    
+
+    <h4 class="name" id="createRing"><span class="type-signature"></span>createRing<span class="signature">(ring, center, startVector<span class="signature-attributes">opt</span>, previousVertex<span class="signature-attributes">opt</span>)</span><span class="type-signature"></span></h4>
+
+    
+
+
+
+
+<dl class="details">
+
+    
+    <dt class="tag-source">Source:</dt>
+    <dd class="tag-source"><ul class="dummy"><li>
+        <a href="SmilesDrawer.js.html">SmilesDrawer.js</a>, <a href="SmilesDrawer.js.html#line1831">line 1831</a>
+    </li></ul></dd>
+    
+
+    
+
+    
+
+    
+
+    
+
+    
+
+    
+
+    
+
+    
+
+    
+
+    
+
+    
+
+    
+
+    
+
+    
+
+    
+</dl>
+
+
+
+
+
+<div class="description">
+    <p>Creates a new ring, that is, positiones all the vertices inside a ring.</p>
+</div>
+
+
+
+
+
+
+
+
+
+
+
+    <h5>Parameters:</h5>
+    
+
+<table class="params">
+    <thead>
+    <tr>
+        
+        <th>Name</th>
+        
+
+        <th>Type</th>
+
+        
+        <th>Attributes</th>
+        
+
+        
+        <th>Default</th>
+        
+
+        <th class="last">Description</th>
+    </tr>
+    </thead>
+
+    <tbody>
+    
+
+        <tr>
+            
+                <td class="name"><code>ring</code></td>
+            
+
+            <td class="type">
+            
+                
+<span class="param-type"><a href="Ring.html">Ring</a></span>
+
+
+            
+            </td>
+
+            
+                <td class="attributes">
+                
+
+                
+
+                
+                </td>
+            
+
+            
+                <td class="default">
+                
+                </td>
+            
+
+            <td class="description last"><p>The ring to position.</p></td>
+        </tr>
+
+    
+
+        <tr>
+            
+                <td class="name"><code>center</code></td>
+            
+
+            <td class="type">
+            
+                
+<span class="param-type"><a href="Vector2.html">Vector2</a></span>
+
+
+            
+            </td>
+
+            
+                <td class="attributes">
+                
+
+                
+
+                
+                </td>
+            
+
+            
+                <td class="default">
+                
+                </td>
+            
+
+            <td class="description last"><p>The center of the ring to be created.</p></td>
+        </tr>
+
+    
+
+        <tr>
+            
+                <td class="name"><code>startVector</code></td>
+            
+
+            <td class="type">
+            
+                
+<span class="param-type">Vector</span>
+|
+
+<span class="param-type">null</span>
+
+
+            
+            </td>
+
+            
+                <td class="attributes">
+                
+                    &lt;optional><br>
+                
+
+                
+
+                
+                </td>
+            
+
+            
+                <td class="default">
+                
+                    <code>null</code>
+                
+                </td>
+            
+
+            <td class="description last"><p>The first vector to be positioned inside the ring.</p></td>
+        </tr>
+
+    
+
+        <tr>
+            
+                <td class="name"><code>previousVertex</code></td>
+            
+
+            <td class="type">
+            
+                
+<span class="param-type"><a href="Vertex.html">Vertex</a></span>
+|
+
+<span class="param-type">null</span>
+
+
+            
+            </td>
+
+            
+                <td class="attributes">
+                
+                    &lt;optional><br>
+                
+
+                
+
+                
+                </td>
+            
+
+            
+                <td class="default">
+                
+                    <code>null</code>
+                
+                </td>
+            
+
+            <td class="description last"><p>The last vertex that was positioned.</p></td>
+        </tr>
+
+    
+    </tbody>
+</table>
+
+
+
+
+
+
+
+
+
+
+
+
+
+
+
+
+        
+            
+
+    
+
+    <h4 class="name" id="dijkstra"><span class="type-signature"></span>dijkstra<span class="signature">(sourceId, targetId)</span><span class="type-signature"> &rarr; {array}</span></h4>
+
+    
+
+
+
+
+<dl class="details">
+
+    
+    <dt class="tag-source">Source:</dt>
+    <dd class="tag-source"><ul class="dummy"><li>
+        <a href="SmilesDrawer.js.html">SmilesDrawer.js</a>, <a href="SmilesDrawer.js.html#line727">line 727</a>
+    </li></ul></dd>
+    
+
+    
+
+    
+
+    
+
+    
+
+    
+
+    
+
+    
+
+    
+
+    
+
+    
+
+    
+
+    
+
+    
+
+    
+
+    
+</dl>
+
+
+
+
+
+<div class="description">
+    <p>Dijkstras algorithm for finding the shortest path between two vertices.</p>
+</div>
+
+
+
+
+
+
+
+
+
+
+
+    <h5>Parameters:</h5>
+    
+
+<table class="params">
+    <thead>
+    <tr>
+        
+        <th>Name</th>
+        
+
+        <th>Type</th>
+
+        
+
+        
+
+        <th class="last">Description</th>
+    </tr>
+    </thead>
+
+    <tbody>
+    
+
+        <tr>
+            
+                <td class="name"><code>sourceId</code></td>
+            
+
+            <td class="type">
+            
+                
+<span class="param-type">number</span>
+
+
+            
+            </td>
+
+            
+
+            
+
+            <td class="description last"><p>The id of the source vertex.</p></td>
+        </tr>
+
+    
+
+        <tr>
+            
+                <td class="name"><code>targetId</code></td>
+            
+
+            <td class="type">
+            
+                
+<span class="param-type">number</span>
+
+
+            
+            </td>
+
+            
+
+            
+
+            <td class="description last"><p>The id of the target vertex.</p></td>
+        </tr>
+
+    
+    </tbody>
+</table>
+
+
+
+
+
+
+
+
+
+
+
+
+
+
+<h5>Returns:</h5>
+
+        
+<div class="param-desc">
+    <p>The path (vertex ids) from the source to the target vertex.</p>
+</div>
+
+
+
+<dl class="param-type">
+    <dt>
+        Type
+    </dt>
+    <dd>
+        
+<span class="param-type">array</span>
+
+
+    </dd>
+</dl>
+
+    
+
+
+        
+            
+
+    
+
+    <h4 class="name" id="draw"><span class="type-signature"></span>draw<span class="signature">(data, targetId, themeName, infoOnly)</span><span class="type-signature"></span></h4>
+
+    
+
+
+
+
+<dl class="details">
+
+    
+    <dt class="tag-source">Source:</dt>
+    <dd class="tag-source"><ul class="dummy"><li>
+        <a href="SmilesDrawer.js.html">SmilesDrawer.js</a>, <a href="SmilesDrawer.js.html#line112">line 112</a>
+    </li></ul></dd>
+    
+
+    
+
+    
+
+    
+
+    
+
+    
+
+    
+
+    
+
+    
+
+    
+
+    
+
+    
+
+    
+
+    
+
+    
+
+    
+</dl>
+
+
+
+
+
+<div class="description">
+    <p>Draws the parsed smiles data to a canvas element.</p>
+</div>
+
+
+
+
+
+
+
+
+
+
+
+    <h5>Parameters:</h5>
+    
+
+<table class="params">
+    <thead>
+    <tr>
+        
+        <th>Name</th>
+        
+
+        <th>Type</th>
+
+        
+
+        
+        <th>Default</th>
+        
+
+        <th class="last">Description</th>
+    </tr>
+    </thead>
+
+    <tbody>
+    
+
+        <tr>
+            
+                <td class="name"><code>data</code></td>
+            
+
+            <td class="type">
+            
+                
+<span class="param-type">object</span>
+
+
+            
+            </td>
+
+            
+
+            
+                <td class="default">
+                
+                </td>
+            
+
+            <td class="description last"><p>The tree returned by the smiles parser.</p></td>
+        </tr>
+
+    
+
+        <tr>
+            
+                <td class="name"><code>targetId</code></td>
+            
+
+            <td class="type">
+            
+                
+<span class="param-type">string</span>
+
+
+            
+            </td>
+
+            
+
+            
+                <td class="default">
+                
+                </td>
+            
+
+            <td class="description last"><p>The id of the HTML canvas element the structure is drawn to.</p></td>
+        </tr>
+
+    
+
+        <tr>
+            
+                <td class="name"><code>themeName</code></td>
+            
+
+            <td class="type">
+            
+                
+<span class="param-type">string</span>
+
+
+            
+            </td>
+
+            
+
+            
+                <td class="default">
+                
+                    <code>'dark'</code>
+                
+                </td>
+            
+
+            <td class="description last"><p>The name of the theme to use. Built-in themes are 'light' and 'dark'.</p></td>
+        </tr>
+
+    
+
+        <tr>
+            
+                <td class="name"><code>infoOnly</code></td>
+            
+
+            <td class="type">
+            
+                
+<span class="param-type">boolean</span>
+
+
+            
+            </td>
+
+            
+
+            
+                <td class="default">
+                
+                    <code>false</code>
+                
+                </td>
+            
+
+            <td class="description last"><p>Only output info on the molecule without drawing anything to the canvas.</p></td>
+        </tr>
+
+    
+    </tbody>
+</table>
+
+
+
+
+
+
+
+
+
+
+
+
+
+
+
+
+        
+            
+
+    
+
+    <h4 class="name" id="drawEdges"><span class="type-signature"></span>drawEdges<span class="signature">(debug)</span><span class="type-signature"></span></h4>
+
+    
+
+
+
+
+<dl class="details">
+
+    
+    <dt class="tag-source">Source:</dt>
+    <dd class="tag-source"><ul class="dummy"><li>
+        <a href="SmilesDrawer.js.html">SmilesDrawer.js</a>, <a href="SmilesDrawer.js.html#line1581">line 1581</a>
+    </li></ul></dd>
+    
+
+    
+
+    
+
+    
+
+    
+
+    
+
+    
+
+    
+
+    
+
+    
+
+    
+
+    
+
+    
+
+    
+
+    
+
+    
+</dl>
+
+
+
+
+
+<div class="description">
+    <p>Draw the actual edges as bonds to the canvas.</p>
+</div>
+
+
+
+
+
+
+
+
+
+
+
+    <h5>Parameters:</h5>
+    
+
+<table class="params">
+    <thead>
+    <tr>
+        
+        <th>Name</th>
+        
+
+        <th>Type</th>
+
+        
+
+        
+
+        <th class="last">Description</th>
+    </tr>
+    </thead>
+
+    <tbody>
+    
+
+        <tr>
+            
+                <td class="name"><code>debug</code></td>
+            
+
+            <td class="type">
+            
+                
+<span class="param-type">boolean</span>
+
+
+            
+            </td>
+
+            
+
+            
+
+            <td class="description last"><p>A boolean indicating whether or not to draw debug helpers.</p></td>
+        </tr>
+
+    
+    </tbody>
+</table>
+
+
+
+
+
+
+
+
+
+
+
+
+
+
+
+
+        
+            
+
+    
+
+    <h4 class="name" id="drawVertices"><span class="type-signature"></span>drawVertices<span class="signature">(debug)</span><span class="type-signature"></span></h4>
+
+    
+
+
+
+
+<dl class="details">
+
+    
+    <dt class="tag-source">Source:</dt>
+    <dd class="tag-source"><ul class="dummy"><li>
+        <a href="SmilesDrawer.js.html">SmilesDrawer.js</a>, <a href="SmilesDrawer.js.html#line1726">line 1726</a>
+    </li></ul></dd>
+    
+
+    
+
+    
+
+    
+
+    
+
+    
+
+    
+
+    
+
+    
+
+    
+
+    
+
+    
+
+    
+
+    
+
+    
+
+    
+</dl>
+
+
+
+
+
+<div class="description">
+    <p>Draws the vertices representing atoms to the canvas.</p>
+</div>
+
+
+
+
+
+
+
+
+
+
+
+    <h5>Parameters:</h5>
+    
+
+<table class="params">
+    <thead>
+    <tr>
+        
+        <th>Name</th>
+        
+
+        <th>Type</th>
+
+        
+
+        
+
+        <th class="last">Description</th>
+    </tr>
+    </thead>
+
+    <tbody>
+    
+
+        <tr>
+            
+                <td class="name"><code>debug</code></td>
+            
+
+            <td class="type">
+            
+                
+<span class="param-type">boolean</span>
+
+
+            
+            </td>
+
+            
+
+            
+
+            <td class="description last"><p>A boolean indicating whether or not to draw debug messages to the canvas.</p></td>
+        </tr>
+
+    
+    </tbody>
+</table>
+
+
+
+
+
+
+
+
+
+
+
+
+
+
+
+
+        
+            
+
+    
+
+    <h4 class="name" id="edgeRingCount"><span class="type-signature"></span>edgeRingCount<span class="signature">(edgeId)</span><span class="type-signature"> &rarr; {number}</span></h4>
+
+    
+
+
+
+
+<dl class="details">
+
+    
+    <dt class="tag-source">Source:</dt>
+    <dd class="tag-source"><ul class="dummy"><li>
+        <a href="SmilesDrawer.js.html">SmilesDrawer.js</a>, <a href="SmilesDrawer.js.html#line176">line 176</a>
+    </li></ul></dd>
+    
+
+    
+
+    
+
+    
+
+    
+
+    
+
+    
+
+    
+
+    
+
+    
+
+    
+
+    
+
+    
+
+    
+
+    
+
+    
+</dl>
+
+
+
+
+
+<div class="description">
+    <p>Returns the number of rings this edge is a part of.</p>
+</div>
+
+
+
+
+
+
+
+
+
+
+
+    <h5>Parameters:</h5>
+    
+
+<table class="params">
+    <thead>
+    <tr>
+        
+        <th>Name</th>
+        
+
+        <th>Type</th>
+
+        
+
+        
+
+        <th class="last">Description</th>
+    </tr>
+    </thead>
+
+    <tbody>
+    
+
+        <tr>
+            
+                <td class="name"><code>edgeId</code></td>
+            
+
+            <td class="type">
+            
+                
+<span class="param-type">number</span>
+
+
+            
+            </td>
+
+            
+
+            
+
+            <td class="description last"><p>The id of an edge.</p></td>
+        </tr>
+
+    
+    </tbody>
+</table>
+
+
+
+
+
+
+
+
+
+
+
+
+
+
+<h5>Returns:</h5>
+
+        
+<div class="param-desc">
+    <p>The number of rings the provided edge is part of.</p>
+</div>
+
+
+
+<dl class="param-type">
+    <dt>
+        Type
+    </dt>
+    <dd>
+        
+<span class="param-type">number</span>
+
+
+    </dd>
+</dl>
+
+    
+
+
+        
+            
+
+    
+
+    <h4 class="name" id="extend"><span class="type-signature"></span>extend<span class="signature">()</span><span class="type-signature"></span></h4>
+
+    
+
+
+
+
+<dl class="details">
+
+    
+    <dt class="tag-source">Source:</dt>
+    <dd class="tag-source"><ul class="dummy"><li>
+        <a href="SmilesDrawer.js.html">SmilesDrawer.js</a>, <a href="SmilesDrawer.js.html#line71">line 71</a>
+    </li></ul></dd>
+    
+
+    
+
+    
+
+    
+
+    
+
+    
+
+    
+
+    
+
+    
+
+    
+
+    
+
+    
+
+    
+
+    
+
+    
+
+    
+</dl>
+
+
+
+
+
+<div class="description">
+    <p>A helper method to extend the default options with user supplied ones.</p>
+</div>
+
+
+
+
+
+
+
+
+
+
+
+
+
+
+
+
+
+
+
+
+
+
+
+
+
+        
+            
+
+    
+
+    <h4 class="name" id="forceLayout"><span class="type-signature"></span>forceLayout<span class="signature">(vertices, center, startVertexId, ring)</span><span class="type-signature"></span></h4>
+
+    
+
+
+
+
+<dl class="details">
+
+    
+    <dt class="tag-source">Source:</dt>
+    <dd class="tag-source"><ul class="dummy"><li>
+        <a href="SmilesDrawer.js.html">SmilesDrawer.js</a>, <a href="SmilesDrawer.js.html#line1296">line 1296</a>
+    </li></ul></dd>
+    
+
+    
+
+    
+
+    
+
+    
+
+    
+
+    
+
+    
+
+    
+
+    
+
+    
+
+    
+
+    
+
+    
+
+    
+
+    
+</dl>
+
+
+
+
+
+<div class="description">
+    <p>Applies a force-based layout to a set of provided vertices.</p>
+</div>
+
+
+
+
+
+
+
+
+
+
+
+    <h5>Parameters:</h5>
+    
+
+<table class="params">
+    <thead>
+    <tr>
+        
+        <th>Name</th>
+        
+
+        <th>Type</th>
+
+        
+
+        
+
+        <th class="last">Description</th>
+    </tr>
+    </thead>
+
+    <tbody>
+    
+
+        <tr>
+            
+                <td class="name"><code>vertices</code></td>
+            
+
+            <td class="type">
+            
+                
+<span class="param-type">array</span>
+
+
+            
+            </td>
+
+            
+
+            
+
+            <td class="description last"><p>An array containing vertices to be placed using the force based layout.</p></td>
+        </tr>
+
+    
+
+        <tr>
+            
+                <td class="name"><code>center</code></td>
+            
+
+            <td class="type">
+            
+                
+<span class="param-type"><a href="Vector2.html">Vector2</a></span>
+
+
+            
+            </td>
+
+            
+
+            
+
+            <td class="description last"><p>The center of the layout.</p></td>
+        </tr>
+
+    
+
+        <tr>
+            
+                <td class="name"><code>startVertexId</code></td>
+            
+
+            <td class="type">
+            
+                
+<span class="param-type">number</span>
+
+
+            
+            </td>
+
+            
+
+            
+
+            <td class="description last"><p>A vertex id. Should be the starting vertex - e.g. the first to be positioned and connected to a previously place vertex.</p></td>
+        </tr>
+
+    
+
+        <tr>
+            
+                <td class="name"><code>ring</code></td>
+            
+
+            <td class="type">
+            
+                
+<span class="param-type"><a href="Ring.html">Ring</a></span>
+
+
+            
+            </td>
+
+            
+
+            
+
+            <td class="description last"><p>The bridged ring associated with this force-based layout.</p></td>
+        </tr>
+
+    
+    </tbody>
+</table>
+
+
+
+
+
+
+
+
+
+
+
+
+
+
+
+
+        
+            
+
+    
+
+    <h4 class="name" id="getBondCount"><span class="type-signature"></span>getBondCount<span class="signature">(vertex)</span><span class="type-signature"> &rarr; {number}</span></h4>
+
+    
+
+
+
+
+<dl class="details">
+
+    
+    <dt class="tag-source">Source:</dt>
+    <dd class="tag-source"><ul class="dummy"><li>
+        <a href="SmilesDrawer.js.html">SmilesDrawer.js</a>, <a href="SmilesDrawer.js.html#line2550">line 2550</a>
+    </li></ul></dd>
+    
+
+    
+
+    
+
+    
+
+    
+
+    
+
+    
+
+    
+
+    
+
+    
+
+    
+
+    
+
+    
+
+    
+
+    
+
+    
+</dl>
+
+
+
+
+
+<div class="description">
+    <p>Gets the number of bonds of a vertex.</p>
+</div>
+
+
+
+
+
+
+
+
+
+
+
+    <h5>Parameters:</h5>
+    
+
+<table class="params">
+    <thead>
+    <tr>
+        
+        <th>Name</th>
+        
+
+        <th>Type</th>
+
+        
+
+        
+
+        <th class="last">Description</th>
+    </tr>
+    </thead>
+
+    <tbody>
+    
+
+        <tr>
+            
+                <td class="name"><code>vertex</code></td>
+            
+
+            <td class="type">
+            
+                
+<span class="param-type"><a href="Vertex.html">Vertex</a></span>
+
+
+            
+            </td>
+
+            
+
+            
+
+            <td class="description last"><p>A vertex.</p></td>
+        </tr>
+
+    
+    </tbody>
+</table>
+
+
+
+
+
+
+
+
+
+
+
+
+
+
+<h5>Returns:</h5>
+
+        
+<div class="param-desc">
+    <p>The number of bonds the vertex participates in.</p>
+</div>
+
+
+
+<dl class="param-type">
+    <dt>
+        Type
+    </dt>
+    <dd>
+        
+<span class="param-type">number</span>
+
+
+    </dd>
+</dl>
+
+    
+
+
+        
+            
+
+    
+
+    <h4 class="name" id="getBranch"><span class="type-signature"></span>getBranch<span class="signature">(vertexId, previousId)</span><span class="type-signature"> &rarr; {object}</span></h4>
+
+    
+
+
+
+
+<dl class="details">
+
+    
+    <dt class="tag-source">Source:</dt>
+    <dd class="tag-source"><ul class="dummy"><li>
+        <a href="SmilesDrawer.js.html">SmilesDrawer.js</a>, <a href="SmilesDrawer.js.html#line923">line 923</a>
+    </li></ul></dd>
+    
+
+    
+
+    
+
+    
+
+    
+
+    
+
+    
+
+    
+
+    
+
+    
+
+    
+
+    
+
+    
+
+    
+
+    
+
+    
+</dl>
+
+
+
+
+
+<div class="description">
+    <p>Returns the rings and vertices contained in a sub-graph.</p>
+</div>
+
+
+
+
+
+
+
+
+
+
+
+    <h5>Parameters:</h5>
+    
+
+<table class="params">
+    <thead>
+    <tr>
+        
+        <th>Name</th>
+        
+
+        <th>Type</th>
+
+        
+
+        
+
+        <th class="last">Description</th>
+    </tr>
+    </thead>
+
+    <tbody>
+    
+
+        <tr>
+            
+                <td class="name"><code>vertexId</code></td>
+            
+
+            <td class="type">
+            
+                
+<span class="param-type">number</span>
+
+
+            
+            </td>
+
+            
+
+            
+
+            <td class="description last"><p>The vertex id to start the sub-graph search from</p></td>
+        </tr>
+
+    
+
+        <tr>
+            
+                <td class="name"><code>previousId</code></td>
+            
+
+            <td class="type">
+            
+                
+<span class="param-type">number</span>
+
+
+            
+            </td>
+
+            
+
+            
+
+            <td class="description last"><p>The vertex id in the opposite of which the search will be started.</p></td>
+        </tr>
+
+    
+    </tbody>
+</table>
+
+
+
+
+
+
+
+
+
+
+
+
+
+
+<h5>Returns:</h5>
+
+        
+<div class="param-desc">
+    <p>An object containing two arrays, one with the vertices in the subgraph and one with the rings in the subgraph.</p>
+</div>
+
+
+
+<dl class="param-type">
+    <dt>
+        Type
+    </dt>
+    <dd>
+        
+<span class="param-type">object</span>
+
+
+    </dd>
+</dl>
+
+    
+
+
+        
+            
+
+    
+
+    <h4 class="name" id="getBridgedRingRings"><span class="type-signature"></span>getBridgedRingRings<span class="signature">(ringId)</span><span class="type-signature"> &rarr; {array}</span></h4>
+
+    
+
+
+
+
+<dl class="details">
+
+    
+    <dt class="tag-source">Source:</dt>
+    <dd class="tag-source"><ul class="dummy"><li>
+        <a href="SmilesDrawer.js.html">SmilesDrawer.js</a>, <a href="SmilesDrawer.js.html#line499">line 499</a>
+    </li></ul></dd>
+    
+
+    
+
+    
+
+    
+
+    
+
+    
+
+    
+
+    
+
+    
+
+    
+
+    
+
+    
+
+    
+
+    
+
+    
+
+    
+</dl>
+
+
+
+
+
+<div class="description">
+    <p>Returns all rings connected by bridged bonds starting from the ring with the supplied ring id.</p>
+</div>
+
+
+
+
+
+
+
+
+
+
+
+    <h5>Parameters:</h5>
+    
+
+<table class="params">
+    <thead>
+    <tr>
+        
+        <th>Name</th>
+        
+
+        <th>Type</th>
+
+        
+
+        
+
+        <th class="last">Description</th>
+    </tr>
+    </thead>
+
+    <tbody>
+    
+
+        <tr>
+            
+                <td class="name"><code>ringId</code></td>
+            
+
+            <td class="type">
+            
+                
+<span class="param-type">number</span>
+
+
+            
+            </td>
+
+            
+
+            
+
+            <td class="description last"><p>A ring id.</p></td>
+        </tr>
+
+    
+    </tbody>
+</table>
+
+
+
+
+
+
+
+
+
+
+
+
+
+
+<h5>Returns:</h5>
+
+        
+<div class="param-desc">
+    <p>An array containing all ring ids of rings part of a bridged ring system.</p>
+</div>
+
+
+
+<dl class="param-type">
+    <dt>
+        Type
+    </dt>
+    <dd>
+        
+<span class="param-type">array</span>
+
+
+    </dd>
+</dl>
+
+    
+
+
+        
+            
+
+    
+
+    <h4 class="name" id="getBridgedRings"><span class="type-signature"></span>getBridgedRings<span class="signature">()</span><span class="type-signature"> &rarr; {array}</span></h4>
+
+    
+
+
+
+
+<dl class="details">
+
+    
+    <dt class="tag-source">Source:</dt>
+    <dd class="tag-source"><ul class="dummy"><li>
+        <a href="SmilesDrawer.js.html">SmilesDrawer.js</a>, <a href="SmilesDrawer.js.html#line189">line 189</a>
+    </li></ul></dd>
+    
+
+    
+
+    
+
+    
+
+    
+
+    
+
+    
+
+    
+
+    
+
+    
+
+    
+
+    
+
+    
+
+    
+
+    
+
+    
+</dl>
+
+
+
+
+
+<div class="description">
+    <p>Returns an array containing the bridged rings associated with this  molecule.</p>
+</div>
+
+
+
+
+
+
+
+
+
+
+
+
+
+
+
+
+
+
+
+
+
+
+
+<h5>Returns:</h5>
+
+        
+<div class="param-desc">
+    <p>An array containing all bridged rings associated with this molecule.</p>
+</div>
+
+
+
+<dl class="param-type">
+    <dt>
+        Type
+    </dt>
+    <dd>
+        
+<span class="param-type">array</span>
+
+
+    </dd>
+</dl>
+
+    
+
+
+        
+            
+
+    
+
+    <h4 class="name" id="getCommonRingbondNeighbour"><span class="type-signature"></span>getCommonRingbondNeighbour<span class="signature">(vertex)</span><span class="type-signature"> &rarr; {number|null}</span></h4>
+
+    
+
+
+
+
+<dl class="details">
+
+    
+    <dt class="tag-source">Source:</dt>
+    <dd class="tag-source"><ul class="dummy"><li>
+        <a href="SmilesDrawer.js.html">SmilesDrawer.js</a>, <a href="SmilesDrawer.js.html#line2398">line 2398</a>
+    </li></ul></dd>
+    
+
+    
+
+    
+
+    
+
+    
+
+    
+
+    
+
+    
+
+    
+
+    
+
+    
+
+    
+
+    
+
+    
+
+    
+
+    
+</dl>
+
+
+
+
+
+<div class="description">
+    <p>Gets the vetex sharing the edge that is the common bond of two rings.</p>
+</div>
+
+
+
+
+
+
+
+
+
+
+
+    <h5>Parameters:</h5>
+    
+
+<table class="params">
+    <thead>
+    <tr>
+        
+        <th>Name</th>
+        
+
+        <th>Type</th>
+
+        
+
+        
+
+        <th class="last">Description</th>
+    </tr>
+    </thead>
+
+    <tbody>
+    
+
+        <tr>
+            
+                <td class="name"><code>vertex</code></td>
+            
+
+            <td class="type">
+            
+                
+<span class="param-type"><a href="Vertex.html">Vertex</a></span>
+
+
+            
+            </td>
+
+            
+
+            
+
+            <td class="description last"><p>A vertex.</p></td>
+        </tr>
+
+    
+    </tbody>
+</table>
+
+
+
+
+
+
+
+
+
+
+
+
+
+
+<h5>Returns:</h5>
+
+        
+<div class="param-desc">
+    <p>The id of a vertex sharing the edge that is the common bond of two rings with the vertex provided or null, if none.</p>
+</div>
+
+
+
+<dl class="param-type">
+    <dt>
+        Type
+    </dt>
+    <dd>
+        
+<span class="param-type">number</span>
+|
+
+<span class="param-type">null</span>
+
+
+    </dd>
+</dl>
+
+    
+
+
+        
+            
+
+    
+
+    <h4 class="name" id="getCommonRings"><span class="type-signature"></span>getCommonRings<span class="signature">(vertexA, vertexB)</span><span class="type-signature"> &rarr; {array}</span></h4>
+
+    
+
+
+
+
+<dl class="details">
+
+    
+    <dt class="tag-source">Source:</dt>
+    <dd class="tag-source"><ul class="dummy"><li>
+        <a href="SmilesDrawer.js.html">SmilesDrawer.js</a>, <a href="SmilesDrawer.js.html#line826">line 826</a>
+    </li></ul></dd>
+    
+
+    
+
+    
+
+    
+
+    
+
+    
+
+    
+
+    
+
+    
+
+    
+
+    
+
+    
+
+    
+
+    
+
+    
+
+    
+</dl>
+
+
+
+
+
+<div class="description">
+    <p>Returns an array of ring ids shared by both vertices.</p>
+</div>
+
+
+
+
+
+
+
+
+
+
+
+    <h5>Parameters:</h5>
+    
+
+<table class="params">
+    <thead>
+    <tr>
+        
+        <th>Name</th>
+        
+
+        <th>Type</th>
+
+        
+
+        
+
+        <th class="last">Description</th>
+    </tr>
+    </thead>
+
+    <tbody>
+    
+
+        <tr>
+            
+                <td class="name"><code>vertexA</code></td>
+            
+
+            <td class="type">
+            
+                
+<span class="param-type"><a href="Vertex.html">Vertex</a></span>
+
+
+            
+            </td>
+
+            
+
+            
+
+            <td class="description last"><p>A vertex.</p></td>
+        </tr>
+
+    
+
+        <tr>
+            
+                <td class="name"><code>vertexB</code></td>
+            
+
+            <td class="type">
+            
+                
+<span class="param-type"><a href="Vertex.html">Vertex</a></span>
+
+
+            
+            </td>
+
+            
+
+            
+
+            <td class="description last"><p>A vertex.</p></td>
+        </tr>
+
+    
+    </tbody>
+</table>
+
+
+
+
+
+
+
+
+
+
+
+
+
+
+<h5>Returns:</h5>
+
+        
+<div class="param-desc">
+    <p>An array of ids of rings shared by the two vertices.</p>
+</div>
+
+
+
+<dl class="param-type">
+    <dt>
+        Type
+    </dt>
+    <dd>
+        
+<span class="param-type">array</span>
+
+
+    </dd>
+</dl>
+
+    
+
+
+        
+            
+
+    
+
+    <h4 class="name" id="getEdgeNormals"><span class="type-signature"></span>getEdgeNormals<span class="signature">(edge)</span><span class="type-signature"> &rarr; {array}</span></h4>
+
+    
+
+
+
+
+<dl class="details">
+
+    
+    <dt class="tag-source">Source:</dt>
+    <dd class="tag-source"><ul class="dummy"><li>
+        <a href="SmilesDrawer.js.html">SmilesDrawer.js</a>, <a href="SmilesDrawer.js.html#line2488">line 2488</a>
+    </li></ul></dd>
+    
+
+    
+
+    
+
+    
+
+    
+
+    
+
+    
+
+    
+
+    
+
+    
+
+    
+
+    
+
+    
+
+    
+
+    
+
+    
+</dl>
+
+
+
+
+
+<div class="description">
+    <p>Get the normals of an edge.</p>
+</div>
+
+
+
+
+
+
+
+
+
+
+
+    <h5>Parameters:</h5>
+    
+
+<table class="params">
+    <thead>
+    <tr>
+        
+        <th>Name</th>
+        
+
+        <th>Type</th>
+
+        
+
+        
+
+        <th class="last">Description</th>
+    </tr>
+    </thead>
+
+    <tbody>
+    
+
+        <tr>
+            
+                <td class="name"><code>edge</code></td>
+            
+
+            <td class="type">
+            
+                
+<span class="param-type"><a href="Edge.html">Edge</a></span>
+
+
+            
+            </td>
+
+            
+
+            
+
+            <td class="description last"><p>An edge.</p></td>
+        </tr>
+
+    
+    </tbody>
+</table>
+
+
+
+
+
+
+
+
+
+
+
+
+
+
+<h5>Returns:</h5>
+
+        
+<div class="param-desc">
+    <p>An array containing two vectors, representing the normals.</p>
+</div>
+
+
+
+<dl class="param-type">
+    <dt>
+        Type
+    </dt>
+    <dd>
+        
+<span class="param-type">array</span>
+
+
+    </dd>
+</dl>
+
+    
+
+
+        
+            
+
+    
+
+    <h4 class="name" id="getEdgeWeight"><span class="type-signature"></span>getEdgeWeight<span class="signature">(vertexIdA, vertexIdB)</span><span class="type-signature"> &rarr; {number|null}</span></h4>
+
+    
+
+
+
+
+<dl class="details">
+
+    
+    <dt class="tag-source">Source:</dt>
+    <dd class="tag-source"><ul class="dummy"><li>
+        <a href="SmilesDrawer.js.html">SmilesDrawer.js</a>, <a href="SmilesDrawer.js.html#line1275">line 1275</a>
+    </li></ul></dd>
+    
+
+    
+
+    
+
+    
+
+    
+
+    
+
+    
+
+    
+
+    
+
+    
+
+    
+
+    
+
+    
+
+    
+
+    
+
+    
+</dl>
+
+
+
+
+
+<div class="description">
+    <p>Returns the weight of the edge between two given vertices.</p>
+</div>
+
+
+
+
+
+
+
+
+
+
+
+    <h5>Parameters:</h5>
+    
+
+<table class="params">
+    <thead>
+    <tr>
+        
+        <th>Name</th>
+        
+
+        <th>Type</th>
+
+        
+
+        
+
+        <th class="last">Description</th>
+    </tr>
+    </thead>
+
+    <tbody>
+    
+
+        <tr>
+            
+                <td class="name"><code>vertexIdA</code></td>
+            
+
+            <td class="type">
+            
+                
+<span class="param-type">number</span>
+
+
+            
+            </td>
+
+            
+
+            
+
+            <td class="description last"><p>A vertex id.</p></td>
+        </tr>
+
+    
+
+        <tr>
+            
+                <td class="name"><code>vertexIdB</code></td>
+            
+
+            <td class="type">
+            
+                
+<span class="param-type">number</span>
+
+
+            
+            </td>
+
+            
+
+            
+
+            <td class="description last"><p>A vertex id.</p></td>
+        </tr>
+
+    
+    </tbody>
+</table>
+
+
+
+
+
+
+
+
+
+
+
+
+
+
+<h5>Returns:</h5>
+
+        
+<div class="param-desc">
+    <p>The weight of the edge or, if no edge can be found, null.</p>
+</div>
+
+
+
+<dl class="param-type">
+    <dt>
+        Type
+    </dt>
+    <dd>
+        
+<span class="param-type">number</span>
+|
+
+<span class="param-type">null</span>
+
+
+    </dd>
+</dl>
+
+    
+
+
+        
+            
+
+    
+
+    <h4 class="name" id="getFusedRings"><span class="type-signature"></span>getFusedRings<span class="signature">()</span><span class="type-signature"> &rarr; {array}</span></h4>
+
+    
+
+
+
+
+<dl class="details">
+
+    
+    <dt class="tag-source">Source:</dt>
+    <dd class="tag-source"><ul class="dummy"><li>
+        <a href="SmilesDrawer.js.html">SmilesDrawer.js</a>, <a href="SmilesDrawer.js.html#line206">line 206</a>
+    </li></ul></dd>
+    
+
+    
+
+    
+
+    
+
+    
+
+    
+
+    
+
+    
+
+    
+
+    
+
+    
+
+    
+
+    
+
+    
+
+    
+
+    
+</dl>
+
+
+
+
+
+<div class="description">
+    <p>Returns an array containing all fused rings associated with this molecule.</p>
+</div>
+
+
+
+
+
+
+
+
+
+
+
+
+
+
+
+
+
+
+
+
+
+
+
+<h5>Returns:</h5>
+
+        
+<div class="param-desc">
+    <p>An array containing all fused rings associated with this molecule.</p>
+</div>
+
+
+
+<dl class="param-type">
+    <dt>
+        Type
+    </dt>
+    <dd>
+        
+<span class="param-type">array</span>
+
+
+    </dd>
+</dl>
+
+    
+
+
+        
+            
+
+    
+
+    <h4 class="name" id="getHeavyAtomCount"><span class="type-signature"></span>getHeavyAtomCount<span class="signature">()</span><span class="type-signature"> &rarr; {number}</span></h4>
+
+    
+
+
+
+
+<dl class="details">
+
+    
+    <dt class="tag-source">Source:</dt>
+    <dd class="tag-source"><ul class="dummy"><li>
+        <a href="SmilesDrawer.js.html">SmilesDrawer.js</a>, <a href="SmilesDrawer.js.html#line296">line 296</a>
+    </li></ul></dd>
+    
+
+    
+
+    
+
+    
+
+    
+
+    
+
+    
+
+    
+
+    
+
+    
+
+    
+
+    
+
+    
+
+    
+
+    
+
+    
+</dl>
+
+
+
+
+
+<div class="description">
+    <p>Returns the number of heavy atoms (non-hydrogen) in the current molecule.</p>
+</div>
+
+
+
+
+
+
+
+
+
+
+
+
+
+
+
+
+
+
+
+
+
+
+
+<h5>Returns:</h5>
+
+        
+<div class="param-desc">
+    <p>The heavy atom count.</p>
+</div>
+
+
+
+<dl class="param-type">
+    <dt>
+        Type
+    </dt>
+    <dd>
+        
+<span class="param-type">number</span>
+
+
+    </dd>
+</dl>
+
+    
+
+
+        
+            
+
+    
+
+    <h4 class="name" id="getLargestCommonRing"><span class="type-signature"></span>getLargestCommonRing<span class="signature">(vertexA, vertexB)</span><span class="type-signature"> &rarr; {<a href="Ring.html">Ring</a>|null}</span></h4>
+
+    
+
+
+
+
+<dl class="details">
+
+    
+    <dt class="tag-source">Source:</dt>
+    <dd class="tag-source"><ul class="dummy"><li>
+        <a href="SmilesDrawer.js.html">SmilesDrawer.js</a>, <a href="SmilesDrawer.js.html#line871">line 871</a>
+    </li></ul></dd>
+    
+
+    
+
+    
+
+    
+
+    
+
+    
+
+    
+
+    
+
+    
+
+    
+
+    
+
+    
+
+    
+
+    
+
+    
+
+    
+</dl>
+
+
+
+
+
+<div class="description">
+    <p>Returns the largest ring shared by the two vertices.</p>
+</div>
+
+
+
+
+
+
+
+
+
+
+
+    <h5>Parameters:</h5>
+    
+
+<table class="params">
+    <thead>
+    <tr>
+        
+        <th>Name</th>
+        
+
+        <th>Type</th>
+
+        
+
+        
+
+        <th class="last">Description</th>
+    </tr>
+    </thead>
+
+    <tbody>
+    
+
+        <tr>
+            
+                <td class="name"><code>vertexA</code></td>
+            
+
+            <td class="type">
+            
+                
+<span class="param-type"><a href="Vertex.html">Vertex</a></span>
+
+
+            
+            </td>
+
+            
+
+            
+
+            <td class="description last"><p>A vertex.</p></td>
+        </tr>
+
+    
+
+        <tr>
+            
+                <td class="name"><code>vertexB</code></td>
+            
+
+            <td class="type">
+            
+                
+<span class="param-type"><a href="Vertex.html">Vertex</a></span>
+
+
+            
+            </td>
+
+            
+
+            
+
+            <td class="description last"><p>A vertex.</p></td>
+        </tr>
+
+    
+    </tbody>
+</table>
+
+
+
+
+
+
+
+
+
+
+
+
+
+
+<h5>Returns:</h5>
+
+        
+<div class="param-desc">
+    <p>If a largest common ring exists, that ring, else null.</p>
+</div>
+
+
+
+<dl class="param-type">
+    <dt>
+        Type
+    </dt>
+    <dd>
+        
+<span class="param-type"><a href="Ring.html">Ring</a></span>
+|
+
+<span class="param-type">null</span>
+
+
+    </dd>
+</dl>
+
+    
+
+
+        
+            
+
+    
+
+    <h4 class="name" id="getMinDist"><span class="type-signature"></span>getMinDist<span class="signature">(dist, visited)</span><span class="type-signature"> &rarr; {number}</span></h4>
+
+    
+
+
+
+
+<dl class="details">
+
+    
+    <dt class="tag-source">Source:</dt>
+    <dd class="tag-source"><ul class="dummy"><li>
+        <a href="SmilesDrawer.js.html">SmilesDrawer.js</a>, <a href="SmilesDrawer.js.html#line779">line 779</a>
+    </li></ul></dd>
+    
+
+    
+
+    
+
+    
+
+    
+
+    
+
+    
+
+    
+
+    
+
+    
+
+    
+
+    
+
+    
+
+    
+
+    
+
+    
+</dl>
+
+
+
+
+
+<div class="description">
+    <p>Gets the minimal distance from an array containing distances.</p>
+</div>
+
+
+
+
+
+
+
+
+
+
+
+    <h5>Parameters:</h5>
+    
+
+<table class="params">
+    <thead>
+    <tr>
+        
+        <th>Name</th>
+        
+
+        <th>Type</th>
+
+        
+
+        
+
+        <th class="last">Description</th>
+    </tr>
+    </thead>
+
+    <tbody>
+    
+
+        <tr>
+            
+                <td class="name"><code>dist</code></td>
+            
+
+            <td class="type">
+            
+                
+<span class="param-type">array</span>
+
+
+            
+            </td>
+
+            
+
+            
+
+            <td class="description last"><p>An array of distances.</p></td>
+        </tr>
+
+    
+
+        <tr>
+            
+                <td class="name"><code>visited</code></td>
+            
+
+            <td class="type">
+            
+                
+<span class="param-type">array</span>
+
+
+            
+            </td>
+
+            
+
+            
+
+            <td class="description last"><p>An array indicated whether or not a vertex has been visited.</p></td>
+        </tr>
+
+    
+    </tbody>
+</table>
+
+
+
+
+
+
+
+
+
+
+
+
+
+
+<h5>Returns:</h5>
+
+        
+<div class="param-desc">
+    <p>The id with the minimal distance.</p>
+</div>
+
+
+
+<dl class="param-type">
+    <dt>
+        Type
+    </dt>
+    <dd>
+        
+<span class="param-type">number</span>
+
+
+    </dd>
+</dl>
+
+    
+
+
+        
+            
+
+    
+
+    <h4 class="name" id="getNonRingNeighbours"><span class="type-signature"></span>getNonRingNeighbours<span class="signature">(vertexId)</span><span class="type-signature"> &rarr; {array}</span></h4>
+
+    
+
+
+
+
+<dl class="details">
+
+    
+    <dt class="tag-source">Source:</dt>
+    <dd class="tag-source"><ul class="dummy"><li>
+        <a href="SmilesDrawer.js.html">SmilesDrawer.js</a>, <a href="SmilesDrawer.js.html#line2566">line 2566</a>
+    </li></ul></dd>
+    
+
+    
+
+    
+
+    
+
+    
+
+    
+
+    
+
+    
+
+    
+
+    
+
+    
+
+    
+
+    
+
+    
+
+    
+
+    
+</dl>
+
+
+
+
+
+<div class="description">
+    <p>Returns an array of vertices that are neighbouring a vertix but are not members of a ring (including bridges).</p>
+</div>
+
+
+
+
+
+
+
+
+
+
+
+    <h5>Parameters:</h5>
+    
+
+<table class="params">
+    <thead>
+    <tr>
+        
+        <th>Name</th>
+        
+
+        <th>Type</th>
+
+        
+
+        
+
+        <th class="last">Description</th>
+    </tr>
+    </thead>
+
+    <tbody>
+    
+
+        <tr>
+            
+                <td class="name"><code>vertexId</code></td>
+            
+
+            <td class="type">
+            
+                
+<span class="param-type">number</span>
+
+
+            
+            </td>
+
+            
+
+            
+
+            <td class="description last"><p>A vertex id.</p></td>
+        </tr>
+
+    
+    </tbody>
+</table>
+
+
+
+
+
+
+
+
+
+
+
+
+
+
+<h5>Returns:</h5>
+
+        
+<div class="param-desc">
+    <p>An array of vertices.</p>
+</div>
+
+
+
+<dl class="param-type">
+    <dt>
+        Type
+    </dt>
+    <dd>
+        
+<span class="param-type">array</span>
+
+
+    </dd>
+</dl>
+
+    
+
+
+        
+            
+
+    
+
+    <h4 class="name" id="getOverlapScore"><span class="type-signature"></span>getOverlapScore<span class="signature">()</span><span class="type-signature"> &rarr; {object}</span></h4>
+
+    
+
+
+
+
+<dl class="details">
+
+    
+    <dt class="tag-source">Source:</dt>
+    <dd class="tag-source"><ul class="dummy"><li>
+        <a href="SmilesDrawer.js.html">SmilesDrawer.js</a>, <a href="SmilesDrawer.js.html#line1143">line 1143</a>
+    </li></ul></dd>
+    
+
+    
+
+    
+
+    
+
+    
+
+    
+
+    
+
+    
+
+    
+
+    
+
+    
+
+    
+
+    
+
+    
+
+    
+
+    
+</dl>
+
+
+
+
+
+<div class="description">
+    <p>Returns the overlap score of the current molecule based on its positioned vertices. The higher the score, the more overlaps occur in the structure drawing.</p>
+</div>
+
+
+
+
+
+
+
+
+
+
+
+
+
+
+
+
+
+
+
+
+
+
+
+<h5>Returns:</h5>
+
+        
+<div class="param-desc">
+    <p>Returns the total overlap score and the overlap score of each vertex sorted by score (higher to lower). Example: { total: 99, scores: [ { id: 0, score: 22 }, ... ]  }</p>
+</div>
+
+
+
+<dl class="param-type">
+    <dt>
+        Type
+    </dt>
+    <dd>
+        
+<span class="param-type">object</span>
+
+
+    </dd>
+</dl>
+
+    
+
+
+        
+            
+
+    
+
+    <h4 class="name" id="getRing"><span class="type-signature"></span>getRing<span class="signature">(ringId)</span><span class="type-signature"> &rarr; {<a href="Ring.html">Ring</a>}</span></h4>
+
+    
+
+
+
+
+<dl class="details">
+
+    
+    <dt class="tag-source">Source:</dt>
+    <dd class="tag-source"><ul class="dummy"><li>
+        <a href="SmilesDrawer.js.html">SmilesDrawer.js</a>, <a href="SmilesDrawer.js.html#line1031">line 1031</a>
+    </li></ul></dd>
+    
+
+    
+
+    
+
+    
+
+    
+
+    
+
+    
+
+    
+
+    
+
+    
+
+    
+
+    
+
+    
+
+    
+
+    
+
+    
+</dl>
+
+
+
+
+
+<div class="description">
+    <p>Gets a ring object from the array of rings associated with the current molecule by its id. The ring id is not equal to the index, since rings can be added and removed when processing bridged rings.</p>
+</div>
+
+
+
+
+
+
+
+
+
+
+
+    <h5>Parameters:</h5>
+    
+
+<table class="params">
+    <thead>
+    <tr>
+        
+        <th>Name</th>
+        
+
+        <th>Type</th>
+
+        
+
+        
+
+        <th class="last">Description</th>
+    </tr>
+    </thead>
+
+    <tbody>
+    
+
+        <tr>
+            
+                <td class="name"><code>ringId</code></td>
+            
+
+            <td class="type">
+            
+                
+<span class="param-type">number</span>
+
+
+            
+            </td>
+
+            
+
+            
+
+            <td class="description last"><p>A ring id.</p></td>
+        </tr>
+
+    
+    </tbody>
+</table>
+
+
+
+
+
+
+
+
+
+
+
+
+
+
+<h5>Returns:</h5>
+
+        
+<div class="param-desc">
+    <p>A ring associated with the current molecule.</p>
+</div>
+
+
+
+<dl class="param-type">
+    <dt>
+        Type
+    </dt>
+    <dd>
+        
+<span class="param-type"><a href="Ring.html">Ring</a></span>
+
+
+    </dd>
+</dl>
+
+    
+
+
+        
+            
+
+    
+
+    <h4 class="name" id="getRingbondType"><span class="type-signature"></span>getRingbondType<span class="signature">(vertexA, vertexB)</span><span class="type-signature"> &rarr; {string|null}</span></h4>
+
+    
+
+
+
+
+<dl class="details">
+
+    
+    <dt class="tag-source">Source:</dt>
+    <dd class="tag-source"><ul class="dummy"><li>
+        <a href="SmilesDrawer.js.html">SmilesDrawer.js</a>, <a href="SmilesDrawer.js.html#line369">line 369</a>
+    </li></ul></dd>
+    
+
+    
+
+    
+
+    
+
+    
+
+    
+
+    
+
+    
+
+    
+
+    
+
+    
+
+    
+
+    
+
+    
+
+    
+
+    
+</dl>
+
+
+
+
+
+<div class="description">
+    <p>Returns the type of the ringbond (e.g. '=' for a double bond). The ringbond represents the break in a ring introduced when creating the MST. If the two vertices supplied as arguments are not part of a common ringbond, the method returns null.</p>
+</div>
+
+
+
+
+
+
+
+
+
+
+
+    <h5>Parameters:</h5>
+    
+
+<table class="params">
+    <thead>
+    <tr>
+        
+        <th>Name</th>
+        
+
+        <th>Type</th>
+
+        
+
+        
+
+        <th class="last">Description</th>
+    </tr>
+    </thead>
+
+    <tbody>
+    
+
+        <tr>
+            
+                <td class="name"><code>vertexA</code></td>
+            
+
+            <td class="type">
+            
+                
+<span class="param-type"><a href="Vertex.html">Vertex</a></span>
+
+
+            
+            </td>
+
+            
+
+            
+
+            <td class="description last"><p>A vertex.</p></td>
+        </tr>
+
+    
+
+        <tr>
+            
+                <td class="name"><code>vertexB</code></td>
+            
+
+            <td class="type">
+            
+                
+<span class="param-type"><a href="Vertex.html">Vertex</a></span>
+
+
+            
+            </td>
+
+            
+
+            
+
+            <td class="description last"><p>A vertex.</p></td>
+        </tr>
+
+    
+    </tbody>
+</table>
+
+
+
+
+
+
+
+
+
+
+
+
+
+
+<h5>Returns:</h5>
+
+        
+<div class="param-desc">
+    <p>Returns the ringbond type or null, if the two supplied vertices are not connected by a ringbond.</p>
+</div>
+
+
+
+<dl class="param-type">
+    <dt>
+        Type
+    </dt>
+    <dd>
+        
+<span class="param-type">string</span>
+|
+
+<span class="param-type">null</span>
+
+
+    </dd>
+</dl>
+
+    
+
+
+        
+            
+
+    
+
+    <h4 class="name" id="getRingConnections"><span class="type-signature"></span>getRingConnections<span class="signature">(ringId, ringIds)</span><span class="type-signature"> &rarr; {array}</span></h4>
+
+    
+
+
+
+
+<dl class="details">
+
+    
+    <dt class="tag-source">Source:</dt>
+    <dd class="tag-source"><ul class="dummy"><li>
+        <a href="SmilesDrawer.js.html">SmilesDrawer.js</a>, <a href="SmilesDrawer.js.html#line1101">line 1101</a>
+    </li></ul></dd>
+    
+
+    
+
+    
+
+    
+
+    
+
+    
+
+    
+
+    
+
+    
+
+    
+
+    
+
+    
+
+    
+
+    
+
+    
+
+    
+</dl>
+
+
+
+
+
+<div class="description">
+    <p>Get the ring connections associated with a ring, the ring connections between two rings or the ring connections between one ring and multiple other rings.</p>
+</div>
+
+
+
+
+
+
+
+
+
+
+
+    <h5>Parameters:</h5>
+    
+
+<table class="params">
+    <thead>
+    <tr>
+        
+        <th>Name</th>
+        
+
+        <th>Type</th>
+
+        
+
+        
+        <th>Default</th>
+        
+
+        <th class="last">Description</th>
+    </tr>
+    </thead>
+
+    <tbody>
+    
+
+        <tr>
+            
+                <td class="name"><code>ringId</code></td>
+            
+
+            <td class="type">
+            
+                
+<span class="param-type">number</span>
+
+
+            
+            </td>
+
+            
+
+            
+                <td class="default">
+                
+                </td>
+            
+
+            <td class="description last"><p>A ring id.</p></td>
+        </tr>
+
+    
+
+        <tr>
+            
+                <td class="name"><code>ringIds</code></td>
+            
+
+            <td class="type">
+            
+                
+<span class="param-type">number</span>
+|
+
+<span class="param-type">array</span>
+|
+
+<span class="param-type">null</span>
+
+
+            
+            </td>
+
+            
+
+            
+                <td class="default">
+                
+                    <code>null</code>
+                
+                </td>
+            
+
+            <td class="description last"><p>A ring id, an array of ring ids or null.</p></td>
+        </tr>
+
+    
+    </tbody>
+</table>
+
+
+
+
+
+
+
+
+
+
+
+
+
+
+<h5>Returns:</h5>
+
+        
+<div class="param-desc">
+    <p>An array of ring connection ids.</p>
+</div>
+
+
+
+<dl class="param-type">
+    <dt>
+        Type
+    </dt>
+    <dd>
+        
+<span class="param-type">array</span>
+
+
+    </dd>
+</dl>
+
+    
+
+
+        
+            
+
+    
+
+    <h4 class="name" id="getRingCount"><span class="type-signature"></span>getRingCount<span class="signature">()</span><span class="type-signature"> &rarr; {number}</span></h4>
+
+    
+
+
+
+
+<dl class="details">
+
+    
+    <dt class="tag-source">Source:</dt>
+    <dd class="tag-source"><ul class="dummy"><li>
+        <a href="SmilesDrawer.js.html">SmilesDrawer.js</a>, <a href="SmilesDrawer.js.html#line272">line 272</a>
+    </li></ul></dd>
+    
+
+    
+
+    
+
+    
+
+    
+
+    
+
+    
+
+    
+
+    
+
+    
+
+    
+
+    
+
+    
+
+    
+
+    
+
+    
+</dl>
+
+
+
+
+
+<div class="description">
+    <p>Returns the ring count of the current molecule.</p>
+</div>
+
+
+
+
+
+
+
+
+
+
+
+
+
+
+
+
+
+
+
+
+
+
+
+<h5>Returns:</h5>
+
+        
+<div class="param-desc">
+    <p>The ring count.</p>
+</div>
+
+
+
+<dl class="param-type">
+    <dt>
+        Type
+    </dt>
+    <dd>
+        
+<span class="param-type">number</span>
+
+
+    </dd>
+</dl>
+
+    
+
+
+        
+            
+
+    
+
+    <h4 class="name" id="getRingVertices"><span class="type-signature"></span>getRingVertices<span class="signature">(sourceId, targetId)</span><span class="type-signature"> &rarr; {array}</span></h4>
+
+    
+
+
+
+
+<dl class="details">
+
+    
+    <dt class="tag-source">Source:</dt>
+    <dd class="tag-source"><ul class="dummy"><li>
+        <a href="SmilesDrawer.js.html">SmilesDrawer.js</a>, <a href="SmilesDrawer.js.html#line699">line 699</a>
+    </li></ul></dd>
+    
+
+    
+
+    
+
+    
+
+    
+
+    
+
+    
+
+    
+
+    
+
+    
+
+    
+
+    
+
+    
+
+    
+
+    
+
+    
+</dl>
+
+
+
+
+
+<div class="description">
+    <p>Returns an array of vertices that are members of the ring specified by the source and target vertex ids. It is assumed that those two vertices share the ringbond (the break introduced when creating the smiles MST).</p>
+</div>
+
+
+
+
+
+
+
+
+
+
+
+    <h5>Parameters:</h5>
+    
+
+<table class="params">
+    <thead>
+    <tr>
+        
+        <th>Name</th>
+        
+
+        <th>Type</th>
+
+        
+
+        
+
+        <th class="last">Description</th>
+    </tr>
+    </thead>
+
+    <tbody>
+    
+
+        <tr>
+            
+                <td class="name"><code>sourceId</code></td>
+            
+
+            <td class="type">
+            
+                
+<span class="param-type">number</span>
+
+
+            
+            </td>
+
+            
+
+            
+
+            <td class="description last"><p>A vertex id.</p></td>
+        </tr>
+
+    
+
+        <tr>
+            
+                <td class="name"><code>targetId</code></td>
+            
+
+            <td class="type">
+            
+                
+<span class="param-type">number</span>
+
+
+            
+            </td>
+
+            
+
+            
+
+            <td class="description last"><p>A vertex id.</p></td>
+        </tr>
+
+    
+    </tbody>
+</table>
+
+
+
+
+
+
+
+
+
+
+
+
+
+
+<h5>Returns:</h5>
+
+        
+<div class="param-desc">
+    <p>An array of vertex ids.</p>
+</div>
+
+
+
+<dl class="param-type">
+    <dt>
+        Type
+    </dt>
+    <dd>
+        
+<span class="param-type">array</span>
+
+
+    </dd>
+</dl>
+
+    
+
+
+        
+            
+
+    
+
+    <h4 class="name" id="getSmallestCommonRing"><span class="type-signature"></span>getSmallestCommonRing<span class="signature">(vertexA, vertexB)</span><span class="type-signature"> &rarr; {<a href="Ring.html">Ring</a>|null}</span></h4>
+
+    
+
+
+
+
+<dl class="details">
+
+    
+    <dt class="tag-source">Source:</dt>
+    <dd class="tag-source"><ul class="dummy"><li>
+        <a href="SmilesDrawer.js.html">SmilesDrawer.js</a>, <a href="SmilesDrawer.js.html#line847">line 847</a>
+    </li></ul></dd>
+    
+
+    
+
+    
+
+    
+
+    
+
+    
+
+    
+
+    
+
+    
+
+    
+
+    
+
+    
+
+    
+
+    
+
+    
+
+    
+</dl>
+
+
+
+
+
+<div class="description">
+    <p>Returns the smallest ring shared by the two vertices.</p>
+</div>
+
+
+
+
+
+
+
+
+
+
+
+    <h5>Parameters:</h5>
+    
+
+<table class="params">
+    <thead>
+    <tr>
+        
+        <th>Name</th>
+        
+
+        <th>Type</th>
+
+        
+
+        
+
+        <th class="last">Description</th>
+    </tr>
+    </thead>
+
+    <tbody>
+    
+
+        <tr>
+            
+                <td class="name"><code>vertexA</code></td>
+            
+
+            <td class="type">
+            
+                
+<span class="param-type"><a href="Vertex.html">Vertex</a></span>
+
+
+            
+            </td>
+
+            
+
+            
+
+            <td class="description last"><p>A vertex.</p></td>
+        </tr>
+
+    
+
+        <tr>
+            
+                <td class="name"><code>vertexB</code></td>
+            
+
+            <td class="type">
+            
+                
+<span class="param-type"><a href="Vertex.html">Vertex</a></span>
+
+
+            
+            </td>
+
+            
+
+            
+
+            <td class="description last"><p>A vertex.</p></td>
+        </tr>
+
+    
+    </tbody>
+</table>
+
+
+
+
+
+
+
+
+
+
+
+
+
+
+<h5>Returns:</h5>
+
+        
+<div class="param-desc">
+    <p>If a smallest common ring exists, that ring, else null.</p>
+</div>
+
+
+
+<dl class="param-type">
+    <dt>
+        Type
+    </dt>
+    <dd>
+        
+<span class="param-type"><a href="Ring.html">Ring</a></span>
+|
+
+<span class="param-type">null</span>
+
+
+    </dd>
+</dl>
+
+    
+
+
+        
+            
+
+    
+
+    <h4 class="name" id="getSpiros"><span class="type-signature"></span>getSpiros<span class="signature">()</span><span class="type-signature"> &rarr; {array}</span></h4>
+
+    
+
+
+
+
+<dl class="details">
+
+    
+    <dt class="tag-source">Source:</dt>
+    <dd class="tag-source"><ul class="dummy"><li>
+        <a href="SmilesDrawer.js.html">SmilesDrawer.js</a>, <a href="SmilesDrawer.js.html#line223">line 223</a>
+    </li></ul></dd>
+    
+
+    
+
+    
+
+    
+
+    
+
+    
+
+    
+
+    
+
+    
+
+    
+
+    
+
+    
+
+    
+
+    
+
+    
+
+    
+</dl>
+
+
+
+
+
+<div class="description">
+    <p>Returns an array containing all spiros associated with this molecule.</p>
+</div>
+
+
+
+
+
+
+
+
+
+
+
+
+
+
+
+
+
+
+
+
+
+
+
+<h5>Returns:</h5>
+
+        
+<div class="param-desc">
+    <p>An array containing all spiros associated with this molecule.</p>
+</div>
+
+
+
+<dl class="param-type">
+    <dt>
+        Type
+    </dt>
+    <dd>
+        
+<span class="param-type">array</span>
+
+
+    </dd>
+</dl>
+
+    
+
+
+        
+            
+
+    
+
+    <h4 class="name" id="getSubringCenter"><span class="type-signature"></span>getSubringCenter<span class="signature">(ring, vertex)</span><span class="type-signature"> &rarr; {<a href="Vector2.html">Vector2</a>}</span></h4>
+
+    
+
+
+
+
+<dl class="details">
+
+    
+    <dt class="tag-source">Source:</dt>
+    <dd class="tag-source"><ul class="dummy"><li>
+        <a href="SmilesDrawer.js.html">SmilesDrawer.js</a>, <a href="SmilesDrawer.js.html#line1563">line 1563</a>
+    </li></ul></dd>
+    
+
+    
+
+    
+
+    
+
+    
+
+    
+
+    
+
+    
+
+    
+
+    
+
+    
+
+    
+
+    
+
+    
+
+    
+
+    
+</dl>
+
+
+
+
+
+<div class="description">
+    <p>Gets the center of a ring contained within a bridged ring and containing a given vertex.</p>
+</div>
+
+
+
+
+
+
+
+
+
+
+
+    <h5>Parameters:</h5>
+    
+
+<table class="params">
+    <thead>
+    <tr>
+        
+        <th>Name</th>
+        
+
+        <th>Type</th>
+
+        
+
+        
+
+        <th class="last">Description</th>
+    </tr>
+    </thead>
+
+    <tbody>
+    
+
+        <tr>
+            
+                <td class="name"><code>ring</code></td>
+            
+
+            <td class="type">
+            
+                
+<span class="param-type"><a href="Ring.html">Ring</a></span>
+
+
+            
+            </td>
+
+            
+
+            
+
+            <td class="description last"><p>A bridged ring.</p></td>
+        </tr>
+
+    
+
+        <tr>
+            
+                <td class="name"><code>vertex</code></td>
+            
+
+            <td class="type">
+            
+                
+<span class="param-type"><a href="Vertex.html">Vertex</a></span>
+
+
+            
+            </td>
+
+            
+
+            
+
+            <td class="description last"><p>A vertex.</p></td>
+        </tr>
+
+    
+    </tbody>
+</table>
+
+
+
+
+
+
+
+
+
+
+
+
+
+
+<h5>Returns:</h5>
+
+        
+<div class="param-desc">
+    <p>The center of the subring that contains the provided vertex.</p>
+</div>
+
+
+
+<dl class="param-type">
+    <dt>
+        Type
+    </dt>
+    <dd>
+        
+<span class="param-type"><a href="Vector2.html">Vector2</a></span>
+
+
+    </dd>
+</dl>
+
+    
+
+
+        
+            
+
+    
+
+    <h4 class="name" id="getTotalOverlapScore"><span class="type-signature"></span>getTotalOverlapScore<span class="signature">()</span><span class="type-signature"> &rarr; {number}</span></h4>
+
+    
+
+
+
+
+<dl class="details">
+
+    
+    <dt class="tag-source">Source:</dt>
+    <dd class="tag-source"><ul class="dummy"><li>
+        <a href="SmilesDrawer.js.html">SmilesDrawer.js</a>, <a href="SmilesDrawer.js.html#line263">line 263</a>
+    </li></ul></dd>
+    
+
+    
+
+    
+
+    
+
+    
+
+    
+
+    
+
+    
+
+    
+
+    
+
+    
+
+    
+
+    
+
+    
+
+    
+
+    
+</dl>
+
+
+
+
+
+<div class="description">
+    <p>Returns the total overlap score of the current molecule.</p>
+</div>
+
+
+
+
+
+
+
+
+
+
+
+
+
+
+
+
+
+
+
+
+
+
+
+<h5>Returns:</h5>
+
+        
+<div class="param-desc">
+    <p>The overlap score.</p>
+</div>
+
+
+
+<dl class="param-type">
+    <dt>
+        Type
+    </dt>
+    <dd>
+        
+<span class="param-type">number</span>
+
+
+    </dd>
+</dl>
+
+    
+
+
+        
+            
+
+    
+
+    <h4 class="name" id="getTreeDepth"><span class="type-signature"></span>getTreeDepth<span class="signature">(vertexId, parentVertexId)</span><span class="type-signature"> &rarr; {number}</span></h4>
+
+    
+
+
+
+
+<dl class="details">
+
+    
+    <dt class="tag-source">Source:</dt>
+    <dd class="tag-source"><ul class="dummy"><li>
+        <a href="SmilesDrawer.js.html">SmilesDrawer.js</a>, <a href="SmilesDrawer.js.html#line2510">line 2510</a>
+    </li></ul></dd>
+    
+
+    
+
+    
+
+    
+
+    
+
+    
+
+    
+
+    
+
+    
+
+    
+
+    
+
+    
+
+    
+
+    
+
+    
+
+    
+</dl>
+
+
+
+
+
+<div class="description">
+    <p>Get the depth of a subtree in the direction opposite to the vertex specified as the parent vertex.</p>
+</div>
+
+
+
+
+
+
+
+
+
+
+
+    <h5>Parameters:</h5>
+    
+
+<table class="params">
+    <thead>
+    <tr>
+        
+        <th>Name</th>
+        
+
+        <th>Type</th>
+
+        
+
+        
+
+        <th class="last">Description</th>
+    </tr>
+    </thead>
+
+    <tbody>
+    
+
+        <tr>
+            
+                <td class="name"><code>vertexId</code></td>
+            
+
+            <td class="type">
+            
+                
+<span class="param-type">number</span>
+
+
+            
+            </td>
+
+            
+
+            
+
+            <td class="description last"><p>A vertex id.</p></td>
+        </tr>
+
+    
+
+        <tr>
+            
+                <td class="name"><code>parentVertexId</code></td>
+            
+
+            <td class="type">
+            
+                
+<span class="param-type">number</span>
+
+
+            
+            </td>
+
+            
+
+            
+
+            <td class="description last"><p>The id of a neighbouring vertex.</p></td>
+        </tr>
+
+    
+    </tbody>
+</table>
+
+
+
+
+
+
+
+
+
+
+
+
+
+
+<h5>Returns:</h5>
+
+        
+<div class="param-desc">
+    <p>The depth of the sub-tree.</p>
+</div>
+
+
+
+<dl class="param-type">
+    <dt>
+        Type
+    </dt>
+    <dd>
+        
+<span class="param-type">number</span>
+
+
+    </dd>
+</dl>
+
+    
+
+
+        
+            
+
+    
+
+    <h4 class="name" id="getVerticesAt"><span class="type-signature"></span>getVerticesAt<span class="signature">(position, radius, excludeVertexId)</span><span class="type-signature"> &rarr; {array}</span></h4>
+
+    
+
+
+
+
+<dl class="details">
+
+    
+    <dt class="tag-source">Source:</dt>
+    <dd class="tag-source"><ul class="dummy"><li>
+        <a href="SmilesDrawer.js.html">SmilesDrawer.js</a>, <a href="SmilesDrawer.js.html#line896">line 896</a>
+    </li></ul></dd>
+    
+
+    
+
+    
+
+    
+
+    
+
+    
+
+    
+
+    
+
+    
+
+    
+
+    
+
+    
+
+    
+
+    
+
+    
+
+    
+</dl>
+
+
+
+
+
+<div class="description">
+    <p>Returns an array of vertices positioned at a specified location.</p>
+</div>
+
+
+
+
+
+
+
+
+
+
+
+    <h5>Parameters:</h5>
+    
+
+<table class="params">
+    <thead>
+    <tr>
+        
+        <th>Name</th>
+        
+
+        <th>Type</th>
+
+        
+
+        
+
+        <th class="last">Description</th>
+    </tr>
+    </thead>
+
+    <tbody>
+    
+
+        <tr>
+            
+                <td class="name"><code>position</code></td>
+            
+
+            <td class="type">
+            
+                
+<span class="param-type"><a href="Vector2.html">Vector2</a></span>
+
+
+            
+            </td>
+
+            
+
+            
+
+            <td class="description last"><p>The position to search for vertices.</p></td>
+        </tr>
+
+    
+
+        <tr>
+            
+                <td class="name"><code>radius</code></td>
+            
+
+            <td class="type">
+            
+                
+<span class="param-type">number</span>
+
+
+            
+            </td>
+
+            
+
+            
+
+            <td class="description last"><p>The radius within to search.</p></td>
+        </tr>
+
+    
+
+        <tr>
+            
+                <td class="name"><code>excludeVertexId</code></td>
+            
+
+            <td class="type">
+            
+                
+<span class="param-type">number</span>
+
+
+            
+            </td>
+
+            
+
+            
+
+            <td class="description last"><p>A vertex id to be excluded from the search results.</p></td>
+        </tr>
+
+    
+    </tbody>
+</table>
+
+
+
+
+
+
+
+
+
+
+
+
+
+
+<h5>Returns:</h5>
+
+        
+<div class="param-desc">
+    <p>An array containing vertex ids in a given location.</p>
+</div>
+
+
+
+<dl class="param-type">
+    <dt>
+        Type
+    </dt>
+    <dd>
+        
+<span class="param-type">array</span>
+
+
+    </dd>
+</dl>
+
+    
+
+
+        
+            
+
+    
+
+    <h4 class="name" id="hasBridgedRing"><span class="type-signature"></span>hasBridgedRing<span class="signature">()</span><span class="type-signature"> &rarr; {boolean}</span></h4>
+
+    
+
+
+
+
+<dl class="details">
+
+    
+    <dt class="tag-source">Source:</dt>
+    <dd class="tag-source"><ul class="dummy"><li>
+        <a href="SmilesDrawer.js.html">SmilesDrawer.js</a>, <a href="SmilesDrawer.js.html#line281">line 281</a>
+    </li></ul></dd>
+    
+
+    
+
+    
+
+    
+
+    
+
+    
+
+    
+
+    
+
+    
+
+    
+
+    
+
+    
+
+    
+
+    
+
+    
+
+    
+</dl>
+
+
+
+
+
+<div class="description">
+    <p>Checks whether or not the current molecule contains a bridged ring.</p>
+</div>
+
+
+
+
+
+
+
+
+
+
+
+
+
+
+
+
+
+
+
+
+
+
+
+<h5>Returns:</h5>
+
+        
+<div class="param-desc">
+    <p>A boolean indicating whether or not the current molecule contains a bridged ring.</p>
+</div>
+
+
+
+<dl class="param-type">
+    <dt>
+        Type
+    </dt>
+    <dd>
+        
+<span class="param-type">boolean</span>
+
+
+    </dd>
+</dl>
+
+    
+
+
+        
+            
+
+    
+
+    <h4 class="name" id="initGraph"><span class="type-signature"></span>initGraph<span class="signature">(node, parentVertexId, isBranch)</span><span class="type-signature"></span></h4>
+
+    
+
+
+
+
+<dl class="details">
+
+    
+    <dt class="tag-source">Source:</dt>
+    <dd class="tag-source"><ul class="dummy"><li>
+        <a href="SmilesDrawer.js.html">SmilesDrawer.js</a>, <a href="SmilesDrawer.js.html#line315">line 315</a>
+    </li></ul></dd>
+    
+
+    
+
+    
+
+    
+
+    
+
+    
+
+    
+
+    
+
+    
+
+    
+
+    
+
+    
+
+    
+
+    
+
+    
+
+    
+</dl>
+
+
+
+
+
+<div class="description">
+    <p>Initializes the graph (vertices and edges) based on the tree supplied by the smiles parser.</p>
+</div>
+
+
+
+
+
+
+
+
+
+
+
+    <h5>Parameters:</h5>
+    
+
+<table class="params">
+    <thead>
+    <tr>
+        
+        <th>Name</th>
+        
+
+        <th>Type</th>
+
+        
+
+        
+        <th>Default</th>
+        
+
+        <th class="last">Description</th>
+    </tr>
+    </thead>
+
+    <tbody>
+    
+
+        <tr>
+            
+                <td class="name"><code>node</code></td>
+            
+
+            <td class="type">
+            
+                
+<span class="param-type">object</span>
+
+
+            
+            </td>
+
+            
+
+            
+                <td class="default">
+                
+                </td>
+            
+
+            <td class="description last"><p>The current node in the parse tree.</p></td>
+        </tr>
+
+    
+
+        <tr>
+            
+                <td class="name"><code>parentVertexId</code></td>
+            
+
+            <td class="type">
+            
+                
+<span class="param-type">number</span>
+
+
+            
+            </td>
+
+            
+
+            
+                <td class="default">
+                
+                    <code>null</code>
+                
+                </td>
+            
+
+            <td class="description last"><p>The id of the previous vertex.</p></td>
+        </tr>
+
+    
+
+        <tr>
+            
+                <td class="name"><code>isBranch</code></td>
+            
+
+            <td class="type">
+            
+                
+<span class="param-type">boolean</span>
+
+
+            
+            </td>
+
+            
+
+            
+                <td class="default">
+                
+                    <code>false</code>
+                
+                </td>
+            
+
+            <td class="description last"><p>Whether or not the bond leading to this vertex is a branch bond. Branches are represented by parentheses in smiles (e.g. CC(O)C).</p></td>
+        </tr>
+
+    
+    </tbody>
+</table>
+
+
+
+
+
+
+
+
+
+
+
+
+
+
+
+
+        
+            
+
+    
+
+    <h4 class="name" id="initRings"><span class="type-signature"></span>initRings<span class="signature">()</span><span class="type-signature"></span></h4>
+
+    
+
+
+
+
+<dl class="details">
+
+    
+    <dt class="tag-source">Source:</dt>
+    <dd class="tag-source"><ul class="dummy"><li>
+        <a href="SmilesDrawer.js.html">SmilesDrawer.js</a>, <a href="SmilesDrawer.js.html#line398">line 398</a>
+    </li></ul></dd>
+    
+
+    
+
+    
+
+    
+
+    
+
+    
+
+    
+
+    
+
+    
+
+    
+
+    
+
+    
+
+    
+
+    
+
+    
+
+    
+</dl>
+
+
+
+
+
+<div class="description">
+    <p>Initializes rings and ringbonds for the current molecule.</p>
+</div>
+
+
+
+
+
+
+
+
+
+
+
+
+
+
+
+
+
+
+
+
+
+
+
+
+
+        
+            
+
+    
+
+    <h4 class="name" id="isEdgeInAromaticRing"><span class="type-signature"></span>isEdgeInAromaticRing<span class="signature">(edge)</span><span class="type-signature"> &rarr; {boolean}</span></h4>
+
+    
+
+
+
+
+<dl class="details">
+
+    
+    <dt class="tag-source">Source:</dt>
+    <dd class="tag-source"><ul class="dummy"><li>
+        <a href="SmilesDrawer.js.html">SmilesDrawer.js</a>, <a href="SmilesDrawer.js.html#line2465">line 2465</a>
+    </li></ul></dd>
+    
+
+    
+
+    
+
+    
+
+    
+
+    
+
+    
+
+    
+
+    
+
+    
+
+    
+
+    
+
+    
+
+    
+
+    
+
+    
+</dl>
+
+
+
+
+
+<div class="description">
+    <p>Checks whether or not an edge is part of an explicit aromatic ring (lower case smiles).</p>
+</div>
+
+
+
+
+
+
+
+
+
+
+
+    <h5>Parameters:</h5>
+    
+
+<table class="params">
+    <thead>
+    <tr>
+        
+        <th>Name</th>
+        
+
+        <th>Type</th>
+
+        
+
+        
+
+        <th class="last">Description</th>
+    </tr>
+    </thead>
+
+    <tbody>
+    
+
+        <tr>
+            
+                <td class="name"><code>edge</code></td>
+            
+
+            <td class="type">
+            
+                
+<span class="param-type"><a href="Edge.html">Edge</a></span>
+
+
+            
+            </td>
+
+            
+
+            
+
+            <td class="description last"><p>An edge.</p></td>
+        </tr>
+
+    
+    </tbody>
+</table>
+
+
+
+
+
+
+
+
+
+
+
+
+
+
+<h5>Returns:</h5>
+
+        
+<div class="param-desc">
+    <p>A boolean indicating whether or not the vertex is part of an explicit aromatic ring.</p>
+</div>
+
+
+
+<dl class="param-type">
+    <dt>
+        Type
+    </dt>
+    <dd>
+        
+<span class="param-type">boolean</span>
+
+
+    </dd>
+</dl>
+
+    
+
+
+        
+            
+
+    
+
+    <h4 class="name" id="isEdgeInRing"><span class="type-signature"></span>isEdgeInRing<span class="signature">(edge)</span><span class="type-signature"> &rarr; {boolean}</span></h4>
+
+    
+
+
+
+
+<dl class="details">
+
+    
+    <dt class="tag-source">Source:</dt>
+    <dd class="tag-source"><ul class="dummy"><li>
+        <a href="SmilesDrawer.js.html">SmilesDrawer.js</a>, <a href="SmilesDrawer.js.html#line2436">line 2436</a>
+    </li></ul></dd>
+    
+
+    
+
+    
+
+    
+
+    
+
+    
+
+    
+
+    
+
+    
+
+    
+
+    
+
+    
+
+    
+
+    
+
+    
+
+    
+</dl>
+
+
+
+
+
+<div class="description">
+    <p>Check whether or not an edge is part of a ring.</p>
+</div>
+
+
+
+
+
+
+
+
+
+
+
+    <h5>Parameters:</h5>
+    
+
+<table class="params">
+    <thead>
+    <tr>
+        
+        <th>Name</th>
+        
+
+        <th>Type</th>
+
+        
+
+        
+
+        <th class="last">Description</th>
+    </tr>
+    </thead>
+
+    <tbody>
+    
+
+        <tr>
+            
+                <td class="name"><code>edge</code></td>
+            
+
+            <td class="type">
+            
+                
+<span class="param-type"><a href="Edge.html">Edge</a></span>
+
+
+            
+            </td>
+
+            
+
+            
+
+            <td class="description last"><p>An edge.</p></td>
+        </tr>
+
+    
+    </tbody>
+</table>
+
+
+
+
+
+
+
+
+
+
+
+
+
+
+<h5>Returns:</h5>
+
+        
+<div class="param-desc">
+    <p>A boolean indicating whether or not the edge is part of a ring.</p>
+</div>
+
+
+
+<dl class="param-type">
+    <dt>
+        Type
+    </dt>
+    <dd>
+        
+<span class="param-type">boolean</span>
+
+
+    </dd>
+</dl>
+
+    
+
+
+        
+            
+
+    
+
+    <h4 class="name" id="isPartOfBridgedRing"><span class="type-signature"></span>isPartOfBridgedRing<span class="signature">(ringId)</span><span class="type-signature"> &rarr; {boolean}</span></h4>
+
+    
+
+
+
+
+<dl class="details">
+
+    
+    <dt class="tag-source">Source:</dt>
+    <dd class="tag-source"><ul class="dummy"><li>
+        <a href="SmilesDrawer.js.html">SmilesDrawer.js</a>, <a href="SmilesDrawer.js.html#line529">line 529</a>
+    </li></ul></dd>
+    
+
+    
+
+    
+
+    
+
+    
+
+    
+
+    
+
+    
+
+    
+
+    
+
+    
+
+    
+
+    
+
+    
+
+    
+
+    
+</dl>
+
+
+
+
+
+<div class="description">
+    <p>Checks whether or not a ring is part of a bridged ring.</p>
+</div>
+
+
+
+
+
+
+
+
+
+
+
+    <h5>Parameters:</h5>
+    
+
+<table class="params">
+    <thead>
+    <tr>
+        
+        <th>Name</th>
+        
+
+        <th>Type</th>
+
+        
+
+        
+
+        <th class="last">Description</th>
+    </tr>
+    </thead>
+
+    <tbody>
+    
+
+        <tr>
+            
+                <td class="name"><code>ringId</code></td>
+            
+
+            <td class="type">
+            
+                
+<span class="param-type">number</span>
+
+
+            
+            </td>
+
+            
+
+            
+
+            <td class="description last"><p>A ring id.</p></td>
+        </tr>
+
+    
+    </tbody>
+</table>
+
+
+
+
+
+
+
+
+
+
+
+
+
+
+<h5>Returns:</h5>
+
+        
+<div class="param-desc">
+    <p>A boolean indicating whether or not the supplied ring (by id) is part of a bridged ring system.</p>
+</div>
+
+
+
+<dl class="param-type">
+    <dt>
+        Type
+    </dt>
+    <dd>
+        
+<span class="param-type">boolean</span>
+
+
+    </dd>
+</dl>
+
+    
+
+
+        
+            
+
+    
+
+    <h4 class="name" id="isPointInRing"><span class="type-signature"></span>isPointInRing<span class="signature">(vec)</span><span class="type-signature"> &rarr; {boolean}</span></h4>
+
+    
+
+
+
+
+<dl class="details">
+
+    
+    <dt class="tag-source">Source:</dt>
+    <dd class="tag-source"><ul class="dummy"><li>
+        <a href="SmilesDrawer.js.html">SmilesDrawer.js</a>, <a href="SmilesDrawer.js.html#line2418">line 2418</a>
+    </li></ul></dd>
+    
+
+    
+
+    
+
+    
+
+    
+
+    
+
+    
+
+    
+
+    
+
+    
+
+    
+
+    
+
+    
+
+    
+
+    
+
+    
+</dl>
+
+
+
+
+
+<div class="description">
+    <p>Check if a vector is inside any ring.</p>
+</div>
+
+
+
+
+
+
+
+
+
+
+
+    <h5>Parameters:</h5>
+    
+
+<table class="params">
+    <thead>
+    <tr>
+        
+        <th>Name</th>
+        
+
+        <th>Type</th>
+
+        
+
+        
+
+        <th class="last">Description</th>
+    </tr>
+    </thead>
+
+    <tbody>
+    
+
+        <tr>
+            
+                <td class="name"><code>vec</code></td>
+            
+
+            <td class="type">
+            
+                
+<span class="param-type"><a href="Vector2.html">Vector2</a></span>
+
+
+            
+            </td>
+
+            
+
+            
+
+            <td class="description last"><p>A vector.</p></td>
+        </tr>
+
+    
+    </tbody>
+</table>
+
+
+
+
+
+
+
+
+
+
+
+
+
+
+<h5>Returns:</h5>
+
+        
+<div class="param-desc">
+    <p>A boolean indicating whether or not the point (vector) is inside any of the rings associated with the current molecule.</p>
+</div>
+
+
+
+<dl class="param-type">
+    <dt>
+        Type
+    </dt>
+    <dd>
+        
+<span class="param-type">boolean</span>
+
+
+    </dd>
+</dl>
+
+    
+
+
+        
+            
+
+    
+
+    <h4 class="name" id="isRingAromatic"><span class="type-signature"></span>isRingAromatic<span class="signature">(ring)</span><span class="type-signature"> &rarr; {boolean}</span></h4>
+
+    
+
+
+
+
+<dl class="details">
+
+    
+    <dt class="tag-source">Source:</dt>
+    <dd class="tag-source"><ul class="dummy"><li>
+        <a href="SmilesDrawer.js.html">SmilesDrawer.js</a>, <a href="SmilesDrawer.js.html#line2449">line 2449</a>
+    </li></ul></dd>
+    
+
+    
+
+    
+
+    
+
+    
+
+    
+
+    
+
+    
+
+    
+
+    
+
+    
+
+    
+
+    
+
+    
+
+    
+
+    
+</dl>
+
+
+
+
+
+<div class="description">
+    <p>Check whether or not a ring is an explicity defined aromatic ring (lower case smiles).</p>
+</div>
+
+
+
+
+
+
+
+
+
+
+
+    <h5>Parameters:</h5>
+    
+
+<table class="params">
+    <thead>
+    <tr>
+        
+        <th>Name</th>
+        
+
+        <th>Type</th>
+
+        
+
+        
+
+        <th class="last">Description</th>
+    </tr>
+    </thead>
+
+    <tbody>
+    
+
+        <tr>
+            
+                <td class="name"><code>ring</code></td>
+            
+
+            <td class="type">
+            
+                
+<span class="param-type"><a href="Ring.html">Ring</a></span>
+
+
+            
+            </td>
+
+            
+
+            
+
+            <td class="description last"><p>A ring.</p></td>
+        </tr>
+
+    
+    </tbody>
+</table>
+
+
+
+
+
+
+
+
+
+
+
+
+
+
+<h5>Returns:</h5>
+
+        
+<div class="param-desc">
+    <p>A boolean indicating whether or not a ring is explicitly defined as aromatic.</p>
+</div>
+
+
+
+<dl class="param-type">
+    <dt>
+        Type
+    </dt>
+    <dd>
+        
+<span class="param-type">boolean</span>
+
+
+    </dd>
+</dl>
+
+    
+
+
+        
+            
+
+    
+
+    <h4 class="name" id="isVertexInAromaticRing"><span class="type-signature"></span>isVertexInAromaticRing<span class="signature">(vertexId)</span><span class="type-signature"> &rarr; {boolean}</span></h4>
+
+    
+
+
+
+
+<dl class="details">
+
+    
+    <dt class="tag-source">Source:</dt>
+    <dd class="tag-source"><ul class="dummy"><li>
+        <a href="SmilesDrawer.js.html">SmilesDrawer.js</a>, <a href="SmilesDrawer.js.html#line2476">line 2476</a>
+    </li></ul></dd>
+    
+
+    
+
+    
+
+    
+
+    
+
+    
+
+    
+
+    
+
+    
+
+    
+
+    
+
+    
+
+    
+
+    
+
+    
+
+    
+</dl>
+
+
+
+
+
+<div class="description">
+    <p>Checks whether or not a vertex is part of an explicit aromatic ring (lower case smiles).</p>
+</div>
+
+
+
+
+
+
+
+
+
+
+
+    <h5>Parameters:</h5>
+    
+
+<table class="params">
+    <thead>
+    <tr>
+        
+        <th>Name</th>
+        
+
+        <th>Type</th>
+
+        
+
+        
+
+        <th class="last">Description</th>
+    </tr>
+    </thead>
+
+    <tbody>
+    
+
+        <tr>
+            
+                <td class="name"><code>vertexId</code></td>
+            
+
+            <td class="type">
+            
+                
+<span class="param-type">number</span>
+
+
+            
+            </td>
+
+            
+
+            
+
+            <td class="description last"><p>A vertex id.</p></td>
+        </tr>
+
+    
+    </tbody>
+</table>
+
+
+
+
+
+
+
+
+
+
+
+
+
+
+<h5>Returns:</h5>
+
+        
+<div class="param-desc">
+    <p>A boolean indicating whether or not the vertex is part of an explicit aromatic ring.</p>
+</div>
+
+
+
+<dl class="param-type">
+    <dt>
+        Type
+    </dt>
+    <dd>
+        
+<span class="param-type">boolean</span>
+
+
+    </dd>
+</dl>
+
+    
+
+
+        
+            
+
+    
+
+    <h4 class="name" id="position"><span class="type-signature"></span>position<span class="signature">()</span><span class="type-signature"></span></h4>
+
+    
+
+
+
+
+<dl class="details">
+
+    
+    <dt class="tag-source">Source:</dt>
+    <dd class="tag-source"><ul class="dummy"><li>
+        <a href="SmilesDrawer.js.html">SmilesDrawer.js</a>, <a href="SmilesDrawer.js.html#line1768">line 1768</a>
+    </li></ul></dd>
+    
+
+    
+
+    
+
+    
+
+    
+
+    
+
+    
+
+    
+
+    
+
+    
+
+    
+
+    
+
+    
+
+    
+
+    
+
+    
+</dl>
+
+
+
+
+
+<div class="description">
+    <p>Position the vertices according to their bonds and properties.</p>
+</div>
+
+
+
+
+
+
+
+
+
+
+
+
+
+
+
+
+
+
+
+
+
+
+
+
+
+        
+            
+
+    
+
+    <h4 class="name" id="printRingInfo"><span class="type-signature"></span>printRingInfo<span class="signature">()</span><span class="type-signature"> &rarr; {string}</span></h4>
+
+    
+
+
+
+
+<dl class="details">
+
+    
+    <dt class="tag-source">Source:</dt>
+    <dd class="tag-source"><ul class="dummy"><li>
+        <a href="SmilesDrawer.js.html">SmilesDrawer.js</a>, <a href="SmilesDrawer.js.html#line240">line 240</a>
+    </li></ul></dd>
+    
+
+    
+
+    
+
+    
+
+    
+
+    
+
+    
+
+    
+
+    
+
+    
+
+    
+
+    
+
+    
+
+    
+
+    
+
+    
+</dl>
+
+
+
+
+
+<div class="description">
+    <p>Returns a string containing a semicolon and new-line separated list of ring properties: Id; Members Count; Neighbours Count; IsSpiro; IsFused; IsBridged; Ring Count (subrings of bridged rings); Insiders Count (the number of vertices contained within a bridged ring)</p>
+</div>
+
+
+
+
+
+
+
+
+
+
+
+
+
+
+
+
+
+
+
+
+
+
+
+<h5>Returns:</h5>
+
+        
+<div class="param-desc">
+    <p>A string as described in the method description.</p>
+</div>
+
+
+
+<dl class="param-type">
+    <dt>
+        Type
+    </dt>
+    <dd>
+        
+<span class="param-type">string</span>
+
+
+    </dd>
+</dl>
+
+    
+
+
+        
+            
+
+    
+
+    <h4 class="name" id="removeRing"><span class="type-signature"></span>removeRing<span class="signature">(ringId)</span><span class="type-signature"></span></h4>
+
+    
+
+
+
+
+<dl class="details">
+
+    
+    <dt class="tag-source">Source:</dt>
+    <dd class="tag-source"><ul class="dummy"><li>
+        <a href="SmilesDrawer.js.html">SmilesDrawer.js</a>, <a href="SmilesDrawer.js.html#line1006">line 1006</a>
+    </li></ul></dd>
+    
+
+    
+
+    
+
+    
+
+    
+
+    
+
+    
+
+    
+
+    
+
+    
+
+    
+
+    
+
+    
+
+    
+
+    
+
+    
+</dl>
+
+
+
+
+
+<div class="description">
+    <p>Removes a ring from the array of rings associated with the current molecule.</p>
+</div>
+
+
+
+
+
+
+
+
+
+
+
+    <h5>Parameters:</h5>
+    
+
+<table class="params">
+    <thead>
+    <tr>
+        
+        <th>Name</th>
+        
+
+        <th>Type</th>
+
+        
+
+        
+
+        <th class="last">Description</th>
+    </tr>
+    </thead>
+
+    <tbody>
+    
+
+        <tr>
+            
+                <td class="name"><code>ringId</code></td>
+            
+
+            <td class="type">
+            
+                
+<span class="param-type">number</span>
+
+
+            
+            </td>
+
+            
+
+            
+
+            <td class="description last"><p>A ring id.</p></td>
+        </tr>
+
+    
+    </tbody>
+</table>
+
+
+
+
+
+
+
+
+
+
+
+
+
+
+
+
+        
+            
+
+    
+
+    <h4 class="name" id="removeRingConnection"><span class="type-signature"></span>removeRingConnection<span class="signature">(ringConnectionId)</span><span class="type-signature"></span></h4>
+
+    
+
+
+
+
+<dl class="details">
+
+    
+    <dt class="tag-source">Source:</dt>
+    <dd class="tag-source"><ul class="dummy"><li>
+        <a href="SmilesDrawer.js.html">SmilesDrawer.js</a>, <a href="SmilesDrawer.js.html#line1057">line 1057</a>
+    </li></ul></dd>
+    
+
+    
+
+    
+
+    
+
+    
+
+    
+
+    
+
+    
+
+    
+
+    
+
+    
+
+    
+
+    
+
+    
+
+    
+
+    
+</dl>
+
+
+
+
+
+<div class="description">
+    <p>Removes a ring connection from the array of rings connections associated with the current molecule.</p>
+</div>
+
+
+
+
+
+
+
+
+
+
+
+    <h5>Parameters:</h5>
+    
+
+<table class="params">
+    <thead>
+    <tr>
+        
+        <th>Name</th>
+        
+
+        <th>Type</th>
+
+        
+
+        
+
+        <th class="last">Description</th>
+    </tr>
+    </thead>
+
+    <tbody>
+    
+
+        <tr>
+            
+                <td class="name"><code>ringConnectionId</code></td>
+            
+
+            <td class="type">
+            
+                
+<span class="param-type">number</span>
+
+
+            
+            </td>
+
+            
+
+            
+
+            <td class="description last"><p>A ring connection id.</p></td>
+        </tr>
+
+    
+    </tbody>
+</table>
+
+
+
+
+
+
+
+
+
+
+
+
+
+
+
+
+        
+            
+
+    
+
+    <h4 class="name" id="removeRingConnectionsBetween"><span class="type-signature"></span>removeRingConnectionsBetween<span class="signature">(vertexIdA, vertexIdB)</span><span class="type-signature"></span></h4>
+
+    
+
+
+
+
+<dl class="details">
+
+    
+    <dt class="tag-source">Source:</dt>
+    <dd class="tag-source"><ul class="dummy"><li>
+        <a href="SmilesDrawer.js.html">SmilesDrawer.js</a>, <a href="SmilesDrawer.js.html#line1069">line 1069</a>
+    </li></ul></dd>
+    
+
+    
+
+    
+
+    
+
+    
+
+    
+
+    
+
+    
+
+    
+
+    
+
+    
+
+    
+
+    
+
+    
+
+    
+
+    
+</dl>
+
+
+
+
+
+<div class="description">
+    <p>Removes all ring connections between two vertices.</p>
+</div>
+
+
+
+
+
+
+
+
+
+
+
+    <h5>Parameters:</h5>
+    
+
+<table class="params">
+    <thead>
+    <tr>
+        
+        <th>Name</th>
+        
+
+        <th>Type</th>
+
+        
+
+        
+
+        <th class="last">Description</th>
+    </tr>
+    </thead>
+
+    <tbody>
+    
+
+        <tr>
+            
+                <td class="name"><code>vertexIdA</code></td>
+            
+
+            <td class="type">
+            
+                
+<span class="param-type">number</span>
+
+
+            
+            </td>
+
+            
+
+            
+
+            <td class="description last"><p>A vertex id.</p></td>
+        </tr>
+
+    
+
+        <tr>
+            
+                <td class="name"><code>vertexIdB</code></td>
+            
+
+            <td class="type">
+            
+                
+<span class="param-type">number</span>
+
+
+            
+            </td>
+
+            
+
+            
+
+            <td class="description last"><p>A vertex id.</p></td>
+        </tr>
+
+    
+    </tbody>
+</table>
+
+
+
+
+
+
+
+
+
+
+
+
+
+
+
+
+        
+            
+
+    
+
+    <h4 class="name" id="resolvePrimaryOverlaps"><span class="type-signature"></span>resolvePrimaryOverlaps<span class="signature">()</span><span class="type-signature"></span></h4>
+
+    
+
+
+
+
+<dl class="details">
+
+    
+    <dt class="tag-source">Source:</dt>
+    <dd class="tag-source"><ul class="dummy"><li>
+        <a href="SmilesDrawer.js.html">SmilesDrawer.js</a>, <a href="SmilesDrawer.js.html#line1998">line 1998</a>
+    </li></ul></dd>
+    
+
+    
+
+    
+
+    
+
+    
+
+    
+
+    
+
+    
+
+    
+
+    
+
+    
+
+    
+
+    
+
+    
+
+    
+
+    
+</dl>
+
+
+
+
+
+<div class="description">
+    <p>Resolve primary (exact) overlaps, such as two vertices that are connected to the same ring vertex.</p>
+</div>
+
+
+
+
+
+
+
+
+
+
+
+
+
+
+
+
+
+
+
+
+
+
+
+
+
+        
+            
+
+    
+
+    <h4 class="name" id="resolveSecondaryOverlaps"><span class="type-signature"></span>resolveSecondaryOverlaps<span class="signature">(scores)</span><span class="type-signature"></span></h4>
+
+    
+
+
+
+
+<dl class="details">
+
+    
+    <dt class="tag-source">Source:</dt>
+    <dd class="tag-source"><ul class="dummy"><li>
+        <a href="SmilesDrawer.js.html">SmilesDrawer.js</a>, <a href="SmilesDrawer.js.html#line2104">line 2104</a>
+    </li></ul></dd>
+    
+
+    
+
+    
+
+    
+
+    
+
+    
+
+    
+
+    
+
+    
+
+    
+
+    
+
+    
+
+    
+
+    
+
+    
+
+    
+</dl>
+
+
+
+
+
+<div class="description">
+    <p>Resolve secondary overlaps. Those overlaps are due to the structure turning back on itself.</p>
+</div>
+
+
+
+
+
+
+
+
+
+
+
+    <h5>Parameters:</h5>
+    
+
+<table class="params">
+    <thead>
+    <tr>
+        
+        <th>Name</th>
+        
+
+        <th>Type</th>
+
+        
+
+        
+
+        <th class="last">Description</th>
+    </tr>
+    </thead>
+
+    <tbody>
+    
+
+        <tr>
+            
+                <td class="name"><code>scores</code></td>
+            
+
+            <td class="type">
+            
+                
+<span class="param-type">array</span>
+
+
+            
+            </td>
+
+            
+
+            
+
+            <td class="description last"><p>An array of objects sorted descending by score. An object is in the form of { id: 0, score: 22 }.</p></td>
+        </tr>
+
+    
+    </tbody>
+</table>
+
+
+
+
+
+
+
+
+
+
+
+
+
+
+
+
+        
+            
+
+    
+
+    <h4 class="name" id="restorePositions"><span class="type-signature"></span>restorePositions<span class="signature">()</span><span class="type-signature"></span></h4>
+
+    
+
+
+
+
+<dl class="details">
+
+    
+    <dt class="tag-source">Source:</dt>
+    <dd class="tag-source"><ul class="dummy"><li>
+        <a href="SmilesDrawer.js.html">SmilesDrawer.js</a>, <a href="SmilesDrawer.js.html#line1811">line 1811</a>
+    </li></ul></dd>
+    
+
+    
+
+    
+
+    
+
+    
+
+    
+
+    
+
+    
+
+    
+
+    
+
+    
+
+    
+
+    
+
+    
+
+    
+
+    
+</dl>
+
+
+
+
+
+<div class="description">
+    <p>Restore the positions backed up during the last clearPositions() call.</p>
+</div>
+
+
+
+
+
+
+
+
+
+
+
+
+
+
+
+
+
+
+
+
+
+
+
+
+
+        
+            
+
+    
+
+    <h4 class="name" id="rotateSubtree"><span class="type-signature"></span>rotateSubtree<span class="signature">(vertexId, parentVertexId, angle, center)</span><span class="type-signature"></span></h4>
+
+    
+
+
+
+
+<dl class="details">
+
+    
+    <dt class="tag-source">Source:</dt>
+    <dd class="tag-source"><ul class="dummy"><li>
+        <a href="SmilesDrawer.js.html">SmilesDrawer.js</a>, <a href="SmilesDrawer.js.html#line1982">line 1982</a>
+    </li></ul></dd>
+    
+
+    
+
+    
+
+    
+
+    
+
+    
+
+    
+
+    
+
+    
+
+    
+
+    
+
+    
+
+    
+
+    
+
+    
+
+    
+</dl>
+
+
+
+
+
+<div class="description">
+    <p>Rotate an entire subtree by an angle around a center.</p>
+</div>
+
+
+
+
+
+
+
+
+
+
+
+    <h5>Parameters:</h5>
+    
+
+<table class="params">
+    <thead>
+    <tr>
+        
+        <th>Name</th>
+        
+
+        <th>Type</th>
+
+        
+
+        
+
+        <th class="last">Description</th>
+    </tr>
+    </thead>
+
+    <tbody>
+    
+
+        <tr>
+            
+                <td class="name"><code>vertexId</code></td>
+            
+
+            <td class="type">
+            
+                
+<span class="param-type">number</span>
+
+
+            
+            </td>
+
+            
+
+            
+
+            <td class="description last"><p>A vertex id (the root of the sub-tree).</p></td>
+        </tr>
+
+    
+
+        <tr>
+            
+                <td class="name"><code>parentVertexId</code></td>
+            
+
+            <td class="type">
+            
+                
+<span class="param-type">number</span>
+
+
+            
+            </td>
+
+            
+
+            
+
+            <td class="description last"><p>A vertex id in the previous direction of the subtree that is to rotate.</p></td>
+        </tr>
+
+    
+
+        <tr>
+            
+                <td class="name"><code>angle</code></td>
+            
+
+            <td class="type">
+            
+                
+<span class="param-type">number</span>
+
+
+            
+            </td>
+
+            
+
+            
+
+            <td class="description last"><p>An angle in randians.</p></td>
+        </tr>
+
+    
+
+        <tr>
+            
+                <td class="name"><code>center</code></td>
+            
+
+            <td class="type">
+            
+                
+<span class="param-type"><a href="Vector2.html">Vector2</a></span>
+
+
+            
+            </td>
+
+            
+
+            
+
+            <td class="description last"><p>The rotational center.</p></td>
+        </tr>
+
+    
+    </tbody>
+</table>
+
+
+
+
+
+
+
+
+
+
+
+
+
+
+
+
+        
+            
+
+    
+
+    <h4 class="name" id="traverseTree"><span class="type-signature"></span>traverseTree<span class="signature">(vertexId, parentVertexId, callback)</span><span class="type-signature"></span></h4>
+
+    
+
+
+
+
+<dl class="details">
+
+    
+    <dt class="tag-source">Source:</dt>
+    <dd class="tag-source"><ul class="dummy"><li>
+        <a href="SmilesDrawer.js.html">SmilesDrawer.js</a>, <a href="SmilesDrawer.js.html#line2533">line 2533</a>
+    </li></ul></dd>
+    
+
+    
+
+    
+
+    
+
+    
+
+    
+
+    
+
+    
+
+    
+
+    
+
+    
+
+    
+
+    
+
+    
+
+    
+
+    
+</dl>
+
+
+
+
+
+<div class="description">
+    <p>Traverse a sub-tree in the graph.</p>
+</div>
+
+
+
+
+
+
+
+
+
+
+
+    <h5>Parameters:</h5>
+    
+
+<table class="params">
+    <thead>
+    <tr>
+        
+        <th>Name</th>
+        
+
+        <th>Type</th>
+
+        
+
+        
+
+        <th class="last">Description</th>
+    </tr>
+    </thead>
+
+    <tbody>
+    
+
+        <tr>
+            
+                <td class="name"><code>vertexId</code></td>
+            
+
+            <td class="type">
+            
+                
+<span class="param-type">number</span>
+
+
+            
+            </td>
+
+            
+
+            
+
+            <td class="description last"><p>A vertex id.</p></td>
+        </tr>
+
+    
+
+        <tr>
+            
+                <td class="name"><code>parentVertexId</code></td>
+            
+
+            <td class="type">
+            
+                
+<span class="param-type">number</span>
+
+
+            
+            </td>
+
+            
+
+            
+
+            <td class="description last"><p>A neighbouring vertex.</p></td>
+        </tr>
+
+    
+
+        <tr>
+            
+                <td class="name"><code>callback</code></td>
+            
+
+            <td class="type">
+            
+                
+<span class="param-type">function</span>
+
+
+            
+            </td>
+
+            
+
+            
+
+            <td class="description last"><p>The callback function that is called with each visited as an argument.</p></td>
+        </tr>
+
+    
+    </tbody>
+</table>
+
+
+
+
+
+
+
+
+
+
+
+
+
+
+
+
+        
+    
+
+    
+
+    
+</article>
+
+</section>
+
+
+
+
+</div>
+
+<br class="clear">
+
+<footer>
+    Documentation generated by <a href="https://github.com/jsdoc3/jsdoc">JSDoc 3.4.3</a> on Mon Feb 20 2017 13:21:13 GMT+0100 (CET) using the <a href="https://github.com/clenemt/docdash">docdash</a> theme.
+</footer>
+
+<script>prettyPrint();</script>
+<script src="scripts/linenumber.js"></script>
+</body>
 </html>
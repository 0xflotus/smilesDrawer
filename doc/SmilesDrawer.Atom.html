<!DOCTYPE html>
<html lang="en">
<head>
    <meta charset="utf-8">
    <title>Atom - Documentation</title>

    <script src="scripts/prettify/prettify.js"></script>
    <script src="scripts/prettify/lang-css.js"></script>
    <!--[if lt IE 9]>
      <script src="//html5shiv.googlecode.com/svn/trunk/html5.js"></script>
    <![endif]-->
    <link type="text/css" rel="stylesheet" href="styles/prettify.css">
    <link type="text/css" rel="stylesheet" href="styles/jsdoc.css">
</head>
<body>

<input type="checkbox" id="nav-trigger" class="nav-trigger" />
<label for="nav-trigger" class="navicon-button x">
  <div class="navicon"></div>
</label>

<label for="nav-trigger" class="overlay"></label>

<nav>
    <h2><a href="index.html">Home</a></h2><h3>Classes</h3><ul><li><a href="SmilesDrawer.ArrayHelper.html">ArrayHelper</a><ul class='methods'><li data-type='method'><a href="SmilesDrawer.ArrayHelper.html#.clone">clone</a></li><li data-type='method'><a href="SmilesDrawer.ArrayHelper.html#.contains">contains</a></li><li data-type='method'><a href="SmilesDrawer.ArrayHelper.html#.containsAll">containsAll</a></li><li data-type='method'><a href="SmilesDrawer.ArrayHelper.html#.count">count</a></li><li data-type='method'><a href="SmilesDrawer.ArrayHelper.html#.deepCopy">deepCopy</a></li><li data-type='method'><a href="SmilesDrawer.ArrayHelper.html#.each">each</a></li><li data-type='method'><a href="SmilesDrawer.ArrayHelper.html#.get">get</a></li><li data-type='method'><a href="SmilesDrawer.ArrayHelper.html#.intersection">intersection</a></li><li data-type='method'><a href="SmilesDrawer.ArrayHelper.html#.merge">merge</a></li><li data-type='method'><a href="SmilesDrawer.ArrayHelper.html#.print">print</a></li><li data-type='method'><a href="SmilesDrawer.ArrayHelper.html#.remove">remove</a></li><li data-type='method'><a href="SmilesDrawer.ArrayHelper.html#.removeAll">removeAll</a></li><li data-type='method'><a href="SmilesDrawer.ArrayHelper.html#.removeUnique">removeUnique</a></li><li data-type='method'><a href="SmilesDrawer.ArrayHelper.html#.sortByAtomicNumberDesc">sortByAtomicNumberDesc</a></li><li data-type='method'><a href="SmilesDrawer.ArrayHelper.html#.toggle">toggle</a></li><li data-type='method'><a href="SmilesDrawer.ArrayHelper.html#.unique">unique</a></li></ul></li><li><a href="SmilesDrawer.Atom.html">Atom</a><ul class='methods'><li data-type='method'><a href="SmilesDrawer.Atom.html#.getDuplicateAtomicNumbers">getDuplicateAtomicNumbers</a></li><li data-type='method'><a href="SmilesDrawer.Atom.html#.hasDuplicateAtomicNumbers">hasDuplicateAtomicNumbers</a></li><li data-type='method'><a href="SmilesDrawer.Atom.html#.sortByAtomicNumber">sortByAtomicNumber</a></li><li data-type='method'><a href="SmilesDrawer.Atom.html#addAnchoredRing">addAnchoredRing</a></li><li data-type='method'><a href="SmilesDrawer.Atom.html#addNeighbouringElement">addNeighbouringElement</a></li><li data-type='method'><a href="SmilesDrawer.Atom.html#attachPseudoElement">attachPseudoElement</a></li><li data-type='method'><a href="SmilesDrawer.Atom.html#backupRings">backupRings</a></li><li data-type='method'><a href="SmilesDrawer.Atom.html#canRotate">canRotate</a></li><li data-type='method'><a href="SmilesDrawer.Atom.html#getAtomicNumber">getAtomicNumber</a></li><li data-type='method'><a href="SmilesDrawer.Atom.html#getAttachedPseudoElements">getAttachedPseudoElements</a></li><li data-type='method'><a href="SmilesDrawer.Atom.html#getAttachedPseudoElementsCount">getAttachedPseudoElementsCount</a></li><li data-type='method'><a href="SmilesDrawer.Atom.html#getMaxRingbond">getMaxRingbond</a></li><li data-type='method'><a href="SmilesDrawer.Atom.html#getOrder">getOrder</a></li><li data-type='method'><a href="SmilesDrawer.Atom.html#getRingbondCount">getRingbondCount</a></li><li data-type='method'><a href="SmilesDrawer.Atom.html#hasRing">hasRing</a></li><li data-type='method'><a href="SmilesDrawer.Atom.html#hasRingbonds">hasRingbonds</a></li><li data-type='method'><a href="SmilesDrawer.Atom.html#haveCommonRingbond">haveCommonRingbond</a></li><li data-type='method'><a href="SmilesDrawer.Atom.html#isInRing">isInRing</a></li><li data-type='method'><a href="SmilesDrawer.Atom.html#maxCommonRingbond">maxCommonRingbond</a></li><li data-type='method'><a href="SmilesDrawer.Atom.html#neighbouringElementsEqual">neighbouringElementsEqual</a></li><li data-type='method'><a href="SmilesDrawer.Atom.html#restoreRings">restoreRings</a></li><li data-type='method'><a href="SmilesDrawer.Atom.html#setOrder">setOrder</a></li></ul></li><li><a href="SmilesDrawer.CanvasWrapper.html">CanvasWrapper</a><ul class='methods'><li data-type='method'><a href="SmilesDrawer.CanvasWrapper.html#clear">clear</a></li><li data-type='method'><a href="SmilesDrawer.CanvasWrapper.html#drawAromaticityRing">drawAromaticityRing</a></li><li data-type='method'><a href="SmilesDrawer.CanvasWrapper.html#drawBall">drawBall</a></li><li data-type='method'><a href="SmilesDrawer.CanvasWrapper.html#drawCircle">drawCircle</a></li><li data-type='method'><a href="SmilesDrawer.CanvasWrapper.html#drawDashedWedge">drawDashedWedge</a></li><li data-type='method'><a href="SmilesDrawer.CanvasWrapper.html#drawDebugPoint">drawDebugPoint</a></li><li data-type='method'><a href="SmilesDrawer.CanvasWrapper.html#drawDebugText">drawDebugText</a></li><li data-type='method'><a href="SmilesDrawer.CanvasWrapper.html#drawLine">drawLine</a></li><li data-type='method'><a href="SmilesDrawer.CanvasWrapper.html#drawText">drawText</a></li><li data-type='method'><a href="SmilesDrawer.CanvasWrapper.html#drawWedge">drawWedge</a></li><li data-type='method'><a href="SmilesDrawer.CanvasWrapper.html#getColor">getColor</a></li><li data-type='method'><a href="SmilesDrawer.CanvasWrapper.html#reset">reset</a></li><li data-type='method'><a href="SmilesDrawer.CanvasWrapper.html#scale">scale</a></li><li data-type='method'><a href="SmilesDrawer.CanvasWrapper.html#setTheme">setTheme</a></li><li data-type='method'><a href="SmilesDrawer.CanvasWrapper.html#updateSize">updateSize</a></li></ul></li><li><a href="SmilesDrawer.Drawer.html">Drawer</a><ul class='methods'><li data-type='method'><a href="SmilesDrawer.Drawer.html#addRing">addRing</a></li><li data-type='method'><a href="SmilesDrawer.Drawer.html#addRingConnection">addRingConnection</a></li><li data-type='method'><a href="SmilesDrawer.Drawer.html#areConnected">areConnected</a></li><li data-type='method'><a href="SmilesDrawer.Drawer.html#areVerticesInSameRing">areVerticesInSameRing</a></li><li data-type='method'><a href="SmilesDrawer.Drawer.html#backupRingInformation">backupRingInformation</a></li><li data-type='method'><a href="SmilesDrawer.Drawer.html#chooseSide">chooseSide</a></li><li data-type='method'><a href="SmilesDrawer.Drawer.html#clearPositions">clearPositions</a></li><li data-type='method'><a href="SmilesDrawer.Drawer.html#createBridgedRing">createBridgedRing</a></li><li data-type='method'><a href="SmilesDrawer.Drawer.html#createNextBond">createNextBond</a></li><li data-type='method'><a href="SmilesDrawer.Drawer.html#createRing">createRing</a></li><li data-type='method'><a href="SmilesDrawer.Drawer.html#draw">draw</a></li><li data-type='method'><a href="SmilesDrawer.Drawer.html#drawEdges">drawEdges</a></li><li data-type='method'><a href="SmilesDrawer.Drawer.html#drawVertices">drawVertices</a></li><li data-type='method'><a href="SmilesDrawer.Drawer.html#edgeRingCount">edgeRingCount</a></li><li data-type='method'><a href="SmilesDrawer.Drawer.html#extend">extend</a></li><li data-type='method'><a href="SmilesDrawer.Drawer.html#forceLayout">forceLayout</a></li><li data-type='method'><a href="SmilesDrawer.Drawer.html#getBondCount">getBondCount</a></li><li data-type='method'><a href="SmilesDrawer.Drawer.html#getBridgedRingRings">getBridgedRingRings</a></li><li data-type='method'><a href="SmilesDrawer.Drawer.html#getBridgedRings">getBridgedRings</a></li><li data-type='method'><a href="SmilesDrawer.Drawer.html#getClosestEndpointVertex">getClosestEndpointVertex</a></li><li data-type='method'><a href="SmilesDrawer.Drawer.html#getClosestVertex">getClosestVertex</a></li><li data-type='method'><a href="SmilesDrawer.Drawer.html#getCommonRingbondNeighbour">getCommonRingbondNeighbour</a></li><li data-type='method'><a href="SmilesDrawer.Drawer.html#getCommonRings">getCommonRings</a></li><li data-type='method'><a href="SmilesDrawer.Drawer.html#getCurrentCenterOfMass">getCurrentCenterOfMass</a></li><li data-type='method'><a href="SmilesDrawer.Drawer.html#getCurrentCenterOfMassInNeigbourhood">getCurrentCenterOfMassInNeigbourhood</a></li><li data-type='method'><a href="SmilesDrawer.Drawer.html#getEdgeNormals">getEdgeNormals</a></li><li data-type='method'><a href="SmilesDrawer.Drawer.html#getEdgeWeight">getEdgeWeight</a></li><li data-type='method'><a href="SmilesDrawer.Drawer.html#getFusedRings">getFusedRings</a></li><li data-type='method'><a href="SmilesDrawer.Drawer.html#getHeavyAtomCount">getHeavyAtomCount</a></li><li data-type='method'><a href="SmilesDrawer.Drawer.html#getLargestOrAromaticCommonRing">getLargestOrAromaticCommonRing</a></li><li data-type='method'><a href="SmilesDrawer.Drawer.html#getNonRingNeighbours">getNonRingNeighbours</a></li><li data-type='method'><a href="SmilesDrawer.Drawer.html#getOverlapScore">getOverlapScore</a></li><li data-type='method'><a href="SmilesDrawer.Drawer.html#getRing">getRing</a></li><li data-type='method'><a href="SmilesDrawer.Drawer.html#getRingbondType">getRingbondType</a></li><li data-type='method'><a href="SmilesDrawer.Drawer.html#getRingConnection">getRingConnection</a></li><li data-type='method'><a href="SmilesDrawer.Drawer.html#getRingConnections">getRingConnections</a></li><li data-type='method'><a href="SmilesDrawer.Drawer.html#getRingCount">getRingCount</a></li><li data-type='method'><a href="SmilesDrawer.Drawer.html#getSmallestCommonRing">getSmallestCommonRing</a></li><li data-type='method'><a href="SmilesDrawer.Drawer.html#getSpiros">getSpiros</a></li><li data-type='method'><a href="SmilesDrawer.Drawer.html#getSubringCenter">getSubringCenter</a></li><li data-type='method'><a href="SmilesDrawer.Drawer.html#getSubtreeOverlapScore">getSubtreeOverlapScore</a></li><li data-type='method'><a href="SmilesDrawer.Drawer.html#getTotalOverlapScore">getTotalOverlapScore</a></li><li data-type='method'><a href="SmilesDrawer.Drawer.html#getTreeDepth">getTreeDepth</a></li><li data-type='method'><a href="SmilesDrawer.Drawer.html#getVerticesAt">getVerticesAt</a></li><li data-type='method'><a href="SmilesDrawer.Drawer.html#hasBridgedRing">hasBridgedRing</a></li><li data-type='method'><a href="SmilesDrawer.Drawer.html#initPseudoElements">initPseudoElements</a></li><li data-type='method'><a href="SmilesDrawer.Drawer.html#initRings">initRings</a></li><li data-type='method'><a href="SmilesDrawer.Drawer.html#isEdgeInAromaticRing">isEdgeInAromaticRing</a></li><li data-type='method'><a href="SmilesDrawer.Drawer.html#isEdgeInRing">isEdgeInRing</a></li><li data-type='method'><a href="SmilesDrawer.Drawer.html#isEdgeRotatable">isEdgeRotatable</a></li><li data-type='method'><a href="SmilesDrawer.Drawer.html#isPartOfBridgedRing">isPartOfBridgedRing</a></li><li data-type='method'><a href="SmilesDrawer.Drawer.html#isPointInRing">isPointInRing</a></li><li data-type='method'><a href="SmilesDrawer.Drawer.html#isRingAromatic">isRingAromatic</a></li><li data-type='method'><a href="SmilesDrawer.Drawer.html#isRingConnection">isRingConnection</a></li><li data-type='method'><a href="SmilesDrawer.Drawer.html#position">position</a></li><li data-type='method'><a href="SmilesDrawer.Drawer.html#printRingInfo">printRingInfo</a></li><li data-type='method'><a href="SmilesDrawer.Drawer.html#removeRing">removeRing</a></li><li data-type='method'><a href="SmilesDrawer.Drawer.html#removeRingConnection">removeRingConnection</a></li><li data-type='method'><a href="SmilesDrawer.Drawer.html#removeRingConnectionsBetween">removeRingConnectionsBetween</a></li><li data-type='method'><a href="SmilesDrawer.Drawer.html#resolvePrimaryOverlaps">resolvePrimaryOverlaps</a></li><li data-type='method'><a href="SmilesDrawer.Drawer.html#resolveSecondaryOverlaps">resolveSecondaryOverlaps</a></li><li data-type='method'><a href="SmilesDrawer.Drawer.html#restorePositions">restorePositions</a></li><li data-type='method'><a href="SmilesDrawer.Drawer.html#restoreRingInformation">restoreRingInformation</a></li><li data-type='method'><a href="SmilesDrawer.Drawer.html#rotateSubtree">rotateSubtree</a></li><li data-type='method'><a href="SmilesDrawer.Drawer.html#traverseTree">traverseTree</a></li></ul></li><li><a href="SmilesDrawer.Edge.html">Edge</a><ul class='methods'><li data-type='method'><a href="SmilesDrawer.Edge.html#getBondCount">getBondCount</a></li></ul></li><li><a href="SmilesDrawer.Graph.html">Graph</a><ul class='methods'><li data-type='method'><a href="SmilesDrawer.Graph.html#._ccCountDfs">_ccCountDfs</a></li><li data-type='method'><a href="SmilesDrawer.Graph.html#.getConnectedComponentCount">getConnectedComponentCount</a></li><li data-type='method'><a href="SmilesDrawer.Graph.html#_bridgeDfs">_bridgeDfs</a></li><li data-type='method'><a href="SmilesDrawer.Graph.html#_init">_init</a></li><li data-type='method'><a href="SmilesDrawer.Graph.html#_initInfos">_initInfos</a></li><li data-type='method'><a href="SmilesDrawer.Graph.html#addEdge">addEdge</a></li><li data-type='method'><a href="SmilesDrawer.Graph.html#addVertex">addVertex</a></li><li data-type='method'><a href="SmilesDrawer.Graph.html#clear">clear</a></li><li data-type='method'><a href="SmilesDrawer.Graph.html#getAdjacencyList">getAdjacencyList</a></li><li data-type='method'><a href="SmilesDrawer.Graph.html#getAdjacencyMatrix">getAdjacencyMatrix</a></li><li data-type='method'><a href="SmilesDrawer.Graph.html#getBridges">getBridges</a></li><li data-type='method'><a href="SmilesDrawer.Graph.html#getComponentsAdjacencyMatrix">getComponentsAdjacencyMatrix</a></li><li data-type='method'><a href="SmilesDrawer.Graph.html#getEdge">getEdge</a></li><li data-type='method'><a href="SmilesDrawer.Graph.html#getEdgeList">getEdgeList</a></li><li data-type='method'><a href="SmilesDrawer.Graph.html#getSubgraphAdjacencyList">getSubgraphAdjacencyList</a></li><li data-type='method'><a href="SmilesDrawer.Graph.html#getSubgraphAdjacencyMatrix">getSubgraphAdjacencyMatrix</a></li><li data-type='method'><a href="SmilesDrawer.Graph.html#getVertexList">getVertexList</a></li><li data-type='method'><a href="SmilesDrawer.Graph.html#hasEdge">hasEdge</a></li></ul></li><li><a href="SmilesDrawer.Line.html">Line</a><ul class='methods'><li data-type='method'><a href="SmilesDrawer.Line.html#clone">clone</a></li><li data-type='method'><a href="SmilesDrawer.Line.html#getAngle">getAngle</a></li><li data-type='method'><a href="SmilesDrawer.Line.html#getLeftChiral">getLeftChiral</a></li><li data-type='method'><a href="SmilesDrawer.Line.html#getLeftElement">getLeftElement</a></li><li data-type='method'><a href="SmilesDrawer.Line.html#getLeftVector">getLeftVector</a></li><li data-type='method'><a href="SmilesDrawer.Line.html#getLength">getLength</a></li><li data-type='method'><a href="SmilesDrawer.Line.html#getNormals">getNormals</a></li><li data-type='method'><a href="SmilesDrawer.Line.html#getRightChiral">getRightChiral</a></li><li data-type='method'><a href="SmilesDrawer.Line.html#getRightElement">getRightElement</a></li><li data-type='method'><a href="SmilesDrawer.Line.html#getRightVector">getRightVector</a></li><li data-type='method'><a href="SmilesDrawer.Line.html#rotate">rotate</a></li><li data-type='method'><a href="SmilesDrawer.Line.html#rotateToXAxis">rotateToXAxis</a></li><li data-type='method'><a href="SmilesDrawer.Line.html#setLeftVector">setLeftVector</a></li><li data-type='method'><a href="SmilesDrawer.Line.html#setRightVector">setRightVector</a></li><li data-type='method'><a href="SmilesDrawer.Line.html#shorten">shorten</a></li><li data-type='method'><a href="SmilesDrawer.Line.html#shortenFrom">shortenFrom</a></li><li data-type='method'><a href="SmilesDrawer.Line.html#shortenLeft">shortenLeft</a></li><li data-type='method'><a href="SmilesDrawer.Line.html#shortenRight">shortenRight</a></li><li data-type='method'><a href="SmilesDrawer.Line.html#shortenTo">shortenTo</a></li></ul></li><li><a href="SmilesDrawer.MathHelper.html">MathHelper</a><ul class='methods'><li data-type='method'><a href="SmilesDrawer.MathHelper.html#.apothem">apothem</a></li><li data-type='method'><a href="SmilesDrawer.MathHelper.html#.centralAngle">centralAngle</a></li><li data-type='method'><a href="SmilesDrawer.MathHelper.html#.innerAngle">innerAngle</a></li><li data-type='method'><a href="SmilesDrawer.MathHelper.html#.meanAngle">meanAngle</a></li><li data-type='method'><a href="SmilesDrawer.MathHelper.html#.polyCircumradius">polyCircumradius</a></li><li data-type='method'><a href="SmilesDrawer.MathHelper.html#.round">round</a></li><li data-type='method'><a href="SmilesDrawer.MathHelper.html#.toDeg">toDeg</a></li><li data-type='method'><a href="SmilesDrawer.MathHelper.html#.toRad">toRad</a></li></ul></li><li><a href="SmilesDrawer.Ring.html">Ring</a><ul class='methods'><li data-type='method'><a href="SmilesDrawer.Ring.html#.getRing">getRing</a></li><li data-type='method'><a href="SmilesDrawer.Ring.html#allowsFlip">allowsFlip</a></li><li data-type='method'><a href="SmilesDrawer.Ring.html#clone">clone</a></li><li data-type='method'><a href="SmilesDrawer.Ring.html#contains">contains</a></li><li data-type='method'><a href="SmilesDrawer.Ring.html#eachMember">eachMember</a></li><li data-type='method'><a href="SmilesDrawer.Ring.html#getAngle">getAngle</a></li><li data-type='method'><a href="SmilesDrawer.Ring.html#getDoubleBondCount">getDoubleBondCount</a></li><li data-type='method'><a href="SmilesDrawer.Ring.html#getOrderedNeighbours">getOrderedNeighbours</a></li><li data-type='method'><a href="SmilesDrawer.Ring.html#getPolygon">getPolygon</a></li><li data-type='method'><a href="SmilesDrawer.Ring.html#getSize">getSize</a></li><li data-type='method'><a href="SmilesDrawer.Ring.html#isBenzeneLike">isBenzeneLike</a></li><li data-type='method'><a href="SmilesDrawer.Ring.html#setFlipped">setFlipped</a></li><li data-type='method'><a href="SmilesDrawer.Ring.html#thisOrNeighboursContain">thisOrNeighboursContain</a></li></ul></li><li><a href="SmilesDrawer.RingConnection.html">RingConnection</a><ul class='methods'><li data-type='method'><a href="SmilesDrawer.RingConnection.html#.getNeighbours">getNeighbours</a></li><li data-type='method'><a href="SmilesDrawer.RingConnection.html#.getVertices">getVertices</a></li><li data-type='method'><a href="SmilesDrawer.RingConnection.html#.isBridge">isBridge</a></li><li data-type='method'><a href="SmilesDrawer.RingConnection.html#addVertex">addVertex</a></li><li data-type='method'><a href="SmilesDrawer.RingConnection.html#containsRing">containsRing</a></li><li data-type='method'><a href="SmilesDrawer.RingConnection.html#isBridge">isBridge</a></li><li data-type='method'><a href="SmilesDrawer.RingConnection.html#updateOther">updateOther</a></li></ul></li><li><a href="SmilesDrawer.SSSR.html">SSSR</a><ul class='methods'><li data-type='method'><a href="SmilesDrawer.SSSR.html#.areSetsEqual">areSetsEqual</a></li><li data-type='method'><a href="SmilesDrawer.SSSR.html#.bondsToAtoms">bondsToAtoms</a></li><li data-type='method'><a href="SmilesDrawer.SSSR.html#.getEdgeCount">getEdgeCount</a></li><li data-type='method'><a href="SmilesDrawer.SSSR.html#.getEdgeList">getEdgeList</a></li><li data-type='method'><a href="SmilesDrawer.SSSR.html#.getPathIncludedDistanceMatrices">getPathIncludedDistanceMatrices</a></li><li data-type='method'><a href="SmilesDrawer.SSSR.html#.getRingCandidates">getRingCandidates</a></li><li data-type='method'><a href="SmilesDrawer.SSSR.html#.getRings">getRings</a></li><li data-type='method'><a href="SmilesDrawer.SSSR.html#.getSSSR">getSSSR</a></li><li data-type='method'><a href="SmilesDrawer.SSSR.html#.isSupersetOf">isSupersetOf</a></li><li data-type='method'><a href="SmilesDrawer.SSSR.html#.matrixToString">matrixToString</a></li><li data-type='method'><a href="SmilesDrawer.SSSR.html#.pathSetsContain">pathSetsContain</a></li></ul></li><li><a href="SmilesDrawer.Vector2.html">Vector2</a><ul class='methods'><li data-type='method'><a href="SmilesDrawer.Vector2.html#add">add</a></li><li data-type='method'><a href="SmilesDrawer.Vector2.html#angle">angle</a></li><li data-type='method'><a href="SmilesDrawer.Vector2.html#clockwise">clockwise</a></li><li data-type='method'><a href="SmilesDrawer.Vector2.html#clone">clone</a></li><li data-type='method'><a href="SmilesDrawer.Vector2.html#distance">distance</a></li><li data-type='method'><a href="SmilesDrawer.Vector2.html#distanceSq">distanceSq</a></li><li data-type='method'><a href="SmilesDrawer.Vector2.html#divide">divide</a></li><li data-type='method'><a href="SmilesDrawer.Vector2.html#getRotateAwayFromAngle">getRotateAwayFromAngle</a></li><li data-type='method'><a href="SmilesDrawer.Vector2.html#getRotateToAngle">getRotateToAngle</a></li><li data-type='method'><a href="SmilesDrawer.Vector2.html#getRotateTowardsAngle">getRotateTowardsAngle</a></li><li data-type='method'><a href="SmilesDrawer.Vector2.html#invert">invert</a></li><li data-type='method'><a href="SmilesDrawer.Vector2.html#isInPolygon">isInPolygon</a></li><li data-type='method'><a href="SmilesDrawer.Vector2.html#length">length</a></li><li data-type='method'><a href="SmilesDrawer.Vector2.html#multiply">multiply</a></li><li data-type='method'><a href="SmilesDrawer.Vector2.html#multiplyScalar">multiplyScalar</a></li><li data-type='method'><a href="SmilesDrawer.Vector2.html#normalize">normalize</a></li><li data-type='method'><a href="SmilesDrawer.Vector2.html#normalized">normalized</a></li><li data-type='method'><a href="SmilesDrawer.Vector2.html#rotate">rotate</a></li><li data-type='method'><a href="SmilesDrawer.Vector2.html#rotateAround">rotateAround</a></li><li data-type='method'><a href="SmilesDrawer.Vector2.html#rotateAwayFrom">rotateAwayFrom</a></li><li data-type='method'><a href="SmilesDrawer.Vector2.html#rotateTo">rotateTo</a></li><li data-type='method'><a href="SmilesDrawer.Vector2.html#sameSideAs">sameSideAs</a></li><li data-type='method'><a href="SmilesDrawer.Vector2.html#subtract">subtract</a></li><li data-type='method'><a href="SmilesDrawer.Vector2.html#toString">toString</a></li><li data-type='method'><a href="SmilesDrawer.Vector2.html#whichSide">whichSide</a></li><li data-type='method'><a href="SmilesDrawer.Vector2.html#.add">add</a></li><li data-type='method'><a href="SmilesDrawer.Vector2.html#.angle">angle</a></li><li data-type='method'><a href="SmilesDrawer.Vector2.html#.divide">divide</a></li><li data-type='method'><a href="SmilesDrawer.Vector2.html#.dot">dot</a></li><li data-type='method'><a href="SmilesDrawer.Vector2.html#.midpoint">midpoint</a></li><li data-type='method'><a href="SmilesDrawer.Vector2.html#.multiply">multiply</a></li><li data-type='method'><a href="SmilesDrawer.Vector2.html#.multiplyScalar">multiplyScalar</a></li><li data-type='method'><a href="SmilesDrawer.Vector2.html#.normals">normals</a></li><li data-type='method'><a href="SmilesDrawer.Vector2.html#.scalarProjection">scalarProjection</a></li><li data-type='method'><a href="SmilesDrawer.Vector2.html#.subtract">subtract</a></li><li data-type='method'><a href="SmilesDrawer.Vector2.html#.threePointangle">threePointangle</a></li><li data-type='method'><a href="SmilesDrawer.Vector2.html#.units">units</a></li></ul></li><li><a href="SmilesDrawer.Vertex.html">Vertex</a><ul class='methods'><li data-type='method'><a href="SmilesDrawer.Vertex.html#addChild">addChild</a></li><li data-type='method'><a href="SmilesDrawer.Vertex.html#clone">clone</a></li><li data-type='method'><a href="SmilesDrawer.Vertex.html#equals">equals</a></li><li data-type='method'><a href="SmilesDrawer.Vertex.html#getAngle">getAngle</a></li><li data-type='method'><a href="SmilesDrawer.Vertex.html#getCommonNeighbours">getCommonNeighbours</a></li><li data-type='method'><a href="SmilesDrawer.Vertex.html#getDrawnNeighbours">getDrawnNeighbours</a></li><li data-type='method'><a href="SmilesDrawer.Vertex.html#getNeighbourCount">getNeighbourCount</a></li><li data-type='method'><a href="SmilesDrawer.Vertex.html#getNeighbours">getNeighbours</a></li><li data-type='method'><a href="SmilesDrawer.Vertex.html#getNextInRing">getNextInRing</a></li><li data-type='method'><a href="SmilesDrawer.Vertex.html#getSpanningTreeNeighbours">getSpanningTreeNeighbours</a></li><li data-type='method'><a href="SmilesDrawer.Vertex.html#getTextDirection">getTextDirection</a></li><li data-type='method'><a href="SmilesDrawer.Vertex.html#isNeighbour">isNeighbour</a></li><li data-type='method'><a href="SmilesDrawer.Vertex.html#isTerminal">isTerminal</a></li><li data-type='method'><a href="SmilesDrawer.Vertex.html#setParentVertexId">setParentVertexId</a></li><li data-type='method'><a href="SmilesDrawer.Vertex.html#setPosition">setPosition</a></li><li data-type='method'><a href="SmilesDrawer.Vertex.html#setPositionFromVector">setPositionFromVector</a></li></ul></li></ul><h3>Global</h3><ul><li><a href="global.html#SmilesDrawer">SmilesDrawer</a></li></ul>
</nav>

<div id="main">
    
    <h1 class="page-title">Atom</h1>
    

    




<section>

<header>
    
        <h2>
            <span class="ancestors"><a href="global.html#SmilesDrawer">SmilesDrawer</a>.</span>
        
        Atom
        </h2>
        
            <div class="class-description"><p>A class representing an atom.</p></div>
        
    
</header>

<article>
    <div class="container-overview">
    
        

    
    <h2>Constructor</h2>
    

    <h4 class="name" id="Atom"><span class="type-signature"></span>new Atom<span class="signature">(element, bondType<span class="signature-attributes">opt</span>)</span><span class="type-signature"></span></h4>

    




<dl class="details">

    
    <dt class="tag-source">Source:</dt>
    <dd class="tag-source"><ul class="dummy"><li>
        <a href="Atom.js.html">Atom.js</a>, <a href="Atom.js.html#line29">line 29</a>
    </li></ul></dd>
    

    

    

    

    

    

    

    

    

    

    

    

    

    

    

    
</dl>



    <h5 class="subsection-title">Properties:</h5>

    

<table class="props">
    <thead>
    <tr>
        
        <th>Name</th>
        

        <th>Type</th>

        

        

        <th class="last">Description</th>
    </tr>
    </thead>

    <tbody>
    

        <tr>
            
                <td class="name"><code>element</code></td>
            

            <td class="type">
            
                
<span class="param-type">String</span>


            
            </td>

            

            

            <td class="description last"><p>The element symbol of this atom. Single-letter symbols are always uppercase. Examples: H, C, F, Br, Si, ...</p></td>
        </tr>

    

        <tr>
            
                <td class="name"><code>drawExplicit</code></td>
            

            <td class="type">
            
                
<span class="param-type">Boolean</span>


            
            </td>

            

            

            <td class="description last"><p>A boolean indicating whether or not this atom is drawn explicitly (for example, a carbon atom). This overrides the default behaviour.</p></td>
        </tr>

    

        <tr>
            
                <td class="name"><code>ringbonds</code></td>
            

            <td class="type">
            
                
<span class="param-type">Array.&lt;Object></span>


            
            </td>

            

            

            <td class="description last"><p>An array containing the ringbond ids and bond types as specified in the original SMILE.</p></td>
        </tr>

    

        <tr>
            
                <td class="name"><code>ringbonds[].id</code></td>
            

            <td class="type">
            
                
<span class="param-type">Number</span>


            
            </td>

            

            

            <td class="description last"><p>The ringbond id as defined in the SMILES.</p></td>
        </tr>

    

        <tr>
            
                <td class="name"><code>ringbonds[].bondType</code></td>
            

            <td class="type">
            
                
<span class="param-type">String</span>


            
            </td>

            

            

            <td class="description last"><p>The bond type of the ringbond as defined in the SMILES.</p></td>
        </tr>

    

        <tr>
            
                <td class="name"><code>rings</code></td>
            

            <td class="type">
            
                
<span class="param-type">Array.&lt;Number></span>


            
            </td>

            

            

            <td class="description last"><p>The ids of rings which contain this atom.</p></td>
        </tr>

    

        <tr>
            
                <td class="name"><code>bondType</code></td>
            

            <td class="type">
            
                
<span class="param-type">String</span>


            
            </td>

            

            

            <td class="description last"><p>The bond type associated with this array. Examples: -, =, #, ...</p></td>
        </tr>

    

        <tr>
            
                <td class="name"><code>isBridge</code></td>
            

            <td class="type">
            
                
<span class="param-type">Boolean</span>


            
            </td>

            

            

            <td class="description last"><p>A boolean indicating whether or not this atom is part of a bridge in a bridged ring (contained by the largest ring).</p></td>
        </tr>

    

        <tr>
            
                <td class="name"><code>isBridgeNode</code></td>
            

            <td class="type">
            
                
<span class="param-type">Boolean</span>


            
            </td>

            

            

            <td class="description last"><p>A boolean indicating whether or not this atom is a bridge node (a member of the largest ring in a bridged ring which is connected to a bridge-atom).</p></td>
        </tr>

    

        <tr>
            
                <td class="name"><code>originalRings</code></td>
            

            <td class="type">
            
                
<span class="param-type">Array.&lt;Number></span>


            
            </td>

            

            

            <td class="description last"><p>Used to back up rings when they are replaced by a bridged ring.</p></td>
        </tr>

    

        <tr>
            
                <td class="name"><code>bridgedRing</code></td>
            

            <td class="type">
            
                
<span class="param-type">Number</span>


            
            </td>

            

            

            <td class="description last"><p>The id of the bridged ring if the atom is part of a bridged ring.</p></td>
        </tr>

    

        <tr>
            
                <td class="name"><code>anchoredRings</code></td>
            

            <td class="type">
            
                
<span class="param-type">Array.&lt;Number></span>


            
            </td>

            

            

            <td class="description last"><p>The ids of the rings that are anchored to this atom. The centers of anchored rings are translated when this atom is translated.</p></td>
        </tr>

    

        <tr>
            
                <td class="name"><code>bracket</code></td>
            

            <td class="type">
            
                
<span class="param-type">Object</span>


            
            </td>

            

            

            <td class="description last"><p>If this atom is defined as a bracket atom in the original SMILES, this object contains all the bracket information. Example: { hcount: {Number}, charge: ['--', '-', '+', '++'], isotope: {Number} }.</p></td>
        </tr>

    

        <tr>
            
                <td class="name"><code>chiral</code></td>
            

            <td class="type">
            
                
<span class="param-type">Number</span>


            
            </td>

            

            

            <td class="description last"><p>EXPERIMENTAL: Specifies chirality.</p></td>
        </tr>

    

        <tr>
            
                <td class="name"><code>attachedPseudoElements</code></td>
            

            <td class="type">
            
                
<span class="param-type">Array.&lt;Object></span>


            
            </td>

            

            

            <td class="description last"><p>A map with containing information for pseudo elements or concatinated elements. The key is comprised of the element symbol and the hydrogen count.</p></td>
        </tr>

    

        <tr>
            
                <td class="name"><code>attachedPseudoElement[].element</code></td>
            

            <td class="type">
            
                
<span class="param-type">String</span>


            
            </td>

            

            

            <td class="description last"><p>The element symbol.</p></td>
        </tr>

    

        <tr>
            
                <td class="name"><code>attachedPseudoElement[].count</code></td>
            

            <td class="type">
            
                
<span class="param-type">Number</span>


            
            </td>

            

            

            <td class="description last"><p>The number of occurences that match the key.</p></td>
        </tr>

    

        <tr>
            
                <td class="name"><code>attachedPseudoElement[].hyrogenCount</code></td>
            

            <td class="type">
            
                
<span class="param-type">Number</span>


            
            </td>

            

            

            <td class="description last"><p>The number of hydrogens attached to each atom matching the key.</p></td>
        </tr>

    

        <tr>
            
                <td class="name"><code>hasAttachedPseudoElements</code></td>
            

            <td class="type">
            
                
<span class="param-type">Boolean</span>


            
            </td>

            

            

            <td class="description last"><p>A boolean indicating whether or not this attom will be drawn with an attached pseudo element or concatinated elements.</p></td>
        </tr>

    

        <tr>
            
                <td class="name"><code>isDrawn</code></td>
            

            <td class="type">
            
                
<span class="param-type">Boolean</span>


            
            </td>

            

            

            <td class="description last"><p>A boolean indicating whether or not this atom is drawn. In contrast to drawExplicit, the bond is drawn neither.</p></td>
        </tr>

    

        <tr>
            
                <td class="name"><code>isConnectedToRing</code></td>
            

            <td class="type">
            
                
<span class="param-type">Boolean</span>


            
            </td>

            

            

            <td class="description last"><p>A boolean indicating whether or not this atom is directly connected (but not a member of) a ring.</p></td>
        </tr>

    

        <tr>
            
                <td class="name"><code>neighbouringElements</code></td>
            

            <td class="type">
            
                
<span class="param-type">Array.&lt;String></span>


            
            </td>

            

            

            <td class="description last"><p>An array containing the element symbols of neighbouring atoms.</p></td>
        </tr>

    

        <tr>
            
                <td class="name"><code>isPartOfAromaticRing</code></td>
            

            <td class="type">
            
                
<span class="param-type">Boolean</span>


            
            </td>

            

            

            <td class="description last"><p>A boolean indicating whether or not this atom is part of an explicitly defined aromatic ring. Example: c1ccccc1.</p></td>
        </tr>

    

        <tr>
            
                <td class="name"><code>bondCount</code></td>
            

            <td class="type">
            
                
<span class="param-type">Number</span>


            
            </td>

            

            

            <td class="description last"><p>The number of bonds in which this atom is participating.</p></td>
        </tr>

    
    </tbody>
</table>






<div class="description">
    <p>The constructor of the class Atom.</p>
</div>











    <h5>Parameters:</h5>
    

<table class="params">
    <thead>
    <tr>
        
        <th>Name</th>
        

        <th>Type</th>

        
        <th>Attributes</th>
        

        
        <th>Default</th>
        

        <th class="last">Description</th>
    </tr>
    </thead>

    <tbody>
    

        <tr>
            
                <td class="name"><code>element</code></td>
            

            <td class="type">
            
                
<span class="param-type">String</span>


            
            </td>

            
                <td class="attributes">
                

                

                
                </td>
            

            
                <td class="default">
                
                </td>
            

            <td class="description last"><p>The one-letter code of the element.</p></td>
        </tr>

    

        <tr>
            
                <td class="name"><code>bondType</code></td>
            

            <td class="type">
            
                
<span class="param-type">String</span>


            
            </td>

            
                <td class="attributes">
                
                    &lt;optional><br>
                

                

                
                </td>
            

            
                <td class="default">
                
                    <code>'-'</code>
                
                </td>
            

            <td class="description last"><p>The type of the bond associated with this atom.</p></td>
        </tr>

    
    </tbody>
</table>
















    
    </div>

    

    

    

     

    

    
        <h3 class="subsection-title">Members</h3>

        
            
<h4 class="name" id=".atomicNumbers"><span class="type-signature">(static) </span>atomicNumbers<span class="type-signature"></span></h4>





<dl class="details">

    
    <dt class="tag-source">Source:</dt>
    <dd class="tag-source"><ul class="dummy"><li>
        <a href="Atom.js.html">Atom.js</a>, <a href="Atom.js.html#line419">line 419</a>
    </li></ul></dd>
    

    

    

    

    

    

    

    

    

    

    

    

    

    

    

    
</dl>





<div class="description">
    <p>A map mapping element symbols to the atomic number.</p>
</div>








        
            
<h4 class="name" id=".maxBonds"><span class="type-signature">(static) </span>maxBonds<span class="type-signature"></span></h4>





<dl class="details">

    
    <dt class="tag-source">Source:</dt>
    <dd class="tag-source"><ul class="dummy"><li>
        <a href="Atom.js.html">Atom.js</a>, <a href="Atom.js.html#line403">line 403</a>
    </li></ul></dd>
    

    

    

    

    

    

    

    

    

    

    

    

    

    

    

    
</dl>





<div class="description">
    <p>A map mapping element symbols to their maximum bonds.</p>
</div>








        
    

    
        <h3 class="subsection-title">Methods</h3>

        
            

    

    <h4 class="name" id=".getDuplicateAtomicNumbers"><span class="type-signature">(static) </span>getDuplicateAtomicNumbers<span class="signature">(sortedAtomicNumbers)</span><span class="type-signature"> &rarr; {Array.&lt;Array>}</span></h4>

    




<dl class="details">

    
    <dt class="tag-source">Source:</dt>
    <dd class="tag-source"><ul class="dummy"><li>
        <a href="Atom.js.html">Atom.js</a>, <a href="Atom.js.html#line374">line 374</a>
    </li></ul></dd>
    

    

    

    

    

    

    

    

    

    

    

    

    

    

    

    
</dl>





<div class="description">
    <p>Returns sets of duplicate atomic numbers.</p>
</div>











    <h5>Parameters:</h5>
    

<table class="params">
    <thead>
    <tr>
        
        <th>Name</th>
        

        <th>Type</th>

        

        

        <th class="last">Description</th>
    </tr>
    </thead>

    <tbody>
    

        <tr>
            
                <td class="name"><code>sortedAtomicNumbers</code></td>
            

            <td class="type">
            
                
<span class="param-type">Array.&lt;Object></span>


            
            </td>

            

            

            <td class="description last"><p>An array of vertex ids with their associated atomic numbers.</p>
                <h6>Properties</h6>
                

<table class="params">
    <thead>
    <tr>
        
        <th>Name</th>
        

        <th>Type</th>

        

        

        <th class="last">Description</th>
    </tr>
    </thead>

    <tbody>
    

        <tr>
            
                <td class="name"><code>vertexId</code></td>
            

            <td class="type">
            
                
<span class="param-type">Number</span>


            
            </td>

            

            

            <td class="description last"><p>A vertex id.</p></td>
        </tr>

    

        <tr>
            
                <td class="name"><code>atomicNumber</code></td>
            

            <td class="type">
            
                
<span class="param-type">Number</span>


            
            </td>

            

            

            <td class="description last"><p>The atomic number associated with the vertex id.</p></td>
        </tr>

    
    </tbody>
</table>

            </td>
        </tr>

    
    </tbody>
</table>














<h5>Returns:</h5>

        
<div class="param-desc">
    <p>An array of arrays containing the indices of duplicate atomic numbers.</p>
</div>



<dl class="param-type">
    <dt>
        Type
    </dt>
    <dd>
        
<span class="param-type">Array.&lt;Array></span>


    </dd>
</dl>

    


        
            

    

    <h4 class="name" id=".hasDuplicateAtomicNumbers"><span class="type-signature">(static) </span>hasDuplicateAtomicNumbers<span class="signature">(sortedAtomicNumbers)</span><span class="type-signature"> &rarr; {Boolean}</span></h4>

    




<dl class="details">

    
    <dt class="tag-source">Source:</dt>
    <dd class="tag-source"><ul class="dummy"><li>
        <a href="Atom.js.html">Atom.js</a>, <a href="Atom.js.html#line350">line 350</a>
    </li></ul></dd>
    

    

    

    

    

    

    

    

    

    

    

    

    

    

    

    
</dl>





<div class="description">
    <p>Checks wheter or not two atoms have the same atomic number</p>
</div>











    <h5>Parameters:</h5>
    

<table class="params">
    <thead>
    <tr>
        
        <th>Name</th>
        

        <th>Type</th>

        

        

        <th class="last">Description</th>
    </tr>
    </thead>

    <tbody>
    

        <tr>
            
                <td class="name"><code>sortedAtomicNumbers</code></td>
            

            <td class="type">
            
                
<span class="param-type">Array.&lt;Object></span>


            
            </td>

            

            

            <td class="description last"><p>An array of vertex ids with their associated atomic numbers.</p>
                <h6>Properties</h6>
                

<table class="params">
    <thead>
    <tr>
        
        <th>Name</th>
        

        <th>Type</th>

        

        

        <th class="last">Description</th>
    </tr>
    </thead>

    <tbody>
    

        <tr>
            
                <td class="name"><code>vertexId</code></td>
            

            <td class="type">
            
                
<span class="param-type">Number</span>


            
            </td>

            

            

            <td class="description last"><p>A vertex id.</p></td>
        </tr>

    

        <tr>
            
                <td class="name"><code>atomicNumber</code></td>
            

            <td class="type">
            
                
<span class="param-type">Number</span>


            
            </td>

            

            

            <td class="description last"><p>The atomic number associated with the vertex id.</p></td>
        </tr>

    
    </tbody>
</table>

            </td>
        </tr>

    
    </tbody>
</table>














<h5>Returns:</h5>

        
<div class="param-desc">
    <p>A boolean indicating whether or not there are duplicate atomic numbers.</p>
</div>



<dl class="param-type">
    <dt>
        Type
    </dt>
    <dd>
        
<span class="param-type">Boolean</span>


    </dd>
</dl>

    


        
            

    

    <h4 class="name" id=".sortByAtomicNumber"><span class="type-signature">(static) </span>sortByAtomicNumber<span class="signature">(root, neighbours, vertices, rings)</span><span class="type-signature"> &rarr; {Array.&lt;Object>}</span></h4>

    




<dl class="details">

    
    <dt class="tag-source">Source:</dt>
    <dd class="tag-source"><ul class="dummy"><li>
        <a href="Atom.js.html">Atom.js</a>, <a href="Atom.js.html#line326">line 326</a>
    </li></ul></dd>
    

    

    

    

    

    

    

    

    

    

    

    

    

    

    

    
</dl>





<div class="description">
    <p>Sorts an array of vertices by their respecitve atomic number.</p>
</div>











    <h5>Parameters:</h5>
    

<table class="params">
    <thead>
    <tr>
        
        <th>Name</th>
        

        <th>Type</th>

        

        

        <th class="last">Description</th>
    </tr>
    </thead>

    <tbody>
    

        <tr>
            
                <td class="name"><code>root</code></td>
            

            <td class="type">
            
                
<span class="param-type"><a href="SmilesDrawer.Vertex.html">SmilesDrawer.Vertex</a></span>


            
            </td>

            

            

            <td class="description last"><p>The central vertex</p></td>
        </tr>

    

        <tr>
            
                <td class="name"><code>neighbours</code></td>
            

            <td class="type">
            
                
<span class="param-type">Array.&lt;Number></span>


            
            </td>

            

            

            <td class="description last"><p>An array of vertex ids.</p></td>
        </tr>

    

        <tr>
            
                <td class="name"><code>vertices</code></td>
            

            <td class="type">
            
                
<span class="param-type">Array.&lt;<a href="SmilesDrawer.Vertex.html">SmilesDrawer.Vertex</a>></span>


            
            </td>

            

            

            <td class="description last"><p>An array containing the vertices associated with the current molecule.</p></td>
        </tr>

    

        <tr>
            
                <td class="name"><code>rings</code></td>
            

            <td class="type">
            
                
<span class="param-type">Array.&lt;<a href="SmilesDrawer.Ring.html">SmilesDrawer.Ring</a>></span>


            
            </td>

            

            

            <td class="description last"><p>An array containing the rings associated with the current molecule.</p></td>
        </tr>

    
    </tbody>
</table>














<h5>Returns:</h5>

        
<div class="param-desc">
    <p>The array sorted by atomic number. Example of an array entry: { atomicNumber: 2, vertexId: 5 }.</p>
</div>



<dl class="param-type">
    <dt>
        Type
    </dt>
    <dd>
        
<span class="param-type">Array.&lt;Object></span>


    </dd>
</dl>

    


        
            

    

    <h4 class="name" id="addAnchoredRing"><span class="type-signature"></span>addAnchoredRing<span class="signature">(ringId)</span><span class="type-signature"></span></h4>

    




<dl class="details">

    
    <dt class="tag-source">Source:</dt>
    <dd class="tag-source"><ul class="dummy"><li>
        <a href="Atom.js.html">Atom.js</a>, <a href="Atom.js.html#line121">line 121</a>
    </li></ul></dd>
    

    

    

    

    

    

    

    

    

    

    

    

    

    

    

    
</dl>





<div class="description">
    <p>Defines this atom as the anchor for a ring. When doing repositionings of the vertices and the vertex associated with this atom is moved, the center of this ring is moved as well.</p>
</div>











    <h5>Parameters:</h5>
    

<table class="params">
    <thead>
    <tr>
        
        <th>Name</th>
        

        <th>Type</th>

        

        

        <th class="last">Description</th>
    </tr>
    </thead>

    <tbody>
    

        <tr>
            
                <td class="name"><code>ringId</code></td>
            

            <td class="type">
            
                
<span class="param-type">Number</span>


            
            </td>

            

            

            <td class="description last"><p>A ring id.</p></td>
        </tr>

    
    </tbody>
</table>
















        
            

    

    <h4 class="name" id="addNeighbouringElement"><span class="type-signature"></span>addNeighbouringElement<span class="signature">(element)</span><span class="type-signature"></span></h4>

    




<dl class="details">

    
    <dt class="tag-source">Source:</dt>
    <dd class="tag-source"><ul class="dummy"><li>
        <a href="Atom.js.html">Atom.js</a>, <a href="Atom.js.html#line64">line 64</a>
    </li></ul></dd>
    

    

    

    

    

    

    

    

    

    

    

    

    

    

    

    
</dl>





<div class="description">
    <p>Adds a neighbouring element to this atom.</p>
</div>











    <h5>Parameters:</h5>
    

<table class="params">
    <thead>
    <tr>
        
        <th>Name</th>
        

        <th>Type</th>

        

        

        <th class="last">Description</th>
    </tr>
    </thead>

    <tbody>
    

        <tr>
            
                <td class="name"><code>element</code></td>
            

            <td class="type">
            
                
<span class="param-type">String</span>


            
            </td>

            

            

            <td class="description last"><p>A string representing an element.</p></td>
        </tr>

    
    </tbody>
</table>
















        
            

    

    <h4 class="name" id="attachPseudoElement"><span class="type-signature"></span>attachPseudoElement<span class="signature">(element, previousElement, hydrogenCount<span class="signature-attributes">opt</span>)</span><span class="type-signature"></span></h4>

    




<dl class="details">

    
    <dt class="tag-source">Source:</dt>
    <dd class="tag-source"><ul class="dummy"><li>
        <a href="Atom.js.html">Atom.js</a>, <a href="Atom.js.html#line74">line 74</a>
    </li></ul></dd>
    

    

    

    

    

    

    

    

    

    

    

    

    

    

    

    
</dl>





<div class="description">
    <p>Attaches a pseudo element (e.g. Ac) to the atom.</p>
</div>











    <h5>Parameters:</h5>
    

<table class="params">
    <thead>
    <tr>
        
        <th>Name</th>
        

        <th>Type</th>

        
        <th>Attributes</th>
        

        
        <th>Default</th>
        

        <th class="last">Description</th>
    </tr>
    </thead>

    <tbody>
    

        <tr>
            
                <td class="name"><code>element</code></td>
            

            <td class="type">
            
                
<span class="param-type">String</span>


            
            </td>

            
                <td class="attributes">
                

                

                
                </td>
            

            
                <td class="default">
                
                </td>
            

            <td class="description last"><p>The element identifier (e.g. Br, C, ...).</p></td>
        </tr>

    

        <tr>
            
                <td class="name"><code>previousElement</code></td>
            

            <td class="type">
            
                
<span class="param-type">String</span>


            
            </td>

            
                <td class="attributes">
                

                

                
                </td>
            

            
                <td class="default">
                
                </td>
            

            <td class="description last"><p>The element that is part of the main chain (not the terminals that are converted to the pseudo element or concatinated).</p></td>
        </tr>

    

        <tr>
            
                <td class="name"><code>hydrogenCount</code></td>
            

            <td class="type">
            
                
<span class="param-type">Number</span>


            
            </td>

            
                <td class="attributes">
                
                    &lt;optional><br>
                

                

                
                </td>
            

            
                <td class="default">
                
                    <code>0</code>
                
                </td>
            

            <td class="description last"><p>The number of hydrogens for the element.</p></td>
        </tr>

    
    </tbody>
</table>
















        
            

    

    <h4 class="name" id="backupRings"><span class="type-signature"></span>backupRings<span class="signature">()</span><span class="type-signature"></span></h4>

    




<dl class="details">

    
    <dt class="tag-source">Source:</dt>
    <dd class="tag-source"><ul class="dummy"><li>
        <a href="Atom.js.html">Atom.js</a>, <a href="Atom.js.html#line198">line 198</a>
    </li></ul></dd>
    

    

    

    

    

    

    

    

    

    

    

    

    

    

    

    
</dl>





<div class="description">
    <p>Backs up the current rings.</p>
</div>

























        
            

    

    <h4 class="name" id="canRotate"><span class="type-signature"></span>canRotate<span class="signature">()</span><span class="type-signature"> &rarr; {Boolean}</span></h4>

    




<dl class="details">

    
    <dt class="tag-source">Source:</dt>
    <dd class="tag-source"><ul class="dummy"><li>
        <a href="Atom.js.html">Atom.js</a>, <a href="Atom.js.html#line141">line 141</a>
    </li></ul></dd>
    

    

    

    

    

    

    

    

    

    

    

    

    

    

    

    
</dl>





<div class="description">
    <p>Check whether or not this atom is rotatable. The atom is deemed rotatable if it is neither a member of a ring nor participating in a bond other than a single bond. TODO: Check the chemistry.</p>
</div>























<h5>Returns:</h5>

        
<div class="param-desc">
    <p>A boolean indicating whether or not this atom is rotatable.</p>
</div>



<dl class="param-type">
    <dt>
        Type
    </dt>
    <dd>
        
<span class="param-type">Boolean</span>


    </dd>
</dl>

    


        
            

    

    <h4 class="name" id="getAtomicNumber"><span class="type-signature"></span>getAtomicNumber<span class="signature">()</span><span class="type-signature"> &rarr; {Number}</span></h4>

    




<dl class="details">

    
    <dt class="tag-source">Source:</dt>
    <dd class="tag-source"><ul class="dummy"><li>
        <a href="Atom.js.html">Atom.js</a>, <a href="Atom.js.html#line313">line 313</a>
    </li></ul></dd>
    

    

    

    

    

    

    

    

    

    

    

    

    

    

    

    
</dl>





<div class="description">
    <p>Get the atomic number of this atom.</p>
</div>























<h5>Returns:</h5>

        
<div class="param-desc">
    <p>The atomic number of this atom.</p>
</div>



<dl class="param-type">
    <dt>
        Type
    </dt>
    <dd>
        
<span class="param-type">Number</span>


    </dd>
</dl>

    


        
            

    

    <h4 class="name" id="getAttachedPseudoElements"><span class="type-signature"></span>getAttachedPseudoElements<span class="signature">()</span><span class="type-signature"> &rarr; {Object}</span></h4>

    




<dl class="details">

    
    <dt class="tag-source">Source:</dt>
    <dd class="tag-source"><ul class="dummy"><li>
        <a href="Atom.js.html">Atom.js</a>, <a href="Atom.js.html#line96">line 96</a>
    </li></ul></dd>
    

    

    

    

    

    

    

    

    

    

    

    

    

    

    

    
</dl>





<div class="description">
    <p>Returns the attached pseudo elements sorted by hydrogen count (ascending).</p>
</div>























<h5>Returns:</h5>

        
<div class="param-desc">
    <p>The sorted attached pseudo elements.</p>
</div>



<dl class="param-type">
    <dt>
        Type
    </dt>
    <dd>
        
<span class="param-type">Object</span>


    </dd>
</dl>

    


        
            

    

    <h4 class="name" id="getAttachedPseudoElementsCount"><span class="type-signature"></span>getAttachedPseudoElementsCount<span class="signature">()</span><span class="type-signature"> &rarr; {Number}</span></h4>

    




<dl class="details">

    
    <dt class="tag-source">Source:</dt>
    <dd class="tag-source"><ul class="dummy"><li>
        <a href="Atom.js.html">Atom.js</a>, <a href="Atom.js.html#line112">line 112</a>
    </li></ul></dd>
    

    

    

    

    

    

    

    

    

    

    

    

    

    

    

    
</dl>





<div class="description">
    <p>Returns the number of attached pseudo elements.</p>
</div>























<h5>Returns:</h5>

        
<div class="param-desc">
    <p>The number of attached pseudo elements.</p>
</div>



<dl class="param-type">
    <dt>
        Type
    </dt>
    <dd>
        
<span class="param-type">Number</span>


    </dd>
</dl>

    


        
            

    

    <h4 class="name" id="getMaxRingbond"><span class="type-signature"></span>getMaxRingbond<span class="signature">()</span><span class="type-signature"> &rarr; {Number}</span></h4>

    




<dl class="details">

    
    <dt class="tag-source">Source:</dt>
    <dd class="tag-source"><ul class="dummy"><li>
        <a href="Atom.js.html">Atom.js</a>, <a href="Atom.js.html#line159">line 159</a>
    </li></ul></dd>
    

    

    

    

    

    

    

    

    

    

    

    

    

    

    

    
</dl>





<div class="description">
    <p>Returns the id of the ringbond with the highest id.</p>
</div>























<h5>Returns:</h5>

        
<div class="param-desc">
    <p>The highest ringbond id associated with this atom.</p>
</div>



<dl class="param-type">
    <dt>
        Type
    </dt>
    <dd>
        
<span class="param-type">Number</span>


    </dd>
</dl>

    


        
            

    

    <h4 class="name" id="getOrder"><span class="type-signature"></span>getOrder<span class="signature">(center)</span><span class="type-signature"> &rarr; {Number}</span></h4>

    




<dl class="details">

    
    <dt class="tag-source">Source:</dt>
    <dd class="tag-source"><ul class="dummy"><li>
        <a href="Atom.js.html">Atom.js</a>, <a href="Atom.js.html#line271">line 271</a>
    </li></ul></dd>
    

    

    

    

    

    

    

    

    

    

    

    

    

    

    

    
</dl>





<div class="description">
    <p>Returns the order of this atom given a central atom.</p>
</div>











    <h5>Parameters:</h5>
    

<table class="params">
    <thead>
    <tr>
        
        <th>Name</th>
        

        <th>Type</th>

        

        

        <th class="last">Description</th>
    </tr>
    </thead>

    <tbody>
    

        <tr>
            
                <td class="name"><code>center</code></td>
            

            <td class="type">
            
                
<span class="param-type">Number</span>


            
            </td>

            

            

            <td class="description last"><p>The id of the central atom in respect to which the order is defined.</p></td>
        </tr>

    
    </tbody>
</table>














<h5>Returns:</h5>

        
<div class="param-desc">
    <p>The order of this atom in respect to the center atom.</p>
</div>



<dl class="param-type">
    <dt>
        Type
    </dt>
    <dd>
        
<span class="param-type">Number</span>


    </dd>
</dl>

    


        
            

    

    <h4 class="name" id="getRingbondCount"><span class="type-signature"></span>getRingbondCount<span class="signature">()</span><span class="type-signature"> &rarr; {Number}</span></h4>

    




<dl class="details">

    
    <dt class="tag-source">Source:</dt>
    <dd class="tag-source"><ul class="dummy"><li>
        <a href="Atom.js.html">Atom.js</a>, <a href="Atom.js.html#line132">line 132</a>
    </li></ul></dd>
    

    

    

    

    

    

    

    

    

    

    

    

    

    

    

    
</dl>





<div class="description">
    <p>Returns the number of ringbonds (breaks in rings to generate the MST of the smiles) within this atom is connected to.</p>
</div>























<h5>Returns:</h5>

        
<div class="param-desc">
    <p>The number of ringbonds this atom is connected to.</p>
</div>



<dl class="param-type">
    <dt>
        Type
    </dt>
    <dd>
        
<span class="param-type">Number</span>


    </dd>
</dl>

    


        
            

    

    <h4 class="name" id="hasRing"><span class="type-signature"></span>hasRing<span class="signature">(ringId)</span><span class="type-signature"> &rarr; {Boolean}</span></h4>

    




<dl class="details">

    
    <dt class="tag-source">Source:</dt>
    <dd class="tag-source"><ul class="dummy"><li>
        <a href="Atom.js.html">Atom.js</a>, <a href="Atom.js.html#line185">line 185</a>
    </li></ul></dd>
    

    

    

    

    

    

    

    

    

    

    

    

    

    

    

    
</dl>





<div class="description">
    <p>Checks whether or not this atom is a member of a given ring.</p>
</div>











    <h5>Parameters:</h5>
    

<table class="params">
    <thead>
    <tr>
        
        <th>Name</th>
        

        <th>Type</th>

        

        

        <th class="last">Description</th>
    </tr>
    </thead>

    <tbody>
    

        <tr>
            
                <td class="name"><code>ringId</code></td>
            

            <td class="type">
            
                
<span class="param-type">Number</span>


            
            </td>

            

            

            <td class="description last"><p>A ring id.</p></td>
        </tr>

    
    </tbody>
</table>














<h5>Returns:</h5>

        
<div class="param-desc">
    <p>A boolean indicating whether or not this atom is a member of a given ring.</p>
</div>



<dl class="param-type">
    <dt>
        Type
    </dt>
    <dd>
        
<span class="param-type">Boolean</span>


    </dd>
</dl>

    


        
            

    

    <h4 class="name" id="hasRingbonds"><span class="type-signature"></span>hasRingbonds<span class="signature">()</span><span class="type-signature"> &rarr; {Boolean}</span></h4>

    




<dl class="details">

    
    <dt class="tag-source">Source:</dt>
    <dd class="tag-source"><ul class="dummy"><li>
        <a href="Atom.js.html">Atom.js</a>, <a href="Atom.js.html#line150">line 150</a>
    </li></ul></dd>
    

    

    

    

    

    

    

    

    

    

    

    

    

    

    

    
</dl>





<div class="description">
    <p>Returns whether or not this atom participates in ringbonds (breaks in the ring in the MST).</p>
</div>























<h5>Returns:</h5>

        
<div class="param-desc">
    <p>A boolean indicating whether or not this atom is associated with a ringbond.</p>
</div>



<dl class="param-type">
    <dt>
        Type
    </dt>
    <dd>
        
<span class="param-type">Boolean</span>


    </dd>
</dl>

    


        
            

    

    <h4 class="name" id="haveCommonRingbond"><span class="type-signature"></span>haveCommonRingbond<span class="signature">(atomA, atomB)</span><span class="type-signature"> &rarr; {Boolean}</span></h4>

    




<dl class="details">

    
    <dt class="tag-source">Source:</dt>
    <dd class="tag-source"><ul class="dummy"><li>
        <a href="Atom.js.html">Atom.js</a>, <a href="Atom.js.html#line224">line 224</a>
    </li></ul></dd>
    

    

    

    

    

    

    

    

    

    

    

    

    

    

    

    
</dl>





<div class="description">
    <p>Checks whether or not two atoms share a common ringbond id. A ringbond is a break in a ring created when generating the spanning tree of a structure.</p>
</div>











    <h5>Parameters:</h5>
    

<table class="params">
    <thead>
    <tr>
        
        <th>Name</th>
        

        <th>Type</th>

        

        

        <th class="last">Description</th>
    </tr>
    </thead>

    <tbody>
    

        <tr>
            
                <td class="name"><code>atomA</code></td>
            

            <td class="type">
            
                
<span class="param-type"><a href="SmilesDrawer.Atom.html">SmilesDrawer.Atom</a></span>


            
            </td>

            

            

            <td class="description last"><p>An atom.</p></td>
        </tr>

    

        <tr>
            
                <td class="name"><code>atomB</code></td>
            

            <td class="type">
            
                
<span class="param-type"><a href="SmilesDrawer.Atom.html">SmilesDrawer.Atom</a></span>


            
            </td>

            

            

            <td class="description last"><p>An atom.</p></td>
        </tr>

    
    </tbody>
</table>














<h5>Returns:</h5>

        
<div class="param-desc">
    <p>A boolean indicating whether or not two atoms share a common ringbond.</p>
</div>



<dl class="param-type">
    <dt>
        Type
    </dt>
    <dd>
        
<span class="param-type">Boolean</span>


    </dd>
</dl>

    


        
            

    

    <h4 class="name" id="isInRing"><span class="type-signature"></span>isInRing<span class="signature">()</span><span class="type-signature"> &rarr; {Boolean}</span></h4>

    




<dl class="details">

    
    <dt class="tag-source">Source:</dt>
    <dd class="tag-source"><ul class="dummy"><li>
        <a href="Atom.js.html">Atom.js</a>, <a href="Atom.js.html#line175">line 175</a>
    </li></ul></dd>
    

    

    

    

    

    

    

    

    

    

    

    

    

    

    

    
</dl>





<div class="description">
    <p>Checks whether or not this atom is part of a ring.</p>
</div>























<h5>Returns:</h5>

        
<div class="param-desc">
    <p>A boolean indicating whether or not this atom is part of a ring.</p>
</div>



<dl class="param-type">
    <dt>
        Type
    </dt>
    <dd>
        
<span class="param-type">Boolean</span>


    </dd>
</dl>

    


        
            

    

    <h4 class="name" id="maxCommonRingbond"><span class="type-signature"></span>maxCommonRingbond<span class="signature">(atomA, atomB)</span><span class="type-signature"> &rarr; {Number}</span></h4>

    




<dl class="details">

    
    <dt class="tag-source">Source:</dt>
    <dd class="tag-source"><ul class="dummy"><li>
        <a href="Atom.js.html">Atom.js</a>, <a href="Atom.js.html#line243">line 243</a>
    </li></ul></dd>
    

    

    

    

    

    

    

    

    

    

    

    

    

    

    

    
</dl>





<div class="description">
    <p>Get the highest numbered ringbond shared by two atoms. A ringbond is a break in a ring created when generating the spanning tree of a structure.</p>
</div>











    <h5>Parameters:</h5>
    

<table class="params">
    <thead>
    <tr>
        
        <th>Name</th>
        

        <th>Type</th>

        

        

        <th class="last">Description</th>
    </tr>
    </thead>

    <tbody>
    

        <tr>
            
                <td class="name"><code>atomA</code></td>
            

            <td class="type">
            
                
<span class="param-type"><a href="SmilesDrawer.Atom.html">SmilesDrawer.Atom</a></span>


            
            </td>

            

            

            <td class="description last"><p>An atom.</p></td>
        </tr>

    

        <tr>
            
                <td class="name"><code>atomB</code></td>
            

            <td class="type">
            
                
<span class="param-type"><a href="SmilesDrawer.Atom.html">SmilesDrawer.Atom</a></span>


            
            </td>

            

            

            <td class="description last"><p>An atom.</p></td>
        </tr>

    
    </tbody>
</table>














<h5>Returns:</h5>

        
<div class="param-desc">
    <p>The number of the maximum ringbond shared by two atoms.</p>
</div>



<dl class="param-type">
    <dt>
        Type
    </dt>
    <dd>
        
<span class="param-type">Number</span>


    </dd>
</dl>

    


        
            

    

    <h4 class="name" id="neighbouringElementsEqual"><span class="type-signature"></span>neighbouringElementsEqual<span class="signature">(arr)</span><span class="type-signature"> &rarr; {Boolean}</span></h4>

    




<dl class="details">

    
    <dt class="tag-source">Source:</dt>
    <dd class="tag-source"><ul class="dummy"><li>
        <a href="Atom.js.html">Atom.js</a>, <a href="Atom.js.html#line291">line 291</a>
    </li></ul></dd>
    

    

    

    

    

    

    

    

    

    

    

    

    

    

    

    
</dl>





<div class="description">
    <p>Check whether or not the neighbouring elements of this atom equal the supplied array.</p>
</div>











    <h5>Parameters:</h5>
    

<table class="params">
    <thead>
    <tr>
        
        <th>Name</th>
        

        <th>Type</th>

        

        

        <th class="last">Description</th>
    </tr>
    </thead>

    <tbody>
    

        <tr>
            
                <td class="name"><code>arr</code></td>
            

            <td class="type">
            
                
<span class="param-type">Array.&lt;String></span>


            
            </td>

            

            

            <td class="description last"><p>An array containing all the elements that are neighbouring this atom. E.g. ['C', 'O', 'O', 'N']</p></td>
        </tr>

    
    </tbody>
</table>














<h5>Returns:</h5>

        
<div class="param-desc">
    <p>A boolean indicating whether or not the neighbours match the supplied array of elements.</p>
</div>



<dl class="param-type">
    <dt>
        Type
    </dt>
    <dd>
        
<span class="param-type">Boolean</span>


    </dd>
</dl>

    


        
            

    

    <h4 class="name" id="restoreRings"><span class="type-signature"></span>restoreRings<span class="signature">()</span><span class="type-signature"></span></h4>

    




<dl class="details">

    
    <dt class="tag-source">Source:</dt>
    <dd class="tag-source"><ul class="dummy"><li>
        <a href="Atom.js.html">Atom.js</a>, <a href="Atom.js.html#line209">line 209</a>
    </li></ul></dd>
    

    

    

    

    

    

    

    

    

    

    

    

    

    

    

    
</dl>





<div class="description">
    <p>Restores the most recent backed up rings.</p>
</div>

























        
            

    

    <h4 class="name" id="setOrder"><span class="type-signature"></span>setOrder<span class="signature">(center, order)</span><span class="type-signature"></span></h4>

    




<dl class="details">

    
    <dt class="tag-source">Source:</dt>
    <dd class="tag-source"><ul class="dummy"><li>
        <a href="Atom.js.html">Atom.js</a>, <a href="Atom.js.html#line281">line 281</a>
    </li></ul></dd>
    

    

    

    

    

    

    

    

    

    

    

    

    

    

    

    
</dl>





<div class="description">
    <p>Sets the order of this atom given a center. This is required since two atoms can have an order in respect to two different centers when connected by ringbonds.</p>
</div>











    <h5>Parameters:</h5>
    

<table class="params">
    <thead>
    <tr>
        
        <th>Name</th>
        

        <th>Type</th>

        

        

        <th class="last">Description</th>
    </tr>
    </thead>

    <tbody>
    

        <tr>
            
                <td class="name"><code>center</code></td>
            

            <td class="type">
            
                
<span class="param-type">Number</span>


            
            </td>

            

            

            <td class="description last"><p>The id of the central atom in respect to which the order is defined.</p></td>
        </tr>

    

        <tr>
            
                <td class="name"><code>order</code></td>
            

            <td class="type">
            
                
<span class="param-type">Number</span>


            
            </td>

            

            

            <td class="description last"><p>The order of this atom.</p></td>
        </tr>

    
    </tbody>
</table>
















        
    

    

    
</article>

</section>




</div>

<br class="clear">

<footer>
<<<<<<< HEAD
    Documentation generated by <a href="https://github.com/jsdoc3/jsdoc">JSDoc 3.4.3</a> on Mon May 29 2017 13:44:49 GMT+0200 (W. Europe Daylight Time) using the <a href="https://github.com/clenemt/docdash">docdash</a> theme.
=======
    Documentation generated by <a href="https://github.com/jsdoc3/jsdoc">JSDoc 3.4.3</a> on Thu Jun 08 2017 22:49:25 GMT+0200 (W. Europe Summer Time) using the <a href="https://github.com/clenemt/docdash">docdash</a> theme.
>>>>>>> fc5d7e56
</footer>

<script>prettyPrint();</script>
<script src="scripts/linenumber.js"></script>
</body>
</html><|MERGE_RESOLUTION|>--- conflicted
+++ resolved
@@ -1,4162 +1,4158 @@
-<!DOCTYPE html>
-<html lang="en">
-<head>
-    <meta charset="utf-8">
-    <title>Atom - Documentation</title>
-
-    <script src="scripts/prettify/prettify.js"></script>
-    <script src="scripts/prettify/lang-css.js"></script>
-    <!--[if lt IE 9]>
-      <script src="//html5shiv.googlecode.com/svn/trunk/html5.js"></script>
-    <![endif]-->
-    <link type="text/css" rel="stylesheet" href="styles/prettify.css">
-    <link type="text/css" rel="stylesheet" href="styles/jsdoc.css">
-</head>
-<body>
-
-<input type="checkbox" id="nav-trigger" class="nav-trigger" />
-<label for="nav-trigger" class="navicon-button x">
-  <div class="navicon"></div>
-</label>
-
-<label for="nav-trigger" class="overlay"></label>
-
-<nav>
-    <h2><a href="index.html">Home</a></h2><h3>Classes</h3><ul><li><a href="SmilesDrawer.ArrayHelper.html">ArrayHelper</a><ul class='methods'><li data-type='method'><a href="SmilesDrawer.ArrayHelper.html#.clone">clone</a></li><li data-type='method'><a href="SmilesDrawer.ArrayHelper.html#.contains">contains</a></li><li data-type='method'><a href="SmilesDrawer.ArrayHelper.html#.containsAll">containsAll</a></li><li data-type='method'><a href="SmilesDrawer.ArrayHelper.html#.count">count</a></li><li data-type='method'><a href="SmilesDrawer.ArrayHelper.html#.deepCopy">deepCopy</a></li><li data-type='method'><a href="SmilesDrawer.ArrayHelper.html#.each">each</a></li><li data-type='method'><a href="SmilesDrawer.ArrayHelper.html#.get">get</a></li><li data-type='method'><a href="SmilesDrawer.ArrayHelper.html#.intersection">intersection</a></li><li data-type='method'><a href="SmilesDrawer.ArrayHelper.html#.merge">merge</a></li><li data-type='method'><a href="SmilesDrawer.ArrayHelper.html#.print">print</a></li><li data-type='method'><a href="SmilesDrawer.ArrayHelper.html#.remove">remove</a></li><li data-type='method'><a href="SmilesDrawer.ArrayHelper.html#.removeAll">removeAll</a></li><li data-type='method'><a href="SmilesDrawer.ArrayHelper.html#.removeUnique">removeUnique</a></li><li data-type='method'><a href="SmilesDrawer.ArrayHelper.html#.sortByAtomicNumberDesc">sortByAtomicNumberDesc</a></li><li data-type='method'><a href="SmilesDrawer.ArrayHelper.html#.toggle">toggle</a></li><li data-type='method'><a href="SmilesDrawer.ArrayHelper.html#.unique">unique</a></li></ul></li><li><a href="SmilesDrawer.Atom.html">Atom</a><ul class='methods'><li data-type='method'><a href="SmilesDrawer.Atom.html#.getDuplicateAtomicNumbers">getDuplicateAtomicNumbers</a></li><li data-type='method'><a href="SmilesDrawer.Atom.html#.hasDuplicateAtomicNumbers">hasDuplicateAtomicNumbers</a></li><li data-type='method'><a href="SmilesDrawer.Atom.html#.sortByAtomicNumber">sortByAtomicNumber</a></li><li data-type='method'><a href="SmilesDrawer.Atom.html#addAnchoredRing">addAnchoredRing</a></li><li data-type='method'><a href="SmilesDrawer.Atom.html#addNeighbouringElement">addNeighbouringElement</a></li><li data-type='method'><a href="SmilesDrawer.Atom.html#attachPseudoElement">attachPseudoElement</a></li><li data-type='method'><a href="SmilesDrawer.Atom.html#backupRings">backupRings</a></li><li data-type='method'><a href="SmilesDrawer.Atom.html#canRotate">canRotate</a></li><li data-type='method'><a href="SmilesDrawer.Atom.html#getAtomicNumber">getAtomicNumber</a></li><li data-type='method'><a href="SmilesDrawer.Atom.html#getAttachedPseudoElements">getAttachedPseudoElements</a></li><li data-type='method'><a href="SmilesDrawer.Atom.html#getAttachedPseudoElementsCount">getAttachedPseudoElementsCount</a></li><li data-type='method'><a href="SmilesDrawer.Atom.html#getMaxRingbond">getMaxRingbond</a></li><li data-type='method'><a href="SmilesDrawer.Atom.html#getOrder">getOrder</a></li><li data-type='method'><a href="SmilesDrawer.Atom.html#getRingbondCount">getRingbondCount</a></li><li data-type='method'><a href="SmilesDrawer.Atom.html#hasRing">hasRing</a></li><li data-type='method'><a href="SmilesDrawer.Atom.html#hasRingbonds">hasRingbonds</a></li><li data-type='method'><a href="SmilesDrawer.Atom.html#haveCommonRingbond">haveCommonRingbond</a></li><li data-type='method'><a href="SmilesDrawer.Atom.html#isInRing">isInRing</a></li><li data-type='method'><a href="SmilesDrawer.Atom.html#maxCommonRingbond">maxCommonRingbond</a></li><li data-type='method'><a href="SmilesDrawer.Atom.html#neighbouringElementsEqual">neighbouringElementsEqual</a></li><li data-type='method'><a href="SmilesDrawer.Atom.html#restoreRings">restoreRings</a></li><li data-type='method'><a href="SmilesDrawer.Atom.html#setOrder">setOrder</a></li></ul></li><li><a href="SmilesDrawer.CanvasWrapper.html">CanvasWrapper</a><ul class='methods'><li data-type='method'><a href="SmilesDrawer.CanvasWrapper.html#clear">clear</a></li><li data-type='method'><a href="SmilesDrawer.CanvasWrapper.html#drawAromaticityRing">drawAromaticityRing</a></li><li data-type='method'><a href="SmilesDrawer.CanvasWrapper.html#drawBall">drawBall</a></li><li data-type='method'><a href="SmilesDrawer.CanvasWrapper.html#drawCircle">drawCircle</a></li><li data-type='method'><a href="SmilesDrawer.CanvasWrapper.html#drawDashedWedge">drawDashedWedge</a></li><li data-type='method'><a href="SmilesDrawer.CanvasWrapper.html#drawDebugPoint">drawDebugPoint</a></li><li data-type='method'><a href="SmilesDrawer.CanvasWrapper.html#drawDebugText">drawDebugText</a></li><li data-type='method'><a href="SmilesDrawer.CanvasWrapper.html#drawLine">drawLine</a></li><li data-type='method'><a href="SmilesDrawer.CanvasWrapper.html#drawText">drawText</a></li><li data-type='method'><a href="SmilesDrawer.CanvasWrapper.html#drawWedge">drawWedge</a></li><li data-type='method'><a href="SmilesDrawer.CanvasWrapper.html#getColor">getColor</a></li><li data-type='method'><a href="SmilesDrawer.CanvasWrapper.html#reset">reset</a></li><li data-type='method'><a href="SmilesDrawer.CanvasWrapper.html#scale">scale</a></li><li data-type='method'><a href="SmilesDrawer.CanvasWrapper.html#setTheme">setTheme</a></li><li data-type='method'><a href="SmilesDrawer.CanvasWrapper.html#updateSize">updateSize</a></li></ul></li><li><a href="SmilesDrawer.Drawer.html">Drawer</a><ul class='methods'><li data-type='method'><a href="SmilesDrawer.Drawer.html#addRing">addRing</a></li><li data-type='method'><a href="SmilesDrawer.Drawer.html#addRingConnection">addRingConnection</a></li><li data-type='method'><a href="SmilesDrawer.Drawer.html#areConnected">areConnected</a></li><li data-type='method'><a href="SmilesDrawer.Drawer.html#areVerticesInSameRing">areVerticesInSameRing</a></li><li data-type='method'><a href="SmilesDrawer.Drawer.html#backupRingInformation">backupRingInformation</a></li><li data-type='method'><a href="SmilesDrawer.Drawer.html#chooseSide">chooseSide</a></li><li data-type='method'><a href="SmilesDrawer.Drawer.html#clearPositions">clearPositions</a></li><li data-type='method'><a href="SmilesDrawer.Drawer.html#createBridgedRing">createBridgedRing</a></li><li data-type='method'><a href="SmilesDrawer.Drawer.html#createNextBond">createNextBond</a></li><li data-type='method'><a href="SmilesDrawer.Drawer.html#createRing">createRing</a></li><li data-type='method'><a href="SmilesDrawer.Drawer.html#draw">draw</a></li><li data-type='method'><a href="SmilesDrawer.Drawer.html#drawEdges">drawEdges</a></li><li data-type='method'><a href="SmilesDrawer.Drawer.html#drawVertices">drawVertices</a></li><li data-type='method'><a href="SmilesDrawer.Drawer.html#edgeRingCount">edgeRingCount</a></li><li data-type='method'><a href="SmilesDrawer.Drawer.html#extend">extend</a></li><li data-type='method'><a href="SmilesDrawer.Drawer.html#forceLayout">forceLayout</a></li><li data-type='method'><a href="SmilesDrawer.Drawer.html#getBondCount">getBondCount</a></li><li data-type='method'><a href="SmilesDrawer.Drawer.html#getBridgedRingRings">getBridgedRingRings</a></li><li data-type='method'><a href="SmilesDrawer.Drawer.html#getBridgedRings">getBridgedRings</a></li><li data-type='method'><a href="SmilesDrawer.Drawer.html#getClosestEndpointVertex">getClosestEndpointVertex</a></li><li data-type='method'><a href="SmilesDrawer.Drawer.html#getClosestVertex">getClosestVertex</a></li><li data-type='method'><a href="SmilesDrawer.Drawer.html#getCommonRingbondNeighbour">getCommonRingbondNeighbour</a></li><li data-type='method'><a href="SmilesDrawer.Drawer.html#getCommonRings">getCommonRings</a></li><li data-type='method'><a href="SmilesDrawer.Drawer.html#getCurrentCenterOfMass">getCurrentCenterOfMass</a></li><li data-type='method'><a href="SmilesDrawer.Drawer.html#getCurrentCenterOfMassInNeigbourhood">getCurrentCenterOfMassInNeigbourhood</a></li><li data-type='method'><a href="SmilesDrawer.Drawer.html#getEdgeNormals">getEdgeNormals</a></li><li data-type='method'><a href="SmilesDrawer.Drawer.html#getEdgeWeight">getEdgeWeight</a></li><li data-type='method'><a href="SmilesDrawer.Drawer.html#getFusedRings">getFusedRings</a></li><li data-type='method'><a href="SmilesDrawer.Drawer.html#getHeavyAtomCount">getHeavyAtomCount</a></li><li data-type='method'><a href="SmilesDrawer.Drawer.html#getLargestOrAromaticCommonRing">getLargestOrAromaticCommonRing</a></li><li data-type='method'><a href="SmilesDrawer.Drawer.html#getNonRingNeighbours">getNonRingNeighbours</a></li><li data-type='method'><a href="SmilesDrawer.Drawer.html#getOverlapScore">getOverlapScore</a></li><li data-type='method'><a href="SmilesDrawer.Drawer.html#getRing">getRing</a></li><li data-type='method'><a href="SmilesDrawer.Drawer.html#getRingbondType">getRingbondType</a></li><li data-type='method'><a href="SmilesDrawer.Drawer.html#getRingConnection">getRingConnection</a></li><li data-type='method'><a href="SmilesDrawer.Drawer.html#getRingConnections">getRingConnections</a></li><li data-type='method'><a href="SmilesDrawer.Drawer.html#getRingCount">getRingCount</a></li><li data-type='method'><a href="SmilesDrawer.Drawer.html#getSmallestCommonRing">getSmallestCommonRing</a></li><li data-type='method'><a href="SmilesDrawer.Drawer.html#getSpiros">getSpiros</a></li><li data-type='method'><a href="SmilesDrawer.Drawer.html#getSubringCenter">getSubringCenter</a></li><li data-type='method'><a href="SmilesDrawer.Drawer.html#getSubtreeOverlapScore">getSubtreeOverlapScore</a></li><li data-type='method'><a href="SmilesDrawer.Drawer.html#getTotalOverlapScore">getTotalOverlapScore</a></li><li data-type='method'><a href="SmilesDrawer.Drawer.html#getTreeDepth">getTreeDepth</a></li><li data-type='method'><a href="SmilesDrawer.Drawer.html#getVerticesAt">getVerticesAt</a></li><li data-type='method'><a href="SmilesDrawer.Drawer.html#hasBridgedRing">hasBridgedRing</a></li><li data-type='method'><a href="SmilesDrawer.Drawer.html#initPseudoElements">initPseudoElements</a></li><li data-type='method'><a href="SmilesDrawer.Drawer.html#initRings">initRings</a></li><li data-type='method'><a href="SmilesDrawer.Drawer.html#isEdgeInAromaticRing">isEdgeInAromaticRing</a></li><li data-type='method'><a href="SmilesDrawer.Drawer.html#isEdgeInRing">isEdgeInRing</a></li><li data-type='method'><a href="SmilesDrawer.Drawer.html#isEdgeRotatable">isEdgeRotatable</a></li><li data-type='method'><a href="SmilesDrawer.Drawer.html#isPartOfBridgedRing">isPartOfBridgedRing</a></li><li data-type='method'><a href="SmilesDrawer.Drawer.html#isPointInRing">isPointInRing</a></li><li data-type='method'><a href="SmilesDrawer.Drawer.html#isRingAromatic">isRingAromatic</a></li><li data-type='method'><a href="SmilesDrawer.Drawer.html#isRingConnection">isRingConnection</a></li><li data-type='method'><a href="SmilesDrawer.Drawer.html#position">position</a></li><li data-type='method'><a href="SmilesDrawer.Drawer.html#printRingInfo">printRingInfo</a></li><li data-type='method'><a href="SmilesDrawer.Drawer.html#removeRing">removeRing</a></li><li data-type='method'><a href="SmilesDrawer.Drawer.html#removeRingConnection">removeRingConnection</a></li><li data-type='method'><a href="SmilesDrawer.Drawer.html#removeRingConnectionsBetween">removeRingConnectionsBetween</a></li><li data-type='method'><a href="SmilesDrawer.Drawer.html#resolvePrimaryOverlaps">resolvePrimaryOverlaps</a></li><li data-type='method'><a href="SmilesDrawer.Drawer.html#resolveSecondaryOverlaps">resolveSecondaryOverlaps</a></li><li data-type='method'><a href="SmilesDrawer.Drawer.html#restorePositions">restorePositions</a></li><li data-type='method'><a href="SmilesDrawer.Drawer.html#restoreRingInformation">restoreRingInformation</a></li><li data-type='method'><a href="SmilesDrawer.Drawer.html#rotateSubtree">rotateSubtree</a></li><li data-type='method'><a href="SmilesDrawer.Drawer.html#traverseTree">traverseTree</a></li></ul></li><li><a href="SmilesDrawer.Edge.html">Edge</a><ul class='methods'><li data-type='method'><a href="SmilesDrawer.Edge.html#getBondCount">getBondCount</a></li></ul></li><li><a href="SmilesDrawer.Graph.html">Graph</a><ul class='methods'><li data-type='method'><a href="SmilesDrawer.Graph.html#._ccCountDfs">_ccCountDfs</a></li><li data-type='method'><a href="SmilesDrawer.Graph.html#.getConnectedComponentCount">getConnectedComponentCount</a></li><li data-type='method'><a href="SmilesDrawer.Graph.html#_bridgeDfs">_bridgeDfs</a></li><li data-type='method'><a href="SmilesDrawer.Graph.html#_init">_init</a></li><li data-type='method'><a href="SmilesDrawer.Graph.html#_initInfos">_initInfos</a></li><li data-type='method'><a href="SmilesDrawer.Graph.html#addEdge">addEdge</a></li><li data-type='method'><a href="SmilesDrawer.Graph.html#addVertex">addVertex</a></li><li data-type='method'><a href="SmilesDrawer.Graph.html#clear">clear</a></li><li data-type='method'><a href="SmilesDrawer.Graph.html#getAdjacencyList">getAdjacencyList</a></li><li data-type='method'><a href="SmilesDrawer.Graph.html#getAdjacencyMatrix">getAdjacencyMatrix</a></li><li data-type='method'><a href="SmilesDrawer.Graph.html#getBridges">getBridges</a></li><li data-type='method'><a href="SmilesDrawer.Graph.html#getComponentsAdjacencyMatrix">getComponentsAdjacencyMatrix</a></li><li data-type='method'><a href="SmilesDrawer.Graph.html#getEdge">getEdge</a></li><li data-type='method'><a href="SmilesDrawer.Graph.html#getEdgeList">getEdgeList</a></li><li data-type='method'><a href="SmilesDrawer.Graph.html#getSubgraphAdjacencyList">getSubgraphAdjacencyList</a></li><li data-type='method'><a href="SmilesDrawer.Graph.html#getSubgraphAdjacencyMatrix">getSubgraphAdjacencyMatrix</a></li><li data-type='method'><a href="SmilesDrawer.Graph.html#getVertexList">getVertexList</a></li><li data-type='method'><a href="SmilesDrawer.Graph.html#hasEdge">hasEdge</a></li></ul></li><li><a href="SmilesDrawer.Line.html">Line</a><ul class='methods'><li data-type='method'><a href="SmilesDrawer.Line.html#clone">clone</a></li><li data-type='method'><a href="SmilesDrawer.Line.html#getAngle">getAngle</a></li><li data-type='method'><a href="SmilesDrawer.Line.html#getLeftChiral">getLeftChiral</a></li><li data-type='method'><a href="SmilesDrawer.Line.html#getLeftElement">getLeftElement</a></li><li data-type='method'><a href="SmilesDrawer.Line.html#getLeftVector">getLeftVector</a></li><li data-type='method'><a href="SmilesDrawer.Line.html#getLength">getLength</a></li><li data-type='method'><a href="SmilesDrawer.Line.html#getNormals">getNormals</a></li><li data-type='method'><a href="SmilesDrawer.Line.html#getRightChiral">getRightChiral</a></li><li data-type='method'><a href="SmilesDrawer.Line.html#getRightElement">getRightElement</a></li><li data-type='method'><a href="SmilesDrawer.Line.html#getRightVector">getRightVector</a></li><li data-type='method'><a href="SmilesDrawer.Line.html#rotate">rotate</a></li><li data-type='method'><a href="SmilesDrawer.Line.html#rotateToXAxis">rotateToXAxis</a></li><li data-type='method'><a href="SmilesDrawer.Line.html#setLeftVector">setLeftVector</a></li><li data-type='method'><a href="SmilesDrawer.Line.html#setRightVector">setRightVector</a></li><li data-type='method'><a href="SmilesDrawer.Line.html#shorten">shorten</a></li><li data-type='method'><a href="SmilesDrawer.Line.html#shortenFrom">shortenFrom</a></li><li data-type='method'><a href="SmilesDrawer.Line.html#shortenLeft">shortenLeft</a></li><li data-type='method'><a href="SmilesDrawer.Line.html#shortenRight">shortenRight</a></li><li data-type='method'><a href="SmilesDrawer.Line.html#shortenTo">shortenTo</a></li></ul></li><li><a href="SmilesDrawer.MathHelper.html">MathHelper</a><ul class='methods'><li data-type='method'><a href="SmilesDrawer.MathHelper.html#.apothem">apothem</a></li><li data-type='method'><a href="SmilesDrawer.MathHelper.html#.centralAngle">centralAngle</a></li><li data-type='method'><a href="SmilesDrawer.MathHelper.html#.innerAngle">innerAngle</a></li><li data-type='method'><a href="SmilesDrawer.MathHelper.html#.meanAngle">meanAngle</a></li><li data-type='method'><a href="SmilesDrawer.MathHelper.html#.polyCircumradius">polyCircumradius</a></li><li data-type='method'><a href="SmilesDrawer.MathHelper.html#.round">round</a></li><li data-type='method'><a href="SmilesDrawer.MathHelper.html#.toDeg">toDeg</a></li><li data-type='method'><a href="SmilesDrawer.MathHelper.html#.toRad">toRad</a></li></ul></li><li><a href="SmilesDrawer.Ring.html">Ring</a><ul class='methods'><li data-type='method'><a href="SmilesDrawer.Ring.html#.getRing">getRing</a></li><li data-type='method'><a href="SmilesDrawer.Ring.html#allowsFlip">allowsFlip</a></li><li data-type='method'><a href="SmilesDrawer.Ring.html#clone">clone</a></li><li data-type='method'><a href="SmilesDrawer.Ring.html#contains">contains</a></li><li data-type='method'><a href="SmilesDrawer.Ring.html#eachMember">eachMember</a></li><li data-type='method'><a href="SmilesDrawer.Ring.html#getAngle">getAngle</a></li><li data-type='method'><a href="SmilesDrawer.Ring.html#getDoubleBondCount">getDoubleBondCount</a></li><li data-type='method'><a href="SmilesDrawer.Ring.html#getOrderedNeighbours">getOrderedNeighbours</a></li><li data-type='method'><a href="SmilesDrawer.Ring.html#getPolygon">getPolygon</a></li><li data-type='method'><a href="SmilesDrawer.Ring.html#getSize">getSize</a></li><li data-type='method'><a href="SmilesDrawer.Ring.html#isBenzeneLike">isBenzeneLike</a></li><li data-type='method'><a href="SmilesDrawer.Ring.html#setFlipped">setFlipped</a></li><li data-type='method'><a href="SmilesDrawer.Ring.html#thisOrNeighboursContain">thisOrNeighboursContain</a></li></ul></li><li><a href="SmilesDrawer.RingConnection.html">RingConnection</a><ul class='methods'><li data-type='method'><a href="SmilesDrawer.RingConnection.html#.getNeighbours">getNeighbours</a></li><li data-type='method'><a href="SmilesDrawer.RingConnection.html#.getVertices">getVertices</a></li><li data-type='method'><a href="SmilesDrawer.RingConnection.html#.isBridge">isBridge</a></li><li data-type='method'><a href="SmilesDrawer.RingConnection.html#addVertex">addVertex</a></li><li data-type='method'><a href="SmilesDrawer.RingConnection.html#containsRing">containsRing</a></li><li data-type='method'><a href="SmilesDrawer.RingConnection.html#isBridge">isBridge</a></li><li data-type='method'><a href="SmilesDrawer.RingConnection.html#updateOther">updateOther</a></li></ul></li><li><a href="SmilesDrawer.SSSR.html">SSSR</a><ul class='methods'><li data-type='method'><a href="SmilesDrawer.SSSR.html#.areSetsEqual">areSetsEqual</a></li><li data-type='method'><a href="SmilesDrawer.SSSR.html#.bondsToAtoms">bondsToAtoms</a></li><li data-type='method'><a href="SmilesDrawer.SSSR.html#.getEdgeCount">getEdgeCount</a></li><li data-type='method'><a href="SmilesDrawer.SSSR.html#.getEdgeList">getEdgeList</a></li><li data-type='method'><a href="SmilesDrawer.SSSR.html#.getPathIncludedDistanceMatrices">getPathIncludedDistanceMatrices</a></li><li data-type='method'><a href="SmilesDrawer.SSSR.html#.getRingCandidates">getRingCandidates</a></li><li data-type='method'><a href="SmilesDrawer.SSSR.html#.getRings">getRings</a></li><li data-type='method'><a href="SmilesDrawer.SSSR.html#.getSSSR">getSSSR</a></li><li data-type='method'><a href="SmilesDrawer.SSSR.html#.isSupersetOf">isSupersetOf</a></li><li data-type='method'><a href="SmilesDrawer.SSSR.html#.matrixToString">matrixToString</a></li><li data-type='method'><a href="SmilesDrawer.SSSR.html#.pathSetsContain">pathSetsContain</a></li></ul></li><li><a href="SmilesDrawer.Vector2.html">Vector2</a><ul class='methods'><li data-type='method'><a href="SmilesDrawer.Vector2.html#add">add</a></li><li data-type='method'><a href="SmilesDrawer.Vector2.html#angle">angle</a></li><li data-type='method'><a href="SmilesDrawer.Vector2.html#clockwise">clockwise</a></li><li data-type='method'><a href="SmilesDrawer.Vector2.html#clone">clone</a></li><li data-type='method'><a href="SmilesDrawer.Vector2.html#distance">distance</a></li><li data-type='method'><a href="SmilesDrawer.Vector2.html#distanceSq">distanceSq</a></li><li data-type='method'><a href="SmilesDrawer.Vector2.html#divide">divide</a></li><li data-type='method'><a href="SmilesDrawer.Vector2.html#getRotateAwayFromAngle">getRotateAwayFromAngle</a></li><li data-type='method'><a href="SmilesDrawer.Vector2.html#getRotateToAngle">getRotateToAngle</a></li><li data-type='method'><a href="SmilesDrawer.Vector2.html#getRotateTowardsAngle">getRotateTowardsAngle</a></li><li data-type='method'><a href="SmilesDrawer.Vector2.html#invert">invert</a></li><li data-type='method'><a href="SmilesDrawer.Vector2.html#isInPolygon">isInPolygon</a></li><li data-type='method'><a href="SmilesDrawer.Vector2.html#length">length</a></li><li data-type='method'><a href="SmilesDrawer.Vector2.html#multiply">multiply</a></li><li data-type='method'><a href="SmilesDrawer.Vector2.html#multiplyScalar">multiplyScalar</a></li><li data-type='method'><a href="SmilesDrawer.Vector2.html#normalize">normalize</a></li><li data-type='method'><a href="SmilesDrawer.Vector2.html#normalized">normalized</a></li><li data-type='method'><a href="SmilesDrawer.Vector2.html#rotate">rotate</a></li><li data-type='method'><a href="SmilesDrawer.Vector2.html#rotateAround">rotateAround</a></li><li data-type='method'><a href="SmilesDrawer.Vector2.html#rotateAwayFrom">rotateAwayFrom</a></li><li data-type='method'><a href="SmilesDrawer.Vector2.html#rotateTo">rotateTo</a></li><li data-type='method'><a href="SmilesDrawer.Vector2.html#sameSideAs">sameSideAs</a></li><li data-type='method'><a href="SmilesDrawer.Vector2.html#subtract">subtract</a></li><li data-type='method'><a href="SmilesDrawer.Vector2.html#toString">toString</a></li><li data-type='method'><a href="SmilesDrawer.Vector2.html#whichSide">whichSide</a></li><li data-type='method'><a href="SmilesDrawer.Vector2.html#.add">add</a></li><li data-type='method'><a href="SmilesDrawer.Vector2.html#.angle">angle</a></li><li data-type='method'><a href="SmilesDrawer.Vector2.html#.divide">divide</a></li><li data-type='method'><a href="SmilesDrawer.Vector2.html#.dot">dot</a></li><li data-type='method'><a href="SmilesDrawer.Vector2.html#.midpoint">midpoint</a></li><li data-type='method'><a href="SmilesDrawer.Vector2.html#.multiply">multiply</a></li><li data-type='method'><a href="SmilesDrawer.Vector2.html#.multiplyScalar">multiplyScalar</a></li><li data-type='method'><a href="SmilesDrawer.Vector2.html#.normals">normals</a></li><li data-type='method'><a href="SmilesDrawer.Vector2.html#.scalarProjection">scalarProjection</a></li><li data-type='method'><a href="SmilesDrawer.Vector2.html#.subtract">subtract</a></li><li data-type='method'><a href="SmilesDrawer.Vector2.html#.threePointangle">threePointangle</a></li><li data-type='method'><a href="SmilesDrawer.Vector2.html#.units">units</a></li></ul></li><li><a href="SmilesDrawer.Vertex.html">Vertex</a><ul class='methods'><li data-type='method'><a href="SmilesDrawer.Vertex.html#addChild">addChild</a></li><li data-type='method'><a href="SmilesDrawer.Vertex.html#clone">clone</a></li><li data-type='method'><a href="SmilesDrawer.Vertex.html#equals">equals</a></li><li data-type='method'><a href="SmilesDrawer.Vertex.html#getAngle">getAngle</a></li><li data-type='method'><a href="SmilesDrawer.Vertex.html#getCommonNeighbours">getCommonNeighbours</a></li><li data-type='method'><a href="SmilesDrawer.Vertex.html#getDrawnNeighbours">getDrawnNeighbours</a></li><li data-type='method'><a href="SmilesDrawer.Vertex.html#getNeighbourCount">getNeighbourCount</a></li><li data-type='method'><a href="SmilesDrawer.Vertex.html#getNeighbours">getNeighbours</a></li><li data-type='method'><a href="SmilesDrawer.Vertex.html#getNextInRing">getNextInRing</a></li><li data-type='method'><a href="SmilesDrawer.Vertex.html#getSpanningTreeNeighbours">getSpanningTreeNeighbours</a></li><li data-type='method'><a href="SmilesDrawer.Vertex.html#getTextDirection">getTextDirection</a></li><li data-type='method'><a href="SmilesDrawer.Vertex.html#isNeighbour">isNeighbour</a></li><li data-type='method'><a href="SmilesDrawer.Vertex.html#isTerminal">isTerminal</a></li><li data-type='method'><a href="SmilesDrawer.Vertex.html#setParentVertexId">setParentVertexId</a></li><li data-type='method'><a href="SmilesDrawer.Vertex.html#setPosition">setPosition</a></li><li data-type='method'><a href="SmilesDrawer.Vertex.html#setPositionFromVector">setPositionFromVector</a></li></ul></li></ul><h3>Global</h3><ul><li><a href="global.html#SmilesDrawer">SmilesDrawer</a></li></ul>
-</nav>
-
-<div id="main">
-    
-    <h1 class="page-title">Atom</h1>
-    
-
-    
-
-
-
-
-<section>
-
-<header>
-    
-        <h2>
-            <span class="ancestors"><a href="global.html#SmilesDrawer">SmilesDrawer</a>.</span>
-        
-        Atom
-        </h2>
-        
-            <div class="class-description"><p>A class representing an atom.</p></div>
-        
-    
-</header>
-
-<article>
-    <div class="container-overview">
-    
-        
-
-    
-    <h2>Constructor</h2>
-    
-
-    <h4 class="name" id="Atom"><span class="type-signature"></span>new Atom<span class="signature">(element, bondType<span class="signature-attributes">opt</span>)</span><span class="type-signature"></span></h4>
-
-    
-
-
-
-
-<dl class="details">
-
-    
-    <dt class="tag-source">Source:</dt>
-    <dd class="tag-source"><ul class="dummy"><li>
-        <a href="Atom.js.html">Atom.js</a>, <a href="Atom.js.html#line29">line 29</a>
-    </li></ul></dd>
-    
-
-    
-
-    
-
-    
-
-    
-
-    
-
-    
-
-    
-
-    
-
-    
-
-    
-
-    
-
-    
-
-    
-
-    
-
-    
-</dl>
-
-
-
-    <h5 class="subsection-title">Properties:</h5>
-
-    
-
-<table class="props">
-    <thead>
-    <tr>
-        
-        <th>Name</th>
-        
-
-        <th>Type</th>
-
-        
-
-        
-
-        <th class="last">Description</th>
-    </tr>
-    </thead>
-
-    <tbody>
-    
-
-        <tr>
-            
-                <td class="name"><code>element</code></td>
-            
-
-            <td class="type">
-            
-                
-<span class="param-type">String</span>
-
-
-            
-            </td>
-
-            
-
-            
-
-            <td class="description last"><p>The element symbol of this atom. Single-letter symbols are always uppercase. Examples: H, C, F, Br, Si, ...</p></td>
-        </tr>
-
-    
-
-        <tr>
-            
-                <td class="name"><code>drawExplicit</code></td>
-            
-
-            <td class="type">
-            
-                
-<span class="param-type">Boolean</span>
-
-
-            
-            </td>
-
-            
-
-            
-
-            <td class="description last"><p>A boolean indicating whether or not this atom is drawn explicitly (for example, a carbon atom). This overrides the default behaviour.</p></td>
-        </tr>
-
-    
-
-        <tr>
-            
-                <td class="name"><code>ringbonds</code></td>
-            
-
-            <td class="type">
-            
-                
-<span class="param-type">Array.&lt;Object></span>
-
-
-            
-            </td>
-
-            
-
-            
-
-            <td class="description last"><p>An array containing the ringbond ids and bond types as specified in the original SMILE.</p></td>
-        </tr>
-
-    
-
-        <tr>
-            
-                <td class="name"><code>ringbonds[].id</code></td>
-            
-
-            <td class="type">
-            
-                
-<span class="param-type">Number</span>
-
-
-            
-            </td>
-
-            
-
-            
-
-            <td class="description last"><p>The ringbond id as defined in the SMILES.</p></td>
-        </tr>
-
-    
-
-        <tr>
-            
-                <td class="name"><code>ringbonds[].bondType</code></td>
-            
-
-            <td class="type">
-            
-                
-<span class="param-type">String</span>
-
-
-            
-            </td>
-
-            
-
-            
-
-            <td class="description last"><p>The bond type of the ringbond as defined in the SMILES.</p></td>
-        </tr>
-
-    
-
-        <tr>
-            
-                <td class="name"><code>rings</code></td>
-            
-
-            <td class="type">
-            
-                
-<span class="param-type">Array.&lt;Number></span>
-
-
-            
-            </td>
-
-            
-
-            
-
-            <td class="description last"><p>The ids of rings which contain this atom.</p></td>
-        </tr>
-
-    
-
-        <tr>
-            
-                <td class="name"><code>bondType</code></td>
-            
-
-            <td class="type">
-            
-                
-<span class="param-type">String</span>
-
-
-            
-            </td>
-
-            
-
-            
-
-            <td class="description last"><p>The bond type associated with this array. Examples: -, =, #, ...</p></td>
-        </tr>
-
-    
-
-        <tr>
-            
-                <td class="name"><code>isBridge</code></td>
-            
-
-            <td class="type">
-            
-                
-<span class="param-type">Boolean</span>
-
-
-            
-            </td>
-
-            
-
-            
-
-            <td class="description last"><p>A boolean indicating whether or not this atom is part of a bridge in a bridged ring (contained by the largest ring).</p></td>
-        </tr>
-
-    
-
-        <tr>
-            
-                <td class="name"><code>isBridgeNode</code></td>
-            
-
-            <td class="type">
-            
-                
-<span class="param-type">Boolean</span>
-
-
-            
-            </td>
-
-            
-
-            
-
-            <td class="description last"><p>A boolean indicating whether or not this atom is a bridge node (a member of the largest ring in a bridged ring which is connected to a bridge-atom).</p></td>
-        </tr>
-
-    
-
-        <tr>
-            
-                <td class="name"><code>originalRings</code></td>
-            
-
-            <td class="type">
-            
-                
-<span class="param-type">Array.&lt;Number></span>
-
-
-            
-            </td>
-
-            
-
-            
-
-            <td class="description last"><p>Used to back up rings when they are replaced by a bridged ring.</p></td>
-        </tr>
-
-    
-
-        <tr>
-            
-                <td class="name"><code>bridgedRing</code></td>
-            
-
-            <td class="type">
-            
-                
-<span class="param-type">Number</span>
-
-
-            
-            </td>
-
-            
-
-            
-
-            <td class="description last"><p>The id of the bridged ring if the atom is part of a bridged ring.</p></td>
-        </tr>
-
-    
-
-        <tr>
-            
-                <td class="name"><code>anchoredRings</code></td>
-            
-
-            <td class="type">
-            
-                
-<span class="param-type">Array.&lt;Number></span>
-
-
-            
-            </td>
-
-            
-
-            
-
-            <td class="description last"><p>The ids of the rings that are anchored to this atom. The centers of anchored rings are translated when this atom is translated.</p></td>
-        </tr>
-
-    
-
-        <tr>
-            
-                <td class="name"><code>bracket</code></td>
-            
-
-            <td class="type">
-            
-                
-<span class="param-type">Object</span>
-
-
-            
-            </td>
-
-            
-
-            
-
-            <td class="description last"><p>If this atom is defined as a bracket atom in the original SMILES, this object contains all the bracket information. Example: { hcount: {Number}, charge: ['--', '-', '+', '++'], isotope: {Number} }.</p></td>
-        </tr>
-
-    
-
-        <tr>
-            
-                <td class="name"><code>chiral</code></td>
-            
-
-            <td class="type">
-            
-                
-<span class="param-type">Number</span>
-
-
-            
-            </td>
-
-            
-
-            
-
-            <td class="description last"><p>EXPERIMENTAL: Specifies chirality.</p></td>
-        </tr>
-
-    
-
-        <tr>
-            
-                <td class="name"><code>attachedPseudoElements</code></td>
-            
-
-            <td class="type">
-            
-                
-<span class="param-type">Array.&lt;Object></span>
-
-
-            
-            </td>
-
-            
-
-            
-
-            <td class="description last"><p>A map with containing information for pseudo elements or concatinated elements. The key is comprised of the element symbol and the hydrogen count.</p></td>
-        </tr>
-
-    
-
-        <tr>
-            
-                <td class="name"><code>attachedPseudoElement[].element</code></td>
-            
-
-            <td class="type">
-            
-                
-<span class="param-type">String</span>
-
-
-            
-            </td>
-
-            
-
-            
-
-            <td class="description last"><p>The element symbol.</p></td>
-        </tr>
-
-    
-
-        <tr>
-            
-                <td class="name"><code>attachedPseudoElement[].count</code></td>
-            
-
-            <td class="type">
-            
-                
-<span class="param-type">Number</span>
-
-
-            
-            </td>
-
-            
-
-            
-
-            <td class="description last"><p>The number of occurences that match the key.</p></td>
-        </tr>
-
-    
-
-        <tr>
-            
-                <td class="name"><code>attachedPseudoElement[].hyrogenCount</code></td>
-            
-
-            <td class="type">
-            
-                
-<span class="param-type">Number</span>
-
-
-            
-            </td>
-
-            
-
-            
-
-            <td class="description last"><p>The number of hydrogens attached to each atom matching the key.</p></td>
-        </tr>
-
-    
-
-        <tr>
-            
-                <td class="name"><code>hasAttachedPseudoElements</code></td>
-            
-
-            <td class="type">
-            
-                
-<span class="param-type">Boolean</span>
-
-
-            
-            </td>
-
-            
-
-            
-
-            <td class="description last"><p>A boolean indicating whether or not this attom will be drawn with an attached pseudo element or concatinated elements.</p></td>
-        </tr>
-
-    
-
-        <tr>
-            
-                <td class="name"><code>isDrawn</code></td>
-            
-
-            <td class="type">
-            
-                
-<span class="param-type">Boolean</span>
-
-
-            
-            </td>
-
-            
-
-            
-
-            <td class="description last"><p>A boolean indicating whether or not this atom is drawn. In contrast to drawExplicit, the bond is drawn neither.</p></td>
-        </tr>
-
-    
-
-        <tr>
-            
-                <td class="name"><code>isConnectedToRing</code></td>
-            
-
-            <td class="type">
-            
-                
-<span class="param-type">Boolean</span>
-
-
-            
-            </td>
-
-            
-
-            
-
-            <td class="description last"><p>A boolean indicating whether or not this atom is directly connected (but not a member of) a ring.</p></td>
-        </tr>
-
-    
-
-        <tr>
-            
-                <td class="name"><code>neighbouringElements</code></td>
-            
-
-            <td class="type">
-            
-                
-<span class="param-type">Array.&lt;String></span>
-
-
-            
-            </td>
-
-            
-
-            
-
-            <td class="description last"><p>An array containing the element symbols of neighbouring atoms.</p></td>
-        </tr>
-
-    
-
-        <tr>
-            
-                <td class="name"><code>isPartOfAromaticRing</code></td>
-            
-
-            <td class="type">
-            
-                
-<span class="param-type">Boolean</span>
-
-
-            
-            </td>
-
-            
-
-            
-
-            <td class="description last"><p>A boolean indicating whether or not this atom is part of an explicitly defined aromatic ring. Example: c1ccccc1.</p></td>
-        </tr>
-
-    
-
-        <tr>
-            
-                <td class="name"><code>bondCount</code></td>
-            
-
-            <td class="type">
-            
-                
-<span class="param-type">Number</span>
-
-
-            
-            </td>
-
-            
-
-            
-
-            <td class="description last"><p>The number of bonds in which this atom is participating.</p></td>
-        </tr>
-
-    
-    </tbody>
-</table>
-
-
-
-
-
-
-<div class="description">
-    <p>The constructor of the class Atom.</p>
-</div>
-
-
-
-
-
-
-
-
-
-
-
-    <h5>Parameters:</h5>
-    
-
-<table class="params">
-    <thead>
-    <tr>
-        
-        <th>Name</th>
-        
-
-        <th>Type</th>
-
-        
-        <th>Attributes</th>
-        
-
-        
-        <th>Default</th>
-        
-
-        <th class="last">Description</th>
-    </tr>
-    </thead>
-
-    <tbody>
-    
-
-        <tr>
-            
-                <td class="name"><code>element</code></td>
-            
-
-            <td class="type">
-            
-                
-<span class="param-type">String</span>
-
-
-            
-            </td>
-
-            
-                <td class="attributes">
-                
-
-                
-
-                
-                </td>
-            
-
-            
-                <td class="default">
-                
-                </td>
-            
-
-            <td class="description last"><p>The one-letter code of the element.</p></td>
-        </tr>
-
-    
-
-        <tr>
-            
-                <td class="name"><code>bondType</code></td>
-            
-
-            <td class="type">
-            
-                
-<span class="param-type">String</span>
-
-
-            
-            </td>
-
-            
-                <td class="attributes">
-                
-                    &lt;optional><br>
-                
-
-                
-
-                
-                </td>
-            
-
-            
-                <td class="default">
-                
-                    <code>'-'</code>
-                
-                </td>
-            
-
-            <td class="description last"><p>The type of the bond associated with this atom.</p></td>
-        </tr>
-
-    
-    </tbody>
-</table>
-
-
-
-
-
-
-
-
-
-
-
-
-
-
-
-
-    
-    </div>
-
-    
-
-    
-
-    
-
-     
-
-    
-
-    
-        <h3 class="subsection-title">Members</h3>
-
-        
-            
-<h4 class="name" id=".atomicNumbers"><span class="type-signature">(static) </span>atomicNumbers<span class="type-signature"></span></h4>
-
-
-
-
-
-<dl class="details">
-
-    
-    <dt class="tag-source">Source:</dt>
-    <dd class="tag-source"><ul class="dummy"><li>
-        <a href="Atom.js.html">Atom.js</a>, <a href="Atom.js.html#line419">line 419</a>
-    </li></ul></dd>
-    
-
-    
-
-    
-
-    
-
-    
-
-    
-
-    
-
-    
-
-    
-
-    
-
-    
-
-    
-
-    
-
-    
-
-    
-
-    
-</dl>
-
-
-
-
-
-<div class="description">
-    <p>A map mapping element symbols to the atomic number.</p>
-</div>
-
-
-
-
-
-
-
-
-        
-            
-<h4 class="name" id=".maxBonds"><span class="type-signature">(static) </span>maxBonds<span class="type-signature"></span></h4>
-
-
-
-
-
-<dl class="details">
-
-    
-    <dt class="tag-source">Source:</dt>
-    <dd class="tag-source"><ul class="dummy"><li>
-        <a href="Atom.js.html">Atom.js</a>, <a href="Atom.js.html#line403">line 403</a>
-    </li></ul></dd>
-    
-
-    
-
-    
-
-    
-
-    
-
-    
-
-    
-
-    
-
-    
-
-    
-
-    
-
-    
-
-    
-
-    
-
-    
-
-    
-</dl>
-
-
-
-
-
-<div class="description">
-    <p>A map mapping element symbols to their maximum bonds.</p>
-</div>
-
-
-
-
-
-
-
-
-        
-    
-
-    
-        <h3 class="subsection-title">Methods</h3>
-
-        
-            
-
-    
-
-    <h4 class="name" id=".getDuplicateAtomicNumbers"><span class="type-signature">(static) </span>getDuplicateAtomicNumbers<span class="signature">(sortedAtomicNumbers)</span><span class="type-signature"> &rarr; {Array.&lt;Array>}</span></h4>
-
-    
-
-
-
-
-<dl class="details">
-
-    
-    <dt class="tag-source">Source:</dt>
-    <dd class="tag-source"><ul class="dummy"><li>
-        <a href="Atom.js.html">Atom.js</a>, <a href="Atom.js.html#line374">line 374</a>
-    </li></ul></dd>
-    
-
-    
-
-    
-
-    
-
-    
-
-    
-
-    
-
-    
-
-    
-
-    
-
-    
-
-    
-
-    
-
-    
-
-    
-
-    
-</dl>
-
-
-
-
-
-<div class="description">
-    <p>Returns sets of duplicate atomic numbers.</p>
-</div>
-
-
-
-
-
-
-
-
-
-
-
-    <h5>Parameters:</h5>
-    
-
-<table class="params">
-    <thead>
-    <tr>
-        
-        <th>Name</th>
-        
-
-        <th>Type</th>
-
-        
-
-        
-
-        <th class="last">Description</th>
-    </tr>
-    </thead>
-
-    <tbody>
-    
-
-        <tr>
-            
-                <td class="name"><code>sortedAtomicNumbers</code></td>
-            
-
-            <td class="type">
-            
-                
-<span class="param-type">Array.&lt;Object></span>
-
-
-            
-            </td>
-
-            
-
-            
-
-            <td class="description last"><p>An array of vertex ids with their associated atomic numbers.</p>
-                <h6>Properties</h6>
-                
-
-<table class="params">
-    <thead>
-    <tr>
-        
-        <th>Name</th>
-        
-
-        <th>Type</th>
-
-        
-
-        
-
-        <th class="last">Description</th>
-    </tr>
-    </thead>
-
-    <tbody>
-    
-
-        <tr>
-            
-                <td class="name"><code>vertexId</code></td>
-            
-
-            <td class="type">
-            
-                
-<span class="param-type">Number</span>
-
-
-            
-            </td>
-
-            
-
-            
-
-            <td class="description last"><p>A vertex id.</p></td>
-        </tr>
-
-    
-
-        <tr>
-            
-                <td class="name"><code>atomicNumber</code></td>
-            
-
-            <td class="type">
-            
-                
-<span class="param-type">Number</span>
-
-
-            
-            </td>
-
-            
-
-            
-
-            <td class="description last"><p>The atomic number associated with the vertex id.</p></td>
-        </tr>
-
-    
-    </tbody>
-</table>
-
-            </td>
-        </tr>
-
-    
-    </tbody>
-</table>
-
-
-
-
-
-
-
-
-
-
-
-
-
-
-<h5>Returns:</h5>
-
-        
-<div class="param-desc">
-    <p>An array of arrays containing the indices of duplicate atomic numbers.</p>
-</div>
-
-
-
-<dl class="param-type">
-    <dt>
-        Type
-    </dt>
-    <dd>
-        
-<span class="param-type">Array.&lt;Array></span>
-
-
-    </dd>
-</dl>
-
-    
-
-
-        
-            
-
-    
-
-    <h4 class="name" id=".hasDuplicateAtomicNumbers"><span class="type-signature">(static) </span>hasDuplicateAtomicNumbers<span class="signature">(sortedAtomicNumbers)</span><span class="type-signature"> &rarr; {Boolean}</span></h4>
-
-    
-
-
-
-
-<dl class="details">
-
-    
-    <dt class="tag-source">Source:</dt>
-    <dd class="tag-source"><ul class="dummy"><li>
-        <a href="Atom.js.html">Atom.js</a>, <a href="Atom.js.html#line350">line 350</a>
-    </li></ul></dd>
-    
-
-    
-
-    
-
-    
-
-    
-
-    
-
-    
-
-    
-
-    
-
-    
-
-    
-
-    
-
-    
-
-    
-
-    
-
-    
-</dl>
-
-
-
-
-
-<div class="description">
-    <p>Checks wheter or not two atoms have the same atomic number</p>
-</div>
-
-
-
-
-
-
-
-
-
-
-
-    <h5>Parameters:</h5>
-    
-
-<table class="params">
-    <thead>
-    <tr>
-        
-        <th>Name</th>
-        
-
-        <th>Type</th>
-
-        
-
-        
-
-        <th class="last">Description</th>
-    </tr>
-    </thead>
-
-    <tbody>
-    
-
-        <tr>
-            
-                <td class="name"><code>sortedAtomicNumbers</code></td>
-            
-
-            <td class="type">
-            
-                
-<span class="param-type">Array.&lt;Object></span>
-
-
-            
-            </td>
-
-            
-
-            
-
-            <td class="description last"><p>An array of vertex ids with their associated atomic numbers.</p>
-                <h6>Properties</h6>
-                
-
-<table class="params">
-    <thead>
-    <tr>
-        
-        <th>Name</th>
-        
-
-        <th>Type</th>
-
-        
-
-        
-
-        <th class="last">Description</th>
-    </tr>
-    </thead>
-
-    <tbody>
-    
-
-        <tr>
-            
-                <td class="name"><code>vertexId</code></td>
-            
-
-            <td class="type">
-            
-                
-<span class="param-type">Number</span>
-
-
-            
-            </td>
-
-            
-
-            
-
-            <td class="description last"><p>A vertex id.</p></td>
-        </tr>
-
-    
-
-        <tr>
-            
-                <td class="name"><code>atomicNumber</code></td>
-            
-
-            <td class="type">
-            
-                
-<span class="param-type">Number</span>
-
-
-            
-            </td>
-
-            
-
-            
-
-            <td class="description last"><p>The atomic number associated with the vertex id.</p></td>
-        </tr>
-
-    
-    </tbody>
-</table>
-
-            </td>
-        </tr>
-
-    
-    </tbody>
-</table>
-
-
-
-
-
-
-
-
-
-
-
-
-
-
-<h5>Returns:</h5>
-
-        
-<div class="param-desc">
-    <p>A boolean indicating whether or not there are duplicate atomic numbers.</p>
-</div>
-
-
-
-<dl class="param-type">
-    <dt>
-        Type
-    </dt>
-    <dd>
-        
-<span class="param-type">Boolean</span>
-
-
-    </dd>
-</dl>
-
-    
-
-
-        
-            
-
-    
-
-    <h4 class="name" id=".sortByAtomicNumber"><span class="type-signature">(static) </span>sortByAtomicNumber<span class="signature">(root, neighbours, vertices, rings)</span><span class="type-signature"> &rarr; {Array.&lt;Object>}</span></h4>
-
-    
-
-
-
-
-<dl class="details">
-
-    
-    <dt class="tag-source">Source:</dt>
-    <dd class="tag-source"><ul class="dummy"><li>
-        <a href="Atom.js.html">Atom.js</a>, <a href="Atom.js.html#line326">line 326</a>
-    </li></ul></dd>
-    
-
-    
-
-    
-
-    
-
-    
-
-    
-
-    
-
-    
-
-    
-
-    
-
-    
-
-    
-
-    
-
-    
-
-    
-
-    
-</dl>
-
-
-
-
-
-<div class="description">
-    <p>Sorts an array of vertices by their respecitve atomic number.</p>
-</div>
-
-
-
-
-
-
-
-
-
-
-
-    <h5>Parameters:</h5>
-    
-
-<table class="params">
-    <thead>
-    <tr>
-        
-        <th>Name</th>
-        
-
-        <th>Type</th>
-
-        
-
-        
-
-        <th class="last">Description</th>
-    </tr>
-    </thead>
-
-    <tbody>
-    
-
-        <tr>
-            
-                <td class="name"><code>root</code></td>
-            
-
-            <td class="type">
-            
-                
-<span class="param-type"><a href="SmilesDrawer.Vertex.html">SmilesDrawer.Vertex</a></span>
-
-
-            
-            </td>
-
-            
-
-            
-
-            <td class="description last"><p>The central vertex</p></td>
-        </tr>
-
-    
-
-        <tr>
-            
-                <td class="name"><code>neighbours</code></td>
-            
-
-            <td class="type">
-            
-                
-<span class="param-type">Array.&lt;Number></span>
-
-
-            
-            </td>
-
-            
-
-            
-
-            <td class="description last"><p>An array of vertex ids.</p></td>
-        </tr>
-
-    
-
-        <tr>
-            
-                <td class="name"><code>vertices</code></td>
-            
-
-            <td class="type">
-            
-                
-<span class="param-type">Array.&lt;<a href="SmilesDrawer.Vertex.html">SmilesDrawer.Vertex</a>></span>
-
-
-            
-            </td>
-
-            
-
-            
-
-            <td class="description last"><p>An array containing the vertices associated with the current molecule.</p></td>
-        </tr>
-
-    
-
-        <tr>
-            
-                <td class="name"><code>rings</code></td>
-            
-
-            <td class="type">
-            
-                
-<span class="param-type">Array.&lt;<a href="SmilesDrawer.Ring.html">SmilesDrawer.Ring</a>></span>
-
-
-            
-            </td>
-
-            
-
-            
-
-            <td class="description last"><p>An array containing the rings associated with the current molecule.</p></td>
-        </tr>
-
-    
-    </tbody>
-</table>
-
-
-
-
-
-
-
-
-
-
-
-
-
-
-<h5>Returns:</h5>
-
-        
-<div class="param-desc">
-    <p>The array sorted by atomic number. Example of an array entry: { atomicNumber: 2, vertexId: 5 }.</p>
-</div>
-
-
-
-<dl class="param-type">
-    <dt>
-        Type
-    </dt>
-    <dd>
-        
-<span class="param-type">Array.&lt;Object></span>
-
-
-    </dd>
-</dl>
-
-    
-
-
-        
-            
-
-    
-
-    <h4 class="name" id="addAnchoredRing"><span class="type-signature"></span>addAnchoredRing<span class="signature">(ringId)</span><span class="type-signature"></span></h4>
-
-    
-
-
-
-
-<dl class="details">
-
-    
-    <dt class="tag-source">Source:</dt>
-    <dd class="tag-source"><ul class="dummy"><li>
-        <a href="Atom.js.html">Atom.js</a>, <a href="Atom.js.html#line121">line 121</a>
-    </li></ul></dd>
-    
-
-    
-
-    
-
-    
-
-    
-
-    
-
-    
-
-    
-
-    
-
-    
-
-    
-
-    
-
-    
-
-    
-
-    
-
-    
-</dl>
-
-
-
-
-
-<div class="description">
-    <p>Defines this atom as the anchor for a ring. When doing repositionings of the vertices and the vertex associated with this atom is moved, the center of this ring is moved as well.</p>
-</div>
-
-
-
-
-
-
-
-
-
-
-
-    <h5>Parameters:</h5>
-    
-
-<table class="params">
-    <thead>
-    <tr>
-        
-        <th>Name</th>
-        
-
-        <th>Type</th>
-
-        
-
-        
-
-        <th class="last">Description</th>
-    </tr>
-    </thead>
-
-    <tbody>
-    
-
-        <tr>
-            
-                <td class="name"><code>ringId</code></td>
-            
-
-            <td class="type">
-            
-                
-<span class="param-type">Number</span>
-
-
-            
-            </td>
-
-            
-
-            
-
-            <td class="description last"><p>A ring id.</p></td>
-        </tr>
-
-    
-    </tbody>
-</table>
-
-
-
-
-
-
-
-
-
-
-
-
-
-
-
-
-        
-            
-
-    
-
-    <h4 class="name" id="addNeighbouringElement"><span class="type-signature"></span>addNeighbouringElement<span class="signature">(element)</span><span class="type-signature"></span></h4>
-
-    
-
-
-
-
-<dl class="details">
-
-    
-    <dt class="tag-source">Source:</dt>
-    <dd class="tag-source"><ul class="dummy"><li>
-        <a href="Atom.js.html">Atom.js</a>, <a href="Atom.js.html#line64">line 64</a>
-    </li></ul></dd>
-    
-
-    
-
-    
-
-    
-
-    
-
-    
-
-    
-
-    
-
-    
-
-    
-
-    
-
-    
-
-    
-
-    
-
-    
-
-    
-</dl>
-
-
-
-
-
-<div class="description">
-    <p>Adds a neighbouring element to this atom.</p>
-</div>
-
-
-
-
-
-
-
-
-
-
-
-    <h5>Parameters:</h5>
-    
-
-<table class="params">
-    <thead>
-    <tr>
-        
-        <th>Name</th>
-        
-
-        <th>Type</th>
-
-        
-
-        
-
-        <th class="last">Description</th>
-    </tr>
-    </thead>
-
-    <tbody>
-    
-
-        <tr>
-            
-                <td class="name"><code>element</code></td>
-            
-
-            <td class="type">
-            
-                
-<span class="param-type">String</span>
-
-
-            
-            </td>
-
-            
-
-            
-
-            <td class="description last"><p>A string representing an element.</p></td>
-        </tr>
-
-    
-    </tbody>
-</table>
-
-
-
-
-
-
-
-
-
-
-
-
-
-
-
-
-        
-            
-
-    
-
-    <h4 class="name" id="attachPseudoElement"><span class="type-signature"></span>attachPseudoElement<span class="signature">(element, previousElement, hydrogenCount<span class="signature-attributes">opt</span>)</span><span class="type-signature"></span></h4>
-
-    
-
-
-
-
-<dl class="details">
-
-    
-    <dt class="tag-source">Source:</dt>
-    <dd class="tag-source"><ul class="dummy"><li>
-        <a href="Atom.js.html">Atom.js</a>, <a href="Atom.js.html#line74">line 74</a>
-    </li></ul></dd>
-    
-
-    
-
-    
-
-    
-
-    
-
-    
-
-    
-
-    
-
-    
-
-    
-
-    
-
-    
-
-    
-
-    
-
-    
-
-    
-</dl>
-
-
-
-
-
-<div class="description">
-    <p>Attaches a pseudo element (e.g. Ac) to the atom.</p>
-</div>
-
-
-
-
-
-
-
-
-
-
-
-    <h5>Parameters:</h5>
-    
-
-<table class="params">
-    <thead>
-    <tr>
-        
-        <th>Name</th>
-        
-
-        <th>Type</th>
-
-        
-        <th>Attributes</th>
-        
-
-        
-        <th>Default</th>
-        
-
-        <th class="last">Description</th>
-    </tr>
-    </thead>
-
-    <tbody>
-    
-
-        <tr>
-            
-                <td class="name"><code>element</code></td>
-            
-
-            <td class="type">
-            
-                
-<span class="param-type">String</span>
-
-
-            
-            </td>
-
-            
-                <td class="attributes">
-                
-
-                
-
-                
-                </td>
-            
-
-            
-                <td class="default">
-                
-                </td>
-            
-
-            <td class="description last"><p>The element identifier (e.g. Br, C, ...).</p></td>
-        </tr>
-
-    
-
-        <tr>
-            
-                <td class="name"><code>previousElement</code></td>
-            
-
-            <td class="type">
-            
-                
-<span class="param-type">String</span>
-
-
-            
-            </td>
-
-            
-                <td class="attributes">
-                
-
-                
-
-                
-                </td>
-            
-
-            
-                <td class="default">
-                
-                </td>
-            
-
-            <td class="description last"><p>The element that is part of the main chain (not the terminals that are converted to the pseudo element or concatinated).</p></td>
-        </tr>
-
-    
-
-        <tr>
-            
-                <td class="name"><code>hydrogenCount</code></td>
-            
-
-            <td class="type">
-            
-                
-<span class="param-type">Number</span>
-
-
-            
-            </td>
-
-            
-                <td class="attributes">
-                
-                    &lt;optional><br>
-                
-
-                
-
-                
-                </td>
-            
-
-            
-                <td class="default">
-                
-                    <code>0</code>
-                
-                </td>
-            
-
-            <td class="description last"><p>The number of hydrogens for the element.</p></td>
-        </tr>
-
-    
-    </tbody>
-</table>
-
-
-
-
-
-
-
-
-
-
-
-
-
-
-
-
-        
-            
-
-    
-
-    <h4 class="name" id="backupRings"><span class="type-signature"></span>backupRings<span class="signature">()</span><span class="type-signature"></span></h4>
-
-    
-
-
-
-
-<dl class="details">
-
-    
-    <dt class="tag-source">Source:</dt>
-    <dd class="tag-source"><ul class="dummy"><li>
-        <a href="Atom.js.html">Atom.js</a>, <a href="Atom.js.html#line198">line 198</a>
-    </li></ul></dd>
-    
-
-    
-
-    
-
-    
-
-    
-
-    
-
-    
-
-    
-
-    
-
-    
-
-    
-
-    
-
-    
-
-    
-
-    
-
-    
-</dl>
-
-
-
-
-
-<div class="description">
-    <p>Backs up the current rings.</p>
-</div>
-
-
-
-
-
-
-
-
-
-
-
-
-
-
-
-
-
-
-
-
-
-
-
-
-
-        
-            
-
-    
-
-    <h4 class="name" id="canRotate"><span class="type-signature"></span>canRotate<span class="signature">()</span><span class="type-signature"> &rarr; {Boolean}</span></h4>
-
-    
-
-
-
-
-<dl class="details">
-
-    
-    <dt class="tag-source">Source:</dt>
-    <dd class="tag-source"><ul class="dummy"><li>
-        <a href="Atom.js.html">Atom.js</a>, <a href="Atom.js.html#line141">line 141</a>
-    </li></ul></dd>
-    
-
-    
-
-    
-
-    
-
-    
-
-    
-
-    
-
-    
-
-    
-
-    
-
-    
-
-    
-
-    
-
-    
-
-    
-
-    
-</dl>
-
-
-
-
-
-<div class="description">
-    <p>Check whether or not this atom is rotatable. The atom is deemed rotatable if it is neither a member of a ring nor participating in a bond other than a single bond. TODO: Check the chemistry.</p>
-</div>
-
-
-
-
-
-
-
-
-
-
-
-
-
-
-
-
-
-
-
-
-
-
-
-<h5>Returns:</h5>
-
-        
-<div class="param-desc">
-    <p>A boolean indicating whether or not this atom is rotatable.</p>
-</div>
-
-
-
-<dl class="param-type">
-    <dt>
-        Type
-    </dt>
-    <dd>
-        
-<span class="param-type">Boolean</span>
-
-
-    </dd>
-</dl>
-
-    
-
-
-        
-            
-
-    
-
-    <h4 class="name" id="getAtomicNumber"><span class="type-signature"></span>getAtomicNumber<span class="signature">()</span><span class="type-signature"> &rarr; {Number}</span></h4>
-
-    
-
-
-
-
-<dl class="details">
-
-    
-    <dt class="tag-source">Source:</dt>
-    <dd class="tag-source"><ul class="dummy"><li>
-        <a href="Atom.js.html">Atom.js</a>, <a href="Atom.js.html#line313">line 313</a>
-    </li></ul></dd>
-    
-
-    
-
-    
-
-    
-
-    
-
-    
-
-    
-
-    
-
-    
-
-    
-
-    
-
-    
-
-    
-
-    
-
-    
-
-    
-</dl>
-
-
-
-
-
-<div class="description">
-    <p>Get the atomic number of this atom.</p>
-</div>
-
-
-
-
-
-
-
-
-
-
-
-
-
-
-
-
-
-
-
-
-
-
-
-<h5>Returns:</h5>
-
-        
-<div class="param-desc">
-    <p>The atomic number of this atom.</p>
-</div>
-
-
-
-<dl class="param-type">
-    <dt>
-        Type
-    </dt>
-    <dd>
-        
-<span class="param-type">Number</span>
-
-
-    </dd>
-</dl>
-
-    
-
-
-        
-            
-
-    
-
-    <h4 class="name" id="getAttachedPseudoElements"><span class="type-signature"></span>getAttachedPseudoElements<span class="signature">()</span><span class="type-signature"> &rarr; {Object}</span></h4>
-
-    
-
-
-
-
-<dl class="details">
-
-    
-    <dt class="tag-source">Source:</dt>
-    <dd class="tag-source"><ul class="dummy"><li>
-        <a href="Atom.js.html">Atom.js</a>, <a href="Atom.js.html#line96">line 96</a>
-    </li></ul></dd>
-    
-
-    
-
-    
-
-    
-
-    
-
-    
-
-    
-
-    
-
-    
-
-    
-
-    
-
-    
-
-    
-
-    
-
-    
-
-    
-</dl>
-
-
-
-
-
-<div class="description">
-    <p>Returns the attached pseudo elements sorted by hydrogen count (ascending).</p>
-</div>
-
-
-
-
-
-
-
-
-
-
-
-
-
-
-
-
-
-
-
-
-
-
-
-<h5>Returns:</h5>
-
-        
-<div class="param-desc">
-    <p>The sorted attached pseudo elements.</p>
-</div>
-
-
-
-<dl class="param-type">
-    <dt>
-        Type
-    </dt>
-    <dd>
-        
-<span class="param-type">Object</span>
-
-
-    </dd>
-</dl>
-
-    
-
-
-        
-            
-
-    
-
-    <h4 class="name" id="getAttachedPseudoElementsCount"><span class="type-signature"></span>getAttachedPseudoElementsCount<span class="signature">()</span><span class="type-signature"> &rarr; {Number}</span></h4>
-
-    
-
-
-
-
-<dl class="details">
-
-    
-    <dt class="tag-source">Source:</dt>
-    <dd class="tag-source"><ul class="dummy"><li>
-        <a href="Atom.js.html">Atom.js</a>, <a href="Atom.js.html#line112">line 112</a>
-    </li></ul></dd>
-    
-
-    
-
-    
-
-    
-
-    
-
-    
-
-    
-
-    
-
-    
-
-    
-
-    
-
-    
-
-    
-
-    
-
-    
-
-    
-</dl>
-
-
-
-
-
-<div class="description">
-    <p>Returns the number of attached pseudo elements.</p>
-</div>
-
-
-
-
-
-
-
-
-
-
-
-
-
-
-
-
-
-
-
-
-
-
-
-<h5>Returns:</h5>
-
-        
-<div class="param-desc">
-    <p>The number of attached pseudo elements.</p>
-</div>
-
-
-
-<dl class="param-type">
-    <dt>
-        Type
-    </dt>
-    <dd>
-        
-<span class="param-type">Number</span>
-
-
-    </dd>
-</dl>
-
-    
-
-
-        
-            
-
-    
-
-    <h4 class="name" id="getMaxRingbond"><span class="type-signature"></span>getMaxRingbond<span class="signature">()</span><span class="type-signature"> &rarr; {Number}</span></h4>
-
-    
-
-
-
-
-<dl class="details">
-
-    
-    <dt class="tag-source">Source:</dt>
-    <dd class="tag-source"><ul class="dummy"><li>
-        <a href="Atom.js.html">Atom.js</a>, <a href="Atom.js.html#line159">line 159</a>
-    </li></ul></dd>
-    
-
-    
-
-    
-
-    
-
-    
-
-    
-
-    
-
-    
-
-    
-
-    
-
-    
-
-    
-
-    
-
-    
-
-    
-
-    
-</dl>
-
-
-
-
-
-<div class="description">
-    <p>Returns the id of the ringbond with the highest id.</p>
-</div>
-
-
-
-
-
-
-
-
-
-
-
-
-
-
-
-
-
-
-
-
-
-
-
-<h5>Returns:</h5>
-
-        
-<div class="param-desc">
-    <p>The highest ringbond id associated with this atom.</p>
-</div>
-
-
-
-<dl class="param-type">
-    <dt>
-        Type
-    </dt>
-    <dd>
-        
-<span class="param-type">Number</span>
-
-
-    </dd>
-</dl>
-
-    
-
-
-        
-            
-
-    
-
-    <h4 class="name" id="getOrder"><span class="type-signature"></span>getOrder<span class="signature">(center)</span><span class="type-signature"> &rarr; {Number}</span></h4>
-
-    
-
-
-
-
-<dl class="details">
-
-    
-    <dt class="tag-source">Source:</dt>
-    <dd class="tag-source"><ul class="dummy"><li>
-        <a href="Atom.js.html">Atom.js</a>, <a href="Atom.js.html#line271">line 271</a>
-    </li></ul></dd>
-    
-
-    
-
-    
-
-    
-
-    
-
-    
-
-    
-
-    
-
-    
-
-    
-
-    
-
-    
-
-    
-
-    
-
-    
-
-    
-</dl>
-
-
-
-
-
-<div class="description">
-    <p>Returns the order of this atom given a central atom.</p>
-</div>
-
-
-
-
-
-
-
-
-
-
-
-    <h5>Parameters:</h5>
-    
-
-<table class="params">
-    <thead>
-    <tr>
-        
-        <th>Name</th>
-        
-
-        <th>Type</th>
-
-        
-
-        
-
-        <th class="last">Description</th>
-    </tr>
-    </thead>
-
-    <tbody>
-    
-
-        <tr>
-            
-                <td class="name"><code>center</code></td>
-            
-
-            <td class="type">
-            
-                
-<span class="param-type">Number</span>
-
-
-            
-            </td>
-
-            
-
-            
-
-            <td class="description last"><p>The id of the central atom in respect to which the order is defined.</p></td>
-        </tr>
-
-    
-    </tbody>
-</table>
-
-
-
-
-
-
-
-
-
-
-
-
-
-
-<h5>Returns:</h5>
-
-        
-<div class="param-desc">
-    <p>The order of this atom in respect to the center atom.</p>
-</div>
-
-
-
-<dl class="param-type">
-    <dt>
-        Type
-    </dt>
-    <dd>
-        
-<span class="param-type">Number</span>
-
-
-    </dd>
-</dl>
-
-    
-
-
-        
-            
-
-    
-
-    <h4 class="name" id="getRingbondCount"><span class="type-signature"></span>getRingbondCount<span class="signature">()</span><span class="type-signature"> &rarr; {Number}</span></h4>
-
-    
-
-
-
-
-<dl class="details">
-
-    
-    <dt class="tag-source">Source:</dt>
-    <dd class="tag-source"><ul class="dummy"><li>
-        <a href="Atom.js.html">Atom.js</a>, <a href="Atom.js.html#line132">line 132</a>
-    </li></ul></dd>
-    
-
-    
-
-    
-
-    
-
-    
-
-    
-
-    
-
-    
-
-    
-
-    
-
-    
-
-    
-
-    
-
-    
-
-    
-
-    
-</dl>
-
-
-
-
-
-<div class="description">
-    <p>Returns the number of ringbonds (breaks in rings to generate the MST of the smiles) within this atom is connected to.</p>
-</div>
-
-
-
-
-
-
-
-
-
-
-
-
-
-
-
-
-
-
-
-
-
-
-
-<h5>Returns:</h5>
-
-        
-<div class="param-desc">
-    <p>The number of ringbonds this atom is connected to.</p>
-</div>
-
-
-
-<dl class="param-type">
-    <dt>
-        Type
-    </dt>
-    <dd>
-        
-<span class="param-type">Number</span>
-
-
-    </dd>
-</dl>
-
-    
-
-
-        
-            
-
-    
-
-    <h4 class="name" id="hasRing"><span class="type-signature"></span>hasRing<span class="signature">(ringId)</span><span class="type-signature"> &rarr; {Boolean}</span></h4>
-
-    
-
-
-
-
-<dl class="details">
-
-    
-    <dt class="tag-source">Source:</dt>
-    <dd class="tag-source"><ul class="dummy"><li>
-        <a href="Atom.js.html">Atom.js</a>, <a href="Atom.js.html#line185">line 185</a>
-    </li></ul></dd>
-    
-
-    
-
-    
-
-    
-
-    
-
-    
-
-    
-
-    
-
-    
-
-    
-
-    
-
-    
-
-    
-
-    
-
-    
-
-    
-</dl>
-
-
-
-
-
-<div class="description">
-    <p>Checks whether or not this atom is a member of a given ring.</p>
-</div>
-
-
-
-
-
-
-
-
-
-
-
-    <h5>Parameters:</h5>
-    
-
-<table class="params">
-    <thead>
-    <tr>
-        
-        <th>Name</th>
-        
-
-        <th>Type</th>
-
-        
-
-        
-
-        <th class="last">Description</th>
-    </tr>
-    </thead>
-
-    <tbody>
-    
-
-        <tr>
-            
-                <td class="name"><code>ringId</code></td>
-            
-
-            <td class="type">
-            
-                
-<span class="param-type">Number</span>
-
-
-            
-            </td>
-
-            
-
-            
-
-            <td class="description last"><p>A ring id.</p></td>
-        </tr>
-
-    
-    </tbody>
-</table>
-
-
-
-
-
-
-
-
-
-
-
-
-
-
-<h5>Returns:</h5>
-
-        
-<div class="param-desc">
-    <p>A boolean indicating whether or not this atom is a member of a given ring.</p>
-</div>
-
-
-
-<dl class="param-type">
-    <dt>
-        Type
-    </dt>
-    <dd>
-        
-<span class="param-type">Boolean</span>
-
-
-    </dd>
-</dl>
-
-    
-
-
-        
-            
-
-    
-
-    <h4 class="name" id="hasRingbonds"><span class="type-signature"></span>hasRingbonds<span class="signature">()</span><span class="type-signature"> &rarr; {Boolean}</span></h4>
-
-    
-
-
-
-
-<dl class="details">
-
-    
-    <dt class="tag-source">Source:</dt>
-    <dd class="tag-source"><ul class="dummy"><li>
-        <a href="Atom.js.html">Atom.js</a>, <a href="Atom.js.html#line150">line 150</a>
-    </li></ul></dd>
-    
-
-    
-
-    
-
-    
-
-    
-
-    
-
-    
-
-    
-
-    
-
-    
-
-    
-
-    
-
-    
-
-    
-
-    
-
-    
-</dl>
-
-
-
-
-
-<div class="description">
-    <p>Returns whether or not this atom participates in ringbonds (breaks in the ring in the MST).</p>
-</div>
-
-
-
-
-
-
-
-
-
-
-
-
-
-
-
-
-
-
-
-
-
-
-
-<h5>Returns:</h5>
-
-        
-<div class="param-desc">
-    <p>A boolean indicating whether or not this atom is associated with a ringbond.</p>
-</div>
-
-
-
-<dl class="param-type">
-    <dt>
-        Type
-    </dt>
-    <dd>
-        
-<span class="param-type">Boolean</span>
-
-
-    </dd>
-</dl>
-
-    
-
-
-        
-            
-
-    
-
-    <h4 class="name" id="haveCommonRingbond"><span class="type-signature"></span>haveCommonRingbond<span class="signature">(atomA, atomB)</span><span class="type-signature"> &rarr; {Boolean}</span></h4>
-
-    
-
-
-
-
-<dl class="details">
-
-    
-    <dt class="tag-source">Source:</dt>
-    <dd class="tag-source"><ul class="dummy"><li>
-        <a href="Atom.js.html">Atom.js</a>, <a href="Atom.js.html#line224">line 224</a>
-    </li></ul></dd>
-    
-
-    
-
-    
-
-    
-
-    
-
-    
-
-    
-
-    
-
-    
-
-    
-
-    
-
-    
-
-    
-
-    
-
-    
-
-    
-</dl>
-
-
-
-
-
-<div class="description">
-    <p>Checks whether or not two atoms share a common ringbond id. A ringbond is a break in a ring created when generating the spanning tree of a structure.</p>
-</div>
-
-
-
-
-
-
-
-
-
-
-
-    <h5>Parameters:</h5>
-    
-
-<table class="params">
-    <thead>
-    <tr>
-        
-        <th>Name</th>
-        
-
-        <th>Type</th>
-
-        
-
-        
-
-        <th class="last">Description</th>
-    </tr>
-    </thead>
-
-    <tbody>
-    
-
-        <tr>
-            
-                <td class="name"><code>atomA</code></td>
-            
-
-            <td class="type">
-            
-                
-<span class="param-type"><a href="SmilesDrawer.Atom.html">SmilesDrawer.Atom</a></span>
-
-
-            
-            </td>
-
-            
-
-            
-
-            <td class="description last"><p>An atom.</p></td>
-        </tr>
-
-    
-
-        <tr>
-            
-                <td class="name"><code>atomB</code></td>
-            
-
-            <td class="type">
-            
-                
-<span class="param-type"><a href="SmilesDrawer.Atom.html">SmilesDrawer.Atom</a></span>
-
-
-            
-            </td>
-
-            
-
-            
-
-            <td class="description last"><p>An atom.</p></td>
-        </tr>
-
-    
-    </tbody>
-</table>
-
-
-
-
-
-
-
-
-
-
-
-
-
-
-<h5>Returns:</h5>
-
-        
-<div class="param-desc">
-    <p>A boolean indicating whether or not two atoms share a common ringbond.</p>
-</div>
-
-
-
-<dl class="param-type">
-    <dt>
-        Type
-    </dt>
-    <dd>
-        
-<span class="param-type">Boolean</span>
-
-
-    </dd>
-</dl>
-
-    
-
-
-        
-            
-
-    
-
-    <h4 class="name" id="isInRing"><span class="type-signature"></span>isInRing<span class="signature">()</span><span class="type-signature"> &rarr; {Boolean}</span></h4>
-
-    
-
-
-
-
-<dl class="details">
-
-    
-    <dt class="tag-source">Source:</dt>
-    <dd class="tag-source"><ul class="dummy"><li>
-        <a href="Atom.js.html">Atom.js</a>, <a href="Atom.js.html#line175">line 175</a>
-    </li></ul></dd>
-    
-
-    
-
-    
-
-    
-
-    
-
-    
-
-    
-
-    
-
-    
-
-    
-
-    
-
-    
-
-    
-
-    
-
-    
-
-    
-</dl>
-
-
-
-
-
-<div class="description">
-    <p>Checks whether or not this atom is part of a ring.</p>
-</div>
-
-
-
-
-
-
-
-
-
-
-
-
-
-
-
-
-
-
-
-
-
-
-
-<h5>Returns:</h5>
-
-        
-<div class="param-desc">
-    <p>A boolean indicating whether or not this atom is part of a ring.</p>
-</div>
-
-
-
-<dl class="param-type">
-    <dt>
-        Type
-    </dt>
-    <dd>
-        
-<span class="param-type">Boolean</span>
-
-
-    </dd>
-</dl>
-
-    
-
-
-        
-            
-
-    
-
-    <h4 class="name" id="maxCommonRingbond"><span class="type-signature"></span>maxCommonRingbond<span class="signature">(atomA, atomB)</span><span class="type-signature"> &rarr; {Number}</span></h4>
-
-    
-
-
-
-
-<dl class="details">
-
-    
-    <dt class="tag-source">Source:</dt>
-    <dd class="tag-source"><ul class="dummy"><li>
-        <a href="Atom.js.html">Atom.js</a>, <a href="Atom.js.html#line243">line 243</a>
-    </li></ul></dd>
-    
-
-    
-
-    
-
-    
-
-    
-
-    
-
-    
-
-    
-
-    
-
-    
-
-    
-
-    
-
-    
-
-    
-
-    
-
-    
-</dl>
-
-
-
-
-
-<div class="description">
-    <p>Get the highest numbered ringbond shared by two atoms. A ringbond is a break in a ring created when generating the spanning tree of a structure.</p>
-</div>
-
-
-
-
-
-
-
-
-
-
-
-    <h5>Parameters:</h5>
-    
-
-<table class="params">
-    <thead>
-    <tr>
-        
-        <th>Name</th>
-        
-
-        <th>Type</th>
-
-        
-
-        
-
-        <th class="last">Description</th>
-    </tr>
-    </thead>
-
-    <tbody>
-    
-
-        <tr>
-            
-                <td class="name"><code>atomA</code></td>
-            
-
-            <td class="type">
-            
-                
-<span class="param-type"><a href="SmilesDrawer.Atom.html">SmilesDrawer.Atom</a></span>
-
-
-            
-            </td>
-
-            
-
-            
-
-            <td class="description last"><p>An atom.</p></td>
-        </tr>
-
-    
-
-        <tr>
-            
-                <td class="name"><code>atomB</code></td>
-            
-
-            <td class="type">
-            
-                
-<span class="param-type"><a href="SmilesDrawer.Atom.html">SmilesDrawer.Atom</a></span>
-
-
-            
-            </td>
-
-            
-
-            
-
-            <td class="description last"><p>An atom.</p></td>
-        </tr>
-
-    
-    </tbody>
-</table>
-
-
-
-
-
-
-
-
-
-
-
-
-
-
-<h5>Returns:</h5>
-
-        
-<div class="param-desc">
-    <p>The number of the maximum ringbond shared by two atoms.</p>
-</div>
-
-
-
-<dl class="param-type">
-    <dt>
-        Type
-    </dt>
-    <dd>
-        
-<span class="param-type">Number</span>
-
-
-    </dd>
-</dl>
-
-    
-
-
-        
-            
-
-    
-
-    <h4 class="name" id="neighbouringElementsEqual"><span class="type-signature"></span>neighbouringElementsEqual<span class="signature">(arr)</span><span class="type-signature"> &rarr; {Boolean}</span></h4>
-
-    
-
-
-
-
-<dl class="details">
-
-    
-    <dt class="tag-source">Source:</dt>
-    <dd class="tag-source"><ul class="dummy"><li>
-        <a href="Atom.js.html">Atom.js</a>, <a href="Atom.js.html#line291">line 291</a>
-    </li></ul></dd>
-    
-
-    
-
-    
-
-    
-
-    
-
-    
-
-    
-
-    
-
-    
-
-    
-
-    
-
-    
-
-    
-
-    
-
-    
-
-    
-</dl>
-
-
-
-
-
-<div class="description">
-    <p>Check whether or not the neighbouring elements of this atom equal the supplied array.</p>
-</div>
-
-
-
-
-
-
-
-
-
-
-
-    <h5>Parameters:</h5>
-    
-
-<table class="params">
-    <thead>
-    <tr>
-        
-        <th>Name</th>
-        
-
-        <th>Type</th>
-
-        
-
-        
-
-        <th class="last">Description</th>
-    </tr>
-    </thead>
-
-    <tbody>
-    
-
-        <tr>
-            
-                <td class="name"><code>arr</code></td>
-            
-
-            <td class="type">
-            
-                
-<span class="param-type">Array.&lt;String></span>
-
-
-            
-            </td>
-
-            
-
-            
-
-            <td class="description last"><p>An array containing all the elements that are neighbouring this atom. E.g. ['C', 'O', 'O', 'N']</p></td>
-        </tr>
-
-    
-    </tbody>
-</table>
-
-
-
-
-
-
-
-
-
-
-
-
-
-
-<h5>Returns:</h5>
-
-        
-<div class="param-desc">
-    <p>A boolean indicating whether or not the neighbours match the supplied array of elements.</p>
-</div>
-
-
-
-<dl class="param-type">
-    <dt>
-        Type
-    </dt>
-    <dd>
-        
-<span class="param-type">Boolean</span>
-
-
-    </dd>
-</dl>
-
-    
-
-
-        
-            
-
-    
-
-    <h4 class="name" id="restoreRings"><span class="type-signature"></span>restoreRings<span class="signature">()</span><span class="type-signature"></span></h4>
-
-    
-
-
-
-
-<dl class="details">
-
-    
-    <dt class="tag-source">Source:</dt>
-    <dd class="tag-source"><ul class="dummy"><li>
-        <a href="Atom.js.html">Atom.js</a>, <a href="Atom.js.html#line209">line 209</a>
-    </li></ul></dd>
-    
-
-    
-
-    
-
-    
-
-    
-
-    
-
-    
-
-    
-
-    
-
-    
-
-    
-
-    
-
-    
-
-    
-
-    
-
-    
-</dl>
-
-
-
-
-
-<div class="description">
-    <p>Restores the most recent backed up rings.</p>
-</div>
-
-
-
-
-
-
-
-
-
-
-
-
-
-
-
-
-
-
-
-
-
-
-
-
-
-        
-            
-
-    
-
-    <h4 class="name" id="setOrder"><span class="type-signature"></span>setOrder<span class="signature">(center, order)</span><span class="type-signature"></span></h4>
-
-    
-
-
-
-
-<dl class="details">
-
-    
-    <dt class="tag-source">Source:</dt>
-    <dd class="tag-source"><ul class="dummy"><li>
-        <a href="Atom.js.html">Atom.js</a>, <a href="Atom.js.html#line281">line 281</a>
-    </li></ul></dd>
-    
-
-    
-
-    
-
-    
-
-    
-
-    
-
-    
-
-    
-
-    
-
-    
-
-    
-
-    
-
-    
-
-    
-
-    
-
-    
-</dl>
-
-
-
-
-
-<div class="description">
-    <p>Sets the order of this atom given a center. This is required since two atoms can have an order in respect to two different centers when connected by ringbonds.</p>
-</div>
-
-
-
-
-
-
-
-
-
-
-
-    <h5>Parameters:</h5>
-    
-
-<table class="params">
-    <thead>
-    <tr>
-        
-        <th>Name</th>
-        
-
-        <th>Type</th>
-
-        
-
-        
-
-        <th class="last">Description</th>
-    </tr>
-    </thead>
-
-    <tbody>
-    
-
-        <tr>
-            
-                <td class="name"><code>center</code></td>
-            
-
-            <td class="type">
-            
-                
-<span class="param-type">Number</span>
-
-
-            
-            </td>
-
-            
-
-            
-
-            <td class="description last"><p>The id of the central atom in respect to which the order is defined.</p></td>
-        </tr>
-
-    
-
-        <tr>
-            
-                <td class="name"><code>order</code></td>
-            
-
-            <td class="type">
-            
-                
-<span class="param-type">Number</span>
-
-
-            
-            </td>
-
-            
-
-            
-
-            <td class="description last"><p>The order of this atom.</p></td>
-        </tr>
-
-    
-    </tbody>
-</table>
-
-
-
-
-
-
-
-
-
-
-
-
-
-
-
-
-        
-    
-
-    
-
-    
-</article>
-
-</section>
-
-
-
-
-</div>
-
-<br class="clear">
-
-<footer>
-<<<<<<< HEAD
-    Documentation generated by <a href="https://github.com/jsdoc3/jsdoc">JSDoc 3.4.3</a> on Mon May 29 2017 13:44:49 GMT+0200 (W. Europe Daylight Time) using the <a href="https://github.com/clenemt/docdash">docdash</a> theme.
-=======
-    Documentation generated by <a href="https://github.com/jsdoc3/jsdoc">JSDoc 3.4.3</a> on Thu Jun 08 2017 22:49:25 GMT+0200 (W. Europe Summer Time) using the <a href="https://github.com/clenemt/docdash">docdash</a> theme.
->>>>>>> fc5d7e56
-</footer>
-
-<script>prettyPrint();</script>
-<script src="scripts/linenumber.js"></script>
-</body>
+<!DOCTYPE html>
+<html lang="en">
+<head>
+    <meta charset="utf-8">
+    <title>Atom - Documentation</title>
+
+    <script src="scripts/prettify/prettify.js"></script>
+    <script src="scripts/prettify/lang-css.js"></script>
+    <!--[if lt IE 9]>
+      <script src="//html5shiv.googlecode.com/svn/trunk/html5.js"></script>
+    <![endif]-->
+    <link type="text/css" rel="stylesheet" href="styles/prettify.css">
+    <link type="text/css" rel="stylesheet" href="styles/jsdoc.css">
+</head>
+<body>
+
+<input type="checkbox" id="nav-trigger" class="nav-trigger" />
+<label for="nav-trigger" class="navicon-button x">
+  <div class="navicon"></div>
+</label>
+
+<label for="nav-trigger" class="overlay"></label>
+
+<nav>
+    <h2><a href="index.html">Home</a></h2><h3>Classes</h3><ul><li><a href="SmilesDrawer.ArrayHelper.html">ArrayHelper</a><ul class='methods'><li data-type='method'><a href="SmilesDrawer.ArrayHelper.html#.clone">clone</a></li><li data-type='method'><a href="SmilesDrawer.ArrayHelper.html#.contains">contains</a></li><li data-type='method'><a href="SmilesDrawer.ArrayHelper.html#.containsAll">containsAll</a></li><li data-type='method'><a href="SmilesDrawer.ArrayHelper.html#.count">count</a></li><li data-type='method'><a href="SmilesDrawer.ArrayHelper.html#.deepCopy">deepCopy</a></li><li data-type='method'><a href="SmilesDrawer.ArrayHelper.html#.each">each</a></li><li data-type='method'><a href="SmilesDrawer.ArrayHelper.html#.get">get</a></li><li data-type='method'><a href="SmilesDrawer.ArrayHelper.html#.intersection">intersection</a></li><li data-type='method'><a href="SmilesDrawer.ArrayHelper.html#.merge">merge</a></li><li data-type='method'><a href="SmilesDrawer.ArrayHelper.html#.print">print</a></li><li data-type='method'><a href="SmilesDrawer.ArrayHelper.html#.remove">remove</a></li><li data-type='method'><a href="SmilesDrawer.ArrayHelper.html#.removeAll">removeAll</a></li><li data-type='method'><a href="SmilesDrawer.ArrayHelper.html#.removeUnique">removeUnique</a></li><li data-type='method'><a href="SmilesDrawer.ArrayHelper.html#.sortByAtomicNumberDesc">sortByAtomicNumberDesc</a></li><li data-type='method'><a href="SmilesDrawer.ArrayHelper.html#.toggle">toggle</a></li><li data-type='method'><a href="SmilesDrawer.ArrayHelper.html#.unique">unique</a></li></ul></li><li><a href="SmilesDrawer.Atom.html">Atom</a><ul class='methods'><li data-type='method'><a href="SmilesDrawer.Atom.html#.getDuplicateAtomicNumbers">getDuplicateAtomicNumbers</a></li><li data-type='method'><a href="SmilesDrawer.Atom.html#.hasDuplicateAtomicNumbers">hasDuplicateAtomicNumbers</a></li><li data-type='method'><a href="SmilesDrawer.Atom.html#.sortByAtomicNumber">sortByAtomicNumber</a></li><li data-type='method'><a href="SmilesDrawer.Atom.html#addAnchoredRing">addAnchoredRing</a></li><li data-type='method'><a href="SmilesDrawer.Atom.html#addNeighbouringElement">addNeighbouringElement</a></li><li data-type='method'><a href="SmilesDrawer.Atom.html#attachPseudoElement">attachPseudoElement</a></li><li data-type='method'><a href="SmilesDrawer.Atom.html#backupRings">backupRings</a></li><li data-type='method'><a href="SmilesDrawer.Atom.html#canRotate">canRotate</a></li><li data-type='method'><a href="SmilesDrawer.Atom.html#getAtomicNumber">getAtomicNumber</a></li><li data-type='method'><a href="SmilesDrawer.Atom.html#getAttachedPseudoElements">getAttachedPseudoElements</a></li><li data-type='method'><a href="SmilesDrawer.Atom.html#getAttachedPseudoElementsCount">getAttachedPseudoElementsCount</a></li><li data-type='method'><a href="SmilesDrawer.Atom.html#getMaxRingbond">getMaxRingbond</a></li><li data-type='method'><a href="SmilesDrawer.Atom.html#getOrder">getOrder</a></li><li data-type='method'><a href="SmilesDrawer.Atom.html#getRingbondCount">getRingbondCount</a></li><li data-type='method'><a href="SmilesDrawer.Atom.html#hasRing">hasRing</a></li><li data-type='method'><a href="SmilesDrawer.Atom.html#hasRingbonds">hasRingbonds</a></li><li data-type='method'><a href="SmilesDrawer.Atom.html#haveCommonRingbond">haveCommonRingbond</a></li><li data-type='method'><a href="SmilesDrawer.Atom.html#isInRing">isInRing</a></li><li data-type='method'><a href="SmilesDrawer.Atom.html#maxCommonRingbond">maxCommonRingbond</a></li><li data-type='method'><a href="SmilesDrawer.Atom.html#neighbouringElementsEqual">neighbouringElementsEqual</a></li><li data-type='method'><a href="SmilesDrawer.Atom.html#restoreRings">restoreRings</a></li><li data-type='method'><a href="SmilesDrawer.Atom.html#setOrder">setOrder</a></li></ul></li><li><a href="SmilesDrawer.CanvasWrapper.html">CanvasWrapper</a><ul class='methods'><li data-type='method'><a href="SmilesDrawer.CanvasWrapper.html#clear">clear</a></li><li data-type='method'><a href="SmilesDrawer.CanvasWrapper.html#drawAromaticityRing">drawAromaticityRing</a></li><li data-type='method'><a href="SmilesDrawer.CanvasWrapper.html#drawBall">drawBall</a></li><li data-type='method'><a href="SmilesDrawer.CanvasWrapper.html#drawCircle">drawCircle</a></li><li data-type='method'><a href="SmilesDrawer.CanvasWrapper.html#drawDashedWedge">drawDashedWedge</a></li><li data-type='method'><a href="SmilesDrawer.CanvasWrapper.html#drawDebugPoint">drawDebugPoint</a></li><li data-type='method'><a href="SmilesDrawer.CanvasWrapper.html#drawDebugText">drawDebugText</a></li><li data-type='method'><a href="SmilesDrawer.CanvasWrapper.html#drawLine">drawLine</a></li><li data-type='method'><a href="SmilesDrawer.CanvasWrapper.html#drawText">drawText</a></li><li data-type='method'><a href="SmilesDrawer.CanvasWrapper.html#drawWedge">drawWedge</a></li><li data-type='method'><a href="SmilesDrawer.CanvasWrapper.html#getColor">getColor</a></li><li data-type='method'><a href="SmilesDrawer.CanvasWrapper.html#reset">reset</a></li><li data-type='method'><a href="SmilesDrawer.CanvasWrapper.html#scale">scale</a></li><li data-type='method'><a href="SmilesDrawer.CanvasWrapper.html#setTheme">setTheme</a></li><li data-type='method'><a href="SmilesDrawer.CanvasWrapper.html#updateSize">updateSize</a></li></ul></li><li><a href="SmilesDrawer.Drawer.html">Drawer</a><ul class='methods'><li data-type='method'><a href="SmilesDrawer.Drawer.html#addRing">addRing</a></li><li data-type='method'><a href="SmilesDrawer.Drawer.html#addRingConnection">addRingConnection</a></li><li data-type='method'><a href="SmilesDrawer.Drawer.html#areConnected">areConnected</a></li><li data-type='method'><a href="SmilesDrawer.Drawer.html#areVerticesInSameRing">areVerticesInSameRing</a></li><li data-type='method'><a href="SmilesDrawer.Drawer.html#backupRingInformation">backupRingInformation</a></li><li data-type='method'><a href="SmilesDrawer.Drawer.html#chooseSide">chooseSide</a></li><li data-type='method'><a href="SmilesDrawer.Drawer.html#clearPositions">clearPositions</a></li><li data-type='method'><a href="SmilesDrawer.Drawer.html#createBridgedRing">createBridgedRing</a></li><li data-type='method'><a href="SmilesDrawer.Drawer.html#createNextBond">createNextBond</a></li><li data-type='method'><a href="SmilesDrawer.Drawer.html#createRing">createRing</a></li><li data-type='method'><a href="SmilesDrawer.Drawer.html#draw">draw</a></li><li data-type='method'><a href="SmilesDrawer.Drawer.html#drawEdges">drawEdges</a></li><li data-type='method'><a href="SmilesDrawer.Drawer.html#drawVertices">drawVertices</a></li><li data-type='method'><a href="SmilesDrawer.Drawer.html#edgeRingCount">edgeRingCount</a></li><li data-type='method'><a href="SmilesDrawer.Drawer.html#extend">extend</a></li><li data-type='method'><a href="SmilesDrawer.Drawer.html#forceLayout">forceLayout</a></li><li data-type='method'><a href="SmilesDrawer.Drawer.html#getBondCount">getBondCount</a></li><li data-type='method'><a href="SmilesDrawer.Drawer.html#getBridgedRingRings">getBridgedRingRings</a></li><li data-type='method'><a href="SmilesDrawer.Drawer.html#getBridgedRings">getBridgedRings</a></li><li data-type='method'><a href="SmilesDrawer.Drawer.html#getClosestEndpointVertex">getClosestEndpointVertex</a></li><li data-type='method'><a href="SmilesDrawer.Drawer.html#getClosestVertex">getClosestVertex</a></li><li data-type='method'><a href="SmilesDrawer.Drawer.html#getCommonRingbondNeighbour">getCommonRingbondNeighbour</a></li><li data-type='method'><a href="SmilesDrawer.Drawer.html#getCommonRings">getCommonRings</a></li><li data-type='method'><a href="SmilesDrawer.Drawer.html#getCurrentCenterOfMass">getCurrentCenterOfMass</a></li><li data-type='method'><a href="SmilesDrawer.Drawer.html#getCurrentCenterOfMassInNeigbourhood">getCurrentCenterOfMassInNeigbourhood</a></li><li data-type='method'><a href="SmilesDrawer.Drawer.html#getEdgeNormals">getEdgeNormals</a></li><li data-type='method'><a href="SmilesDrawer.Drawer.html#getEdgeWeight">getEdgeWeight</a></li><li data-type='method'><a href="SmilesDrawer.Drawer.html#getFusedRings">getFusedRings</a></li><li data-type='method'><a href="SmilesDrawer.Drawer.html#getHeavyAtomCount">getHeavyAtomCount</a></li><li data-type='method'><a href="SmilesDrawer.Drawer.html#getLargestOrAromaticCommonRing">getLargestOrAromaticCommonRing</a></li><li data-type='method'><a href="SmilesDrawer.Drawer.html#getNonRingNeighbours">getNonRingNeighbours</a></li><li data-type='method'><a href="SmilesDrawer.Drawer.html#getOverlapScore">getOverlapScore</a></li><li data-type='method'><a href="SmilesDrawer.Drawer.html#getRing">getRing</a></li><li data-type='method'><a href="SmilesDrawer.Drawer.html#getRingbondType">getRingbondType</a></li><li data-type='method'><a href="SmilesDrawer.Drawer.html#getRingConnection">getRingConnection</a></li><li data-type='method'><a href="SmilesDrawer.Drawer.html#getRingConnections">getRingConnections</a></li><li data-type='method'><a href="SmilesDrawer.Drawer.html#getRingCount">getRingCount</a></li><li data-type='method'><a href="SmilesDrawer.Drawer.html#getSmallestCommonRing">getSmallestCommonRing</a></li><li data-type='method'><a href="SmilesDrawer.Drawer.html#getSpiros">getSpiros</a></li><li data-type='method'><a href="SmilesDrawer.Drawer.html#getSubringCenter">getSubringCenter</a></li><li data-type='method'><a href="SmilesDrawer.Drawer.html#getSubtreeOverlapScore">getSubtreeOverlapScore</a></li><li data-type='method'><a href="SmilesDrawer.Drawer.html#getTotalOverlapScore">getTotalOverlapScore</a></li><li data-type='method'><a href="SmilesDrawer.Drawer.html#getTreeDepth">getTreeDepth</a></li><li data-type='method'><a href="SmilesDrawer.Drawer.html#getVerticesAt">getVerticesAt</a></li><li data-type='method'><a href="SmilesDrawer.Drawer.html#hasBridgedRing">hasBridgedRing</a></li><li data-type='method'><a href="SmilesDrawer.Drawer.html#initPseudoElements">initPseudoElements</a></li><li data-type='method'><a href="SmilesDrawer.Drawer.html#initRings">initRings</a></li><li data-type='method'><a href="SmilesDrawer.Drawer.html#isEdgeInAromaticRing">isEdgeInAromaticRing</a></li><li data-type='method'><a href="SmilesDrawer.Drawer.html#isEdgeInRing">isEdgeInRing</a></li><li data-type='method'><a href="SmilesDrawer.Drawer.html#isEdgeRotatable">isEdgeRotatable</a></li><li data-type='method'><a href="SmilesDrawer.Drawer.html#isPartOfBridgedRing">isPartOfBridgedRing</a></li><li data-type='method'><a href="SmilesDrawer.Drawer.html#isPointInRing">isPointInRing</a></li><li data-type='method'><a href="SmilesDrawer.Drawer.html#isRingAromatic">isRingAromatic</a></li><li data-type='method'><a href="SmilesDrawer.Drawer.html#isRingConnection">isRingConnection</a></li><li data-type='method'><a href="SmilesDrawer.Drawer.html#position">position</a></li><li data-type='method'><a href="SmilesDrawer.Drawer.html#printRingInfo">printRingInfo</a></li><li data-type='method'><a href="SmilesDrawer.Drawer.html#removeRing">removeRing</a></li><li data-type='method'><a href="SmilesDrawer.Drawer.html#removeRingConnection">removeRingConnection</a></li><li data-type='method'><a href="SmilesDrawer.Drawer.html#removeRingConnectionsBetween">removeRingConnectionsBetween</a></li><li data-type='method'><a href="SmilesDrawer.Drawer.html#resolvePrimaryOverlaps">resolvePrimaryOverlaps</a></li><li data-type='method'><a href="SmilesDrawer.Drawer.html#resolveSecondaryOverlaps">resolveSecondaryOverlaps</a></li><li data-type='method'><a href="SmilesDrawer.Drawer.html#restorePositions">restorePositions</a></li><li data-type='method'><a href="SmilesDrawer.Drawer.html#restoreRingInformation">restoreRingInformation</a></li><li data-type='method'><a href="SmilesDrawer.Drawer.html#rotateSubtree">rotateSubtree</a></li><li data-type='method'><a href="SmilesDrawer.Drawer.html#traverseTree">traverseTree</a></li></ul></li><li><a href="SmilesDrawer.Edge.html">Edge</a><ul class='methods'><li data-type='method'><a href="SmilesDrawer.Edge.html#getBondCount">getBondCount</a></li></ul></li><li><a href="SmilesDrawer.Graph.html">Graph</a><ul class='methods'><li data-type='method'><a href="SmilesDrawer.Graph.html#._ccCountDfs">_ccCountDfs</a></li><li data-type='method'><a href="SmilesDrawer.Graph.html#.getConnectedComponentCount">getConnectedComponentCount</a></li><li data-type='method'><a href="SmilesDrawer.Graph.html#_bridgeDfs">_bridgeDfs</a></li><li data-type='method'><a href="SmilesDrawer.Graph.html#_init">_init</a></li><li data-type='method'><a href="SmilesDrawer.Graph.html#_initInfos">_initInfos</a></li><li data-type='method'><a href="SmilesDrawer.Graph.html#addEdge">addEdge</a></li><li data-type='method'><a href="SmilesDrawer.Graph.html#addVertex">addVertex</a></li><li data-type='method'><a href="SmilesDrawer.Graph.html#clear">clear</a></li><li data-type='method'><a href="SmilesDrawer.Graph.html#getAdjacencyList">getAdjacencyList</a></li><li data-type='method'><a href="SmilesDrawer.Graph.html#getAdjacencyMatrix">getAdjacencyMatrix</a></li><li data-type='method'><a href="SmilesDrawer.Graph.html#getBridges">getBridges</a></li><li data-type='method'><a href="SmilesDrawer.Graph.html#getComponentsAdjacencyMatrix">getComponentsAdjacencyMatrix</a></li><li data-type='method'><a href="SmilesDrawer.Graph.html#getEdge">getEdge</a></li><li data-type='method'><a href="SmilesDrawer.Graph.html#getEdgeList">getEdgeList</a></li><li data-type='method'><a href="SmilesDrawer.Graph.html#getSubgraphAdjacencyList">getSubgraphAdjacencyList</a></li><li data-type='method'><a href="SmilesDrawer.Graph.html#getSubgraphAdjacencyMatrix">getSubgraphAdjacencyMatrix</a></li><li data-type='method'><a href="SmilesDrawer.Graph.html#getVertexList">getVertexList</a></li><li data-type='method'><a href="SmilesDrawer.Graph.html#hasEdge">hasEdge</a></li></ul></li><li><a href="SmilesDrawer.Line.html">Line</a><ul class='methods'><li data-type='method'><a href="SmilesDrawer.Line.html#clone">clone</a></li><li data-type='method'><a href="SmilesDrawer.Line.html#getAngle">getAngle</a></li><li data-type='method'><a href="SmilesDrawer.Line.html#getLeftChiral">getLeftChiral</a></li><li data-type='method'><a href="SmilesDrawer.Line.html#getLeftElement">getLeftElement</a></li><li data-type='method'><a href="SmilesDrawer.Line.html#getLeftVector">getLeftVector</a></li><li data-type='method'><a href="SmilesDrawer.Line.html#getLength">getLength</a></li><li data-type='method'><a href="SmilesDrawer.Line.html#getNormals">getNormals</a></li><li data-type='method'><a href="SmilesDrawer.Line.html#getRightChiral">getRightChiral</a></li><li data-type='method'><a href="SmilesDrawer.Line.html#getRightElement">getRightElement</a></li><li data-type='method'><a href="SmilesDrawer.Line.html#getRightVector">getRightVector</a></li><li data-type='method'><a href="SmilesDrawer.Line.html#rotate">rotate</a></li><li data-type='method'><a href="SmilesDrawer.Line.html#rotateToXAxis">rotateToXAxis</a></li><li data-type='method'><a href="SmilesDrawer.Line.html#setLeftVector">setLeftVector</a></li><li data-type='method'><a href="SmilesDrawer.Line.html#setRightVector">setRightVector</a></li><li data-type='method'><a href="SmilesDrawer.Line.html#shorten">shorten</a></li><li data-type='method'><a href="SmilesDrawer.Line.html#shortenFrom">shortenFrom</a></li><li data-type='method'><a href="SmilesDrawer.Line.html#shortenLeft">shortenLeft</a></li><li data-type='method'><a href="SmilesDrawer.Line.html#shortenRight">shortenRight</a></li><li data-type='method'><a href="SmilesDrawer.Line.html#shortenTo">shortenTo</a></li></ul></li><li><a href="SmilesDrawer.MathHelper.html">MathHelper</a><ul class='methods'><li data-type='method'><a href="SmilesDrawer.MathHelper.html#.apothem">apothem</a></li><li data-type='method'><a href="SmilesDrawer.MathHelper.html#.centralAngle">centralAngle</a></li><li data-type='method'><a href="SmilesDrawer.MathHelper.html#.innerAngle">innerAngle</a></li><li data-type='method'><a href="SmilesDrawer.MathHelper.html#.meanAngle">meanAngle</a></li><li data-type='method'><a href="SmilesDrawer.MathHelper.html#.polyCircumradius">polyCircumradius</a></li><li data-type='method'><a href="SmilesDrawer.MathHelper.html#.round">round</a></li><li data-type='method'><a href="SmilesDrawer.MathHelper.html#.toDeg">toDeg</a></li><li data-type='method'><a href="SmilesDrawer.MathHelper.html#.toRad">toRad</a></li></ul></li><li><a href="SmilesDrawer.Ring.html">Ring</a><ul class='methods'><li data-type='method'><a href="SmilesDrawer.Ring.html#.getRing">getRing</a></li><li data-type='method'><a href="SmilesDrawer.Ring.html#allowsFlip">allowsFlip</a></li><li data-type='method'><a href="SmilesDrawer.Ring.html#clone">clone</a></li><li data-type='method'><a href="SmilesDrawer.Ring.html#contains">contains</a></li><li data-type='method'><a href="SmilesDrawer.Ring.html#eachMember">eachMember</a></li><li data-type='method'><a href="SmilesDrawer.Ring.html#getAngle">getAngle</a></li><li data-type='method'><a href="SmilesDrawer.Ring.html#getDoubleBondCount">getDoubleBondCount</a></li><li data-type='method'><a href="SmilesDrawer.Ring.html#getOrderedNeighbours">getOrderedNeighbours</a></li><li data-type='method'><a href="SmilesDrawer.Ring.html#getPolygon">getPolygon</a></li><li data-type='method'><a href="SmilesDrawer.Ring.html#getSize">getSize</a></li><li data-type='method'><a href="SmilesDrawer.Ring.html#isBenzeneLike">isBenzeneLike</a></li><li data-type='method'><a href="SmilesDrawer.Ring.html#setFlipped">setFlipped</a></li><li data-type='method'><a href="SmilesDrawer.Ring.html#thisOrNeighboursContain">thisOrNeighboursContain</a></li></ul></li><li><a href="SmilesDrawer.RingConnection.html">RingConnection</a><ul class='methods'><li data-type='method'><a href="SmilesDrawer.RingConnection.html#.getNeighbours">getNeighbours</a></li><li data-type='method'><a href="SmilesDrawer.RingConnection.html#.getVertices">getVertices</a></li><li data-type='method'><a href="SmilesDrawer.RingConnection.html#.isBridge">isBridge</a></li><li data-type='method'><a href="SmilesDrawer.RingConnection.html#addVertex">addVertex</a></li><li data-type='method'><a href="SmilesDrawer.RingConnection.html#containsRing">containsRing</a></li><li data-type='method'><a href="SmilesDrawer.RingConnection.html#isBridge">isBridge</a></li><li data-type='method'><a href="SmilesDrawer.RingConnection.html#updateOther">updateOther</a></li></ul></li><li><a href="SmilesDrawer.SSSR.html">SSSR</a><ul class='methods'><li data-type='method'><a href="SmilesDrawer.SSSR.html#.areSetsEqual">areSetsEqual</a></li><li data-type='method'><a href="SmilesDrawer.SSSR.html#.bondsToAtoms">bondsToAtoms</a></li><li data-type='method'><a href="SmilesDrawer.SSSR.html#.getEdgeCount">getEdgeCount</a></li><li data-type='method'><a href="SmilesDrawer.SSSR.html#.getEdgeList">getEdgeList</a></li><li data-type='method'><a href="SmilesDrawer.SSSR.html#.getPathIncludedDistanceMatrices">getPathIncludedDistanceMatrices</a></li><li data-type='method'><a href="SmilesDrawer.SSSR.html#.getRingCandidates">getRingCandidates</a></li><li data-type='method'><a href="SmilesDrawer.SSSR.html#.getRings">getRings</a></li><li data-type='method'><a href="SmilesDrawer.SSSR.html#.getSSSR">getSSSR</a></li><li data-type='method'><a href="SmilesDrawer.SSSR.html#.isSupersetOf">isSupersetOf</a></li><li data-type='method'><a href="SmilesDrawer.SSSR.html#.matrixToString">matrixToString</a></li><li data-type='method'><a href="SmilesDrawer.SSSR.html#.pathSetsContain">pathSetsContain</a></li></ul></li><li><a href="SmilesDrawer.Vector2.html">Vector2</a><ul class='methods'><li data-type='method'><a href="SmilesDrawer.Vector2.html#add">add</a></li><li data-type='method'><a href="SmilesDrawer.Vector2.html#angle">angle</a></li><li data-type='method'><a href="SmilesDrawer.Vector2.html#clockwise">clockwise</a></li><li data-type='method'><a href="SmilesDrawer.Vector2.html#clone">clone</a></li><li data-type='method'><a href="SmilesDrawer.Vector2.html#distance">distance</a></li><li data-type='method'><a href="SmilesDrawer.Vector2.html#distanceSq">distanceSq</a></li><li data-type='method'><a href="SmilesDrawer.Vector2.html#divide">divide</a></li><li data-type='method'><a href="SmilesDrawer.Vector2.html#getRotateAwayFromAngle">getRotateAwayFromAngle</a></li><li data-type='method'><a href="SmilesDrawer.Vector2.html#getRotateToAngle">getRotateToAngle</a></li><li data-type='method'><a href="SmilesDrawer.Vector2.html#getRotateTowardsAngle">getRotateTowardsAngle</a></li><li data-type='method'><a href="SmilesDrawer.Vector2.html#invert">invert</a></li><li data-type='method'><a href="SmilesDrawer.Vector2.html#isInPolygon">isInPolygon</a></li><li data-type='method'><a href="SmilesDrawer.Vector2.html#length">length</a></li><li data-type='method'><a href="SmilesDrawer.Vector2.html#multiply">multiply</a></li><li data-type='method'><a href="SmilesDrawer.Vector2.html#multiplyScalar">multiplyScalar</a></li><li data-type='method'><a href="SmilesDrawer.Vector2.html#normalize">normalize</a></li><li data-type='method'><a href="SmilesDrawer.Vector2.html#normalized">normalized</a></li><li data-type='method'><a href="SmilesDrawer.Vector2.html#rotate">rotate</a></li><li data-type='method'><a href="SmilesDrawer.Vector2.html#rotateAround">rotateAround</a></li><li data-type='method'><a href="SmilesDrawer.Vector2.html#rotateAwayFrom">rotateAwayFrom</a></li><li data-type='method'><a href="SmilesDrawer.Vector2.html#rotateTo">rotateTo</a></li><li data-type='method'><a href="SmilesDrawer.Vector2.html#sameSideAs">sameSideAs</a></li><li data-type='method'><a href="SmilesDrawer.Vector2.html#subtract">subtract</a></li><li data-type='method'><a href="SmilesDrawer.Vector2.html#toString">toString</a></li><li data-type='method'><a href="SmilesDrawer.Vector2.html#whichSide">whichSide</a></li><li data-type='method'><a href="SmilesDrawer.Vector2.html#.add">add</a></li><li data-type='method'><a href="SmilesDrawer.Vector2.html#.angle">angle</a></li><li data-type='method'><a href="SmilesDrawer.Vector2.html#.divide">divide</a></li><li data-type='method'><a href="SmilesDrawer.Vector2.html#.dot">dot</a></li><li data-type='method'><a href="SmilesDrawer.Vector2.html#.midpoint">midpoint</a></li><li data-type='method'><a href="SmilesDrawer.Vector2.html#.multiply">multiply</a></li><li data-type='method'><a href="SmilesDrawer.Vector2.html#.multiplyScalar">multiplyScalar</a></li><li data-type='method'><a href="SmilesDrawer.Vector2.html#.normals">normals</a></li><li data-type='method'><a href="SmilesDrawer.Vector2.html#.scalarProjection">scalarProjection</a></li><li data-type='method'><a href="SmilesDrawer.Vector2.html#.subtract">subtract</a></li><li data-type='method'><a href="SmilesDrawer.Vector2.html#.threePointangle">threePointangle</a></li><li data-type='method'><a href="SmilesDrawer.Vector2.html#.units">units</a></li></ul></li><li><a href="SmilesDrawer.Vertex.html">Vertex</a><ul class='methods'><li data-type='method'><a href="SmilesDrawer.Vertex.html#addChild">addChild</a></li><li data-type='method'><a href="SmilesDrawer.Vertex.html#clone">clone</a></li><li data-type='method'><a href="SmilesDrawer.Vertex.html#equals">equals</a></li><li data-type='method'><a href="SmilesDrawer.Vertex.html#getAngle">getAngle</a></li><li data-type='method'><a href="SmilesDrawer.Vertex.html#getCommonNeighbours">getCommonNeighbours</a></li><li data-type='method'><a href="SmilesDrawer.Vertex.html#getDrawnNeighbours">getDrawnNeighbours</a></li><li data-type='method'><a href="SmilesDrawer.Vertex.html#getNeighbourCount">getNeighbourCount</a></li><li data-type='method'><a href="SmilesDrawer.Vertex.html#getNeighbours">getNeighbours</a></li><li data-type='method'><a href="SmilesDrawer.Vertex.html#getNextInRing">getNextInRing</a></li><li data-type='method'><a href="SmilesDrawer.Vertex.html#getSpanningTreeNeighbours">getSpanningTreeNeighbours</a></li><li data-type='method'><a href="SmilesDrawer.Vertex.html#getTextDirection">getTextDirection</a></li><li data-type='method'><a href="SmilesDrawer.Vertex.html#isNeighbour">isNeighbour</a></li><li data-type='method'><a href="SmilesDrawer.Vertex.html#isTerminal">isTerminal</a></li><li data-type='method'><a href="SmilesDrawer.Vertex.html#setParentVertexId">setParentVertexId</a></li><li data-type='method'><a href="SmilesDrawer.Vertex.html#setPosition">setPosition</a></li><li data-type='method'><a href="SmilesDrawer.Vertex.html#setPositionFromVector">setPositionFromVector</a></li></ul></li></ul><h3>Global</h3><ul><li><a href="global.html#SmilesDrawer">SmilesDrawer</a></li></ul>
+</nav>
+
+<div id="main">
+    
+    <h1 class="page-title">Atom</h1>
+    
+
+    
+
+
+
+
+<section>
+
+<header>
+    
+        <h2>
+            <span class="ancestors"><a href="global.html#SmilesDrawer">SmilesDrawer</a>.</span>
+        
+        Atom
+        </h2>
+        
+            <div class="class-description"><p>A class representing an atom.</p></div>
+        
+    
+</header>
+
+<article>
+    <div class="container-overview">
+    
+        
+
+    
+    <h2>Constructor</h2>
+    
+
+    <h4 class="name" id="Atom"><span class="type-signature"></span>new Atom<span class="signature">(element, bondType<span class="signature-attributes">opt</span>)</span><span class="type-signature"></span></h4>
+
+    
+
+
+
+
+<dl class="details">
+
+    
+    <dt class="tag-source">Source:</dt>
+    <dd class="tag-source"><ul class="dummy"><li>
+        <a href="Atom.js.html">Atom.js</a>, <a href="Atom.js.html#line29">line 29</a>
+    </li></ul></dd>
+    
+
+    
+
+    
+
+    
+
+    
+
+    
+
+    
+
+    
+
+    
+
+    
+
+    
+
+    
+
+    
+
+    
+
+    
+
+    
+</dl>
+
+
+
+    <h5 class="subsection-title">Properties:</h5>
+
+    
+
+<table class="props">
+    <thead>
+    <tr>
+        
+        <th>Name</th>
+        
+
+        <th>Type</th>
+
+        
+
+        
+
+        <th class="last">Description</th>
+    </tr>
+    </thead>
+
+    <tbody>
+    
+
+        <tr>
+            
+                <td class="name"><code>element</code></td>
+            
+
+            <td class="type">
+            
+                
+<span class="param-type">String</span>
+
+
+            
+            </td>
+
+            
+
+            
+
+            <td class="description last"><p>The element symbol of this atom. Single-letter symbols are always uppercase. Examples: H, C, F, Br, Si, ...</p></td>
+        </tr>
+
+    
+
+        <tr>
+            
+                <td class="name"><code>drawExplicit</code></td>
+            
+
+            <td class="type">
+            
+                
+<span class="param-type">Boolean</span>
+
+
+            
+            </td>
+
+            
+
+            
+
+            <td class="description last"><p>A boolean indicating whether or not this atom is drawn explicitly (for example, a carbon atom). This overrides the default behaviour.</p></td>
+        </tr>
+
+    
+
+        <tr>
+            
+                <td class="name"><code>ringbonds</code></td>
+            
+
+            <td class="type">
+            
+                
+<span class="param-type">Array.&lt;Object></span>
+
+
+            
+            </td>
+
+            
+
+            
+
+            <td class="description last"><p>An array containing the ringbond ids and bond types as specified in the original SMILE.</p></td>
+        </tr>
+
+    
+
+        <tr>
+            
+                <td class="name"><code>ringbonds[].id</code></td>
+            
+
+            <td class="type">
+            
+                
+<span class="param-type">Number</span>
+
+
+            
+            </td>
+
+            
+
+            
+
+            <td class="description last"><p>The ringbond id as defined in the SMILES.</p></td>
+        </tr>
+
+    
+
+        <tr>
+            
+                <td class="name"><code>ringbonds[].bondType</code></td>
+            
+
+            <td class="type">
+            
+                
+<span class="param-type">String</span>
+
+
+            
+            </td>
+
+            
+
+            
+
+            <td class="description last"><p>The bond type of the ringbond as defined in the SMILES.</p></td>
+        </tr>
+
+    
+
+        <tr>
+            
+                <td class="name"><code>rings</code></td>
+            
+
+            <td class="type">
+            
+                
+<span class="param-type">Array.&lt;Number></span>
+
+
+            
+            </td>
+
+            
+
+            
+
+            <td class="description last"><p>The ids of rings which contain this atom.</p></td>
+        </tr>
+
+    
+
+        <tr>
+            
+                <td class="name"><code>bondType</code></td>
+            
+
+            <td class="type">
+            
+                
+<span class="param-type">String</span>
+
+
+            
+            </td>
+
+            
+
+            
+
+            <td class="description last"><p>The bond type associated with this array. Examples: -, =, #, ...</p></td>
+        </tr>
+
+    
+
+        <tr>
+            
+                <td class="name"><code>isBridge</code></td>
+            
+
+            <td class="type">
+            
+                
+<span class="param-type">Boolean</span>
+
+
+            
+            </td>
+
+            
+
+            
+
+            <td class="description last"><p>A boolean indicating whether or not this atom is part of a bridge in a bridged ring (contained by the largest ring).</p></td>
+        </tr>
+
+    
+
+        <tr>
+            
+                <td class="name"><code>isBridgeNode</code></td>
+            
+
+            <td class="type">
+            
+                
+<span class="param-type">Boolean</span>
+
+
+            
+            </td>
+
+            
+
+            
+
+            <td class="description last"><p>A boolean indicating whether or not this atom is a bridge node (a member of the largest ring in a bridged ring which is connected to a bridge-atom).</p></td>
+        </tr>
+
+    
+
+        <tr>
+            
+                <td class="name"><code>originalRings</code></td>
+            
+
+            <td class="type">
+            
+                
+<span class="param-type">Array.&lt;Number></span>
+
+
+            
+            </td>
+
+            
+
+            
+
+            <td class="description last"><p>Used to back up rings when they are replaced by a bridged ring.</p></td>
+        </tr>
+
+    
+
+        <tr>
+            
+                <td class="name"><code>bridgedRing</code></td>
+            
+
+            <td class="type">
+            
+                
+<span class="param-type">Number</span>
+
+
+            
+            </td>
+
+            
+
+            
+
+            <td class="description last"><p>The id of the bridged ring if the atom is part of a bridged ring.</p></td>
+        </tr>
+
+    
+
+        <tr>
+            
+                <td class="name"><code>anchoredRings</code></td>
+            
+
+            <td class="type">
+            
+                
+<span class="param-type">Array.&lt;Number></span>
+
+
+            
+            </td>
+
+            
+
+            
+
+            <td class="description last"><p>The ids of the rings that are anchored to this atom. The centers of anchored rings are translated when this atom is translated.</p></td>
+        </tr>
+
+    
+
+        <tr>
+            
+                <td class="name"><code>bracket</code></td>
+            
+
+            <td class="type">
+            
+                
+<span class="param-type">Object</span>
+
+
+            
+            </td>
+
+            
+
+            
+
+            <td class="description last"><p>If this atom is defined as a bracket atom in the original SMILES, this object contains all the bracket information. Example: { hcount: {Number}, charge: ['--', '-', '+', '++'], isotope: {Number} }.</p></td>
+        </tr>
+
+    
+
+        <tr>
+            
+                <td class="name"><code>chiral</code></td>
+            
+
+            <td class="type">
+            
+                
+<span class="param-type">Number</span>
+
+
+            
+            </td>
+
+            
+
+            
+
+            <td class="description last"><p>EXPERIMENTAL: Specifies chirality.</p></td>
+        </tr>
+
+    
+
+        <tr>
+            
+                <td class="name"><code>attachedPseudoElements</code></td>
+            
+
+            <td class="type">
+            
+                
+<span class="param-type">Array.&lt;Object></span>
+
+
+            
+            </td>
+
+            
+
+            
+
+            <td class="description last"><p>A map with containing information for pseudo elements or concatinated elements. The key is comprised of the element symbol and the hydrogen count.</p></td>
+        </tr>
+
+    
+
+        <tr>
+            
+                <td class="name"><code>attachedPseudoElement[].element</code></td>
+            
+
+            <td class="type">
+            
+                
+<span class="param-type">String</span>
+
+
+            
+            </td>
+
+            
+
+            
+
+            <td class="description last"><p>The element symbol.</p></td>
+        </tr>
+
+    
+
+        <tr>
+            
+                <td class="name"><code>attachedPseudoElement[].count</code></td>
+            
+
+            <td class="type">
+            
+                
+<span class="param-type">Number</span>
+
+
+            
+            </td>
+
+            
+
+            
+
+            <td class="description last"><p>The number of occurences that match the key.</p></td>
+        </tr>
+
+    
+
+        <tr>
+            
+                <td class="name"><code>attachedPseudoElement[].hyrogenCount</code></td>
+            
+
+            <td class="type">
+            
+                
+<span class="param-type">Number</span>
+
+
+            
+            </td>
+
+            
+
+            
+
+            <td class="description last"><p>The number of hydrogens attached to each atom matching the key.</p></td>
+        </tr>
+
+    
+
+        <tr>
+            
+                <td class="name"><code>hasAttachedPseudoElements</code></td>
+            
+
+            <td class="type">
+            
+                
+<span class="param-type">Boolean</span>
+
+
+            
+            </td>
+
+            
+
+            
+
+            <td class="description last"><p>A boolean indicating whether or not this attom will be drawn with an attached pseudo element or concatinated elements.</p></td>
+        </tr>
+
+    
+
+        <tr>
+            
+                <td class="name"><code>isDrawn</code></td>
+            
+
+            <td class="type">
+            
+                
+<span class="param-type">Boolean</span>
+
+
+            
+            </td>
+
+            
+
+            
+
+            <td class="description last"><p>A boolean indicating whether or not this atom is drawn. In contrast to drawExplicit, the bond is drawn neither.</p></td>
+        </tr>
+
+    
+
+        <tr>
+            
+                <td class="name"><code>isConnectedToRing</code></td>
+            
+
+            <td class="type">
+            
+                
+<span class="param-type">Boolean</span>
+
+
+            
+            </td>
+
+            
+
+            
+
+            <td class="description last"><p>A boolean indicating whether or not this atom is directly connected (but not a member of) a ring.</p></td>
+        </tr>
+
+    
+
+        <tr>
+            
+                <td class="name"><code>neighbouringElements</code></td>
+            
+
+            <td class="type">
+            
+                
+<span class="param-type">Array.&lt;String></span>
+
+
+            
+            </td>
+
+            
+
+            
+
+            <td class="description last"><p>An array containing the element symbols of neighbouring atoms.</p></td>
+        </tr>
+
+    
+
+        <tr>
+            
+                <td class="name"><code>isPartOfAromaticRing</code></td>
+            
+
+            <td class="type">
+            
+                
+<span class="param-type">Boolean</span>
+
+
+            
+            </td>
+
+            
+
+            
+
+            <td class="description last"><p>A boolean indicating whether or not this atom is part of an explicitly defined aromatic ring. Example: c1ccccc1.</p></td>
+        </tr>
+
+    
+
+        <tr>
+            
+                <td class="name"><code>bondCount</code></td>
+            
+
+            <td class="type">
+            
+                
+<span class="param-type">Number</span>
+
+
+            
+            </td>
+
+            
+
+            
+
+            <td class="description last"><p>The number of bonds in which this atom is participating.</p></td>
+        </tr>
+
+    
+    </tbody>
+</table>
+
+
+
+
+
+
+<div class="description">
+    <p>The constructor of the class Atom.</p>
+</div>
+
+
+
+
+
+
+
+
+
+
+
+    <h5>Parameters:</h5>
+    
+
+<table class="params">
+    <thead>
+    <tr>
+        
+        <th>Name</th>
+        
+
+        <th>Type</th>
+
+        
+        <th>Attributes</th>
+        
+
+        
+        <th>Default</th>
+        
+
+        <th class="last">Description</th>
+    </tr>
+    </thead>
+
+    <tbody>
+    
+
+        <tr>
+            
+                <td class="name"><code>element</code></td>
+            
+
+            <td class="type">
+            
+                
+<span class="param-type">String</span>
+
+
+            
+            </td>
+
+            
+                <td class="attributes">
+                
+
+                
+
+                
+                </td>
+            
+
+            
+                <td class="default">
+                
+                </td>
+            
+
+            <td class="description last"><p>The one-letter code of the element.</p></td>
+        </tr>
+
+    
+
+        <tr>
+            
+                <td class="name"><code>bondType</code></td>
+            
+
+            <td class="type">
+            
+                
+<span class="param-type">String</span>
+
+
+            
+            </td>
+
+            
+                <td class="attributes">
+                
+                    &lt;optional><br>
+                
+
+                
+
+                
+                </td>
+            
+
+            
+                <td class="default">
+                
+                    <code>'-'</code>
+                
+                </td>
+            
+
+            <td class="description last"><p>The type of the bond associated with this atom.</p></td>
+        </tr>
+
+    
+    </tbody>
+</table>
+
+
+
+
+
+
+
+
+
+
+
+
+
+
+
+
+    
+    </div>
+
+    
+
+    
+
+    
+
+     
+
+    
+
+    
+        <h3 class="subsection-title">Members</h3>
+
+        
+            
+<h4 class="name" id=".atomicNumbers"><span class="type-signature">(static) </span>atomicNumbers<span class="type-signature"></span></h4>
+
+
+
+
+
+<dl class="details">
+
+    
+    <dt class="tag-source">Source:</dt>
+    <dd class="tag-source"><ul class="dummy"><li>
+        <a href="Atom.js.html">Atom.js</a>, <a href="Atom.js.html#line419">line 419</a>
+    </li></ul></dd>
+    
+
+    
+
+    
+
+    
+
+    
+
+    
+
+    
+
+    
+
+    
+
+    
+
+    
+
+    
+
+    
+
+    
+
+    
+
+    
+</dl>
+
+
+
+
+
+<div class="description">
+    <p>A map mapping element symbols to the atomic number.</p>
+</div>
+
+
+
+
+
+
+
+
+        
+            
+<h4 class="name" id=".maxBonds"><span class="type-signature">(static) </span>maxBonds<span class="type-signature"></span></h4>
+
+
+
+
+
+<dl class="details">
+
+    
+    <dt class="tag-source">Source:</dt>
+    <dd class="tag-source"><ul class="dummy"><li>
+        <a href="Atom.js.html">Atom.js</a>, <a href="Atom.js.html#line403">line 403</a>
+    </li></ul></dd>
+    
+
+    
+
+    
+
+    
+
+    
+
+    
+
+    
+
+    
+
+    
+
+    
+
+    
+
+    
+
+    
+
+    
+
+    
+
+    
+</dl>
+
+
+
+
+
+<div class="description">
+    <p>A map mapping element symbols to their maximum bonds.</p>
+</div>
+
+
+
+
+
+
+
+
+        
+    
+
+    
+        <h3 class="subsection-title">Methods</h3>
+
+        
+            
+
+    
+
+    <h4 class="name" id=".getDuplicateAtomicNumbers"><span class="type-signature">(static) </span>getDuplicateAtomicNumbers<span class="signature">(sortedAtomicNumbers)</span><span class="type-signature"> &rarr; {Array.&lt;Array>}</span></h4>
+
+    
+
+
+
+
+<dl class="details">
+
+    
+    <dt class="tag-source">Source:</dt>
+    <dd class="tag-source"><ul class="dummy"><li>
+        <a href="Atom.js.html">Atom.js</a>, <a href="Atom.js.html#line374">line 374</a>
+    </li></ul></dd>
+    
+
+    
+
+    
+
+    
+
+    
+
+    
+
+    
+
+    
+
+    
+
+    
+
+    
+
+    
+
+    
+
+    
+
+    
+
+    
+</dl>
+
+
+
+
+
+<div class="description">
+    <p>Returns sets of duplicate atomic numbers.</p>
+</div>
+
+
+
+
+
+
+
+
+
+
+
+    <h5>Parameters:</h5>
+    
+
+<table class="params">
+    <thead>
+    <tr>
+        
+        <th>Name</th>
+        
+
+        <th>Type</th>
+
+        
+
+        
+
+        <th class="last">Description</th>
+    </tr>
+    </thead>
+
+    <tbody>
+    
+
+        <tr>
+            
+                <td class="name"><code>sortedAtomicNumbers</code></td>
+            
+
+            <td class="type">
+            
+                
+<span class="param-type">Array.&lt;Object></span>
+
+
+            
+            </td>
+
+            
+
+            
+
+            <td class="description last"><p>An array of vertex ids with their associated atomic numbers.</p>
+                <h6>Properties</h6>
+                
+
+<table class="params">
+    <thead>
+    <tr>
+        
+        <th>Name</th>
+        
+
+        <th>Type</th>
+
+        
+
+        
+
+        <th class="last">Description</th>
+    </tr>
+    </thead>
+
+    <tbody>
+    
+
+        <tr>
+            
+                <td class="name"><code>vertexId</code></td>
+            
+
+            <td class="type">
+            
+                
+<span class="param-type">Number</span>
+
+
+            
+            </td>
+
+            
+
+            
+
+            <td class="description last"><p>A vertex id.</p></td>
+        </tr>
+
+    
+
+        <tr>
+            
+                <td class="name"><code>atomicNumber</code></td>
+            
+
+            <td class="type">
+            
+                
+<span class="param-type">Number</span>
+
+
+            
+            </td>
+
+            
+
+            
+
+            <td class="description last"><p>The atomic number associated with the vertex id.</p></td>
+        </tr>
+
+    
+    </tbody>
+</table>
+
+            </td>
+        </tr>
+
+    
+    </tbody>
+</table>
+
+
+
+
+
+
+
+
+
+
+
+
+
+
+<h5>Returns:</h5>
+
+        
+<div class="param-desc">
+    <p>An array of arrays containing the indices of duplicate atomic numbers.</p>
+</div>
+
+
+
+<dl class="param-type">
+    <dt>
+        Type
+    </dt>
+    <dd>
+        
+<span class="param-type">Array.&lt;Array></span>
+
+
+    </dd>
+</dl>
+
+    
+
+
+        
+            
+
+    
+
+    <h4 class="name" id=".hasDuplicateAtomicNumbers"><span class="type-signature">(static) </span>hasDuplicateAtomicNumbers<span class="signature">(sortedAtomicNumbers)</span><span class="type-signature"> &rarr; {Boolean}</span></h4>
+
+    
+
+
+
+
+<dl class="details">
+
+    
+    <dt class="tag-source">Source:</dt>
+    <dd class="tag-source"><ul class="dummy"><li>
+        <a href="Atom.js.html">Atom.js</a>, <a href="Atom.js.html#line350">line 350</a>
+    </li></ul></dd>
+    
+
+    
+
+    
+
+    
+
+    
+
+    
+
+    
+
+    
+
+    
+
+    
+
+    
+
+    
+
+    
+
+    
+
+    
+
+    
+</dl>
+
+
+
+
+
+<div class="description">
+    <p>Checks wheter or not two atoms have the same atomic number</p>
+</div>
+
+
+
+
+
+
+
+
+
+
+
+    <h5>Parameters:</h5>
+    
+
+<table class="params">
+    <thead>
+    <tr>
+        
+        <th>Name</th>
+        
+
+        <th>Type</th>
+
+        
+
+        
+
+        <th class="last">Description</th>
+    </tr>
+    </thead>
+
+    <tbody>
+    
+
+        <tr>
+            
+                <td class="name"><code>sortedAtomicNumbers</code></td>
+            
+
+            <td class="type">
+            
+                
+<span class="param-type">Array.&lt;Object></span>
+
+
+            
+            </td>
+
+            
+
+            
+
+            <td class="description last"><p>An array of vertex ids with their associated atomic numbers.</p>
+                <h6>Properties</h6>
+                
+
+<table class="params">
+    <thead>
+    <tr>
+        
+        <th>Name</th>
+        
+
+        <th>Type</th>
+
+        
+
+        
+
+        <th class="last">Description</th>
+    </tr>
+    </thead>
+
+    <tbody>
+    
+
+        <tr>
+            
+                <td class="name"><code>vertexId</code></td>
+            
+
+            <td class="type">
+            
+                
+<span class="param-type">Number</span>
+
+
+            
+            </td>
+
+            
+
+            
+
+            <td class="description last"><p>A vertex id.</p></td>
+        </tr>
+
+    
+
+        <tr>
+            
+                <td class="name"><code>atomicNumber</code></td>
+            
+
+            <td class="type">
+            
+                
+<span class="param-type">Number</span>
+
+
+            
+            </td>
+
+            
+
+            
+
+            <td class="description last"><p>The atomic number associated with the vertex id.</p></td>
+        </tr>
+
+    
+    </tbody>
+</table>
+
+            </td>
+        </tr>
+
+    
+    </tbody>
+</table>
+
+
+
+
+
+
+
+
+
+
+
+
+
+
+<h5>Returns:</h5>
+
+        
+<div class="param-desc">
+    <p>A boolean indicating whether or not there are duplicate atomic numbers.</p>
+</div>
+
+
+
+<dl class="param-type">
+    <dt>
+        Type
+    </dt>
+    <dd>
+        
+<span class="param-type">Boolean</span>
+
+
+    </dd>
+</dl>
+
+    
+
+
+        
+            
+
+    
+
+    <h4 class="name" id=".sortByAtomicNumber"><span class="type-signature">(static) </span>sortByAtomicNumber<span class="signature">(root, neighbours, vertices, rings)</span><span class="type-signature"> &rarr; {Array.&lt;Object>}</span></h4>
+
+    
+
+
+
+
+<dl class="details">
+
+    
+    <dt class="tag-source">Source:</dt>
+    <dd class="tag-source"><ul class="dummy"><li>
+        <a href="Atom.js.html">Atom.js</a>, <a href="Atom.js.html#line326">line 326</a>
+    </li></ul></dd>
+    
+
+    
+
+    
+
+    
+
+    
+
+    
+
+    
+
+    
+
+    
+
+    
+
+    
+
+    
+
+    
+
+    
+
+    
+
+    
+</dl>
+
+
+
+
+
+<div class="description">
+    <p>Sorts an array of vertices by their respecitve atomic number.</p>
+</div>
+
+
+
+
+
+
+
+
+
+
+
+    <h5>Parameters:</h5>
+    
+
+<table class="params">
+    <thead>
+    <tr>
+        
+        <th>Name</th>
+        
+
+        <th>Type</th>
+
+        
+
+        
+
+        <th class="last">Description</th>
+    </tr>
+    </thead>
+
+    <tbody>
+    
+
+        <tr>
+            
+                <td class="name"><code>root</code></td>
+            
+
+            <td class="type">
+            
+                
+<span class="param-type"><a href="SmilesDrawer.Vertex.html">SmilesDrawer.Vertex</a></span>
+
+
+            
+            </td>
+
+            
+
+            
+
+            <td class="description last"><p>The central vertex</p></td>
+        </tr>
+
+    
+
+        <tr>
+            
+                <td class="name"><code>neighbours</code></td>
+            
+
+            <td class="type">
+            
+                
+<span class="param-type">Array.&lt;Number></span>
+
+
+            
+            </td>
+
+            
+
+            
+
+            <td class="description last"><p>An array of vertex ids.</p></td>
+        </tr>
+
+    
+
+        <tr>
+            
+                <td class="name"><code>vertices</code></td>
+            
+
+            <td class="type">
+            
+                
+<span class="param-type">Array.&lt;<a href="SmilesDrawer.Vertex.html">SmilesDrawer.Vertex</a>></span>
+
+
+            
+            </td>
+
+            
+
+            
+
+            <td class="description last"><p>An array containing the vertices associated with the current molecule.</p></td>
+        </tr>
+
+    
+
+        <tr>
+            
+                <td class="name"><code>rings</code></td>
+            
+
+            <td class="type">
+            
+                
+<span class="param-type">Array.&lt;<a href="SmilesDrawer.Ring.html">SmilesDrawer.Ring</a>></span>
+
+
+            
+            </td>
+
+            
+
+            
+
+            <td class="description last"><p>An array containing the rings associated with the current molecule.</p></td>
+        </tr>
+
+    
+    </tbody>
+</table>
+
+
+
+
+
+
+
+
+
+
+
+
+
+
+<h5>Returns:</h5>
+
+        
+<div class="param-desc">
+    <p>The array sorted by atomic number. Example of an array entry: { atomicNumber: 2, vertexId: 5 }.</p>
+</div>
+
+
+
+<dl class="param-type">
+    <dt>
+        Type
+    </dt>
+    <dd>
+        
+<span class="param-type">Array.&lt;Object></span>
+
+
+    </dd>
+</dl>
+
+    
+
+
+        
+            
+
+    
+
+    <h4 class="name" id="addAnchoredRing"><span class="type-signature"></span>addAnchoredRing<span class="signature">(ringId)</span><span class="type-signature"></span></h4>
+
+    
+
+
+
+
+<dl class="details">
+
+    
+    <dt class="tag-source">Source:</dt>
+    <dd class="tag-source"><ul class="dummy"><li>
+        <a href="Atom.js.html">Atom.js</a>, <a href="Atom.js.html#line121">line 121</a>
+    </li></ul></dd>
+    
+
+    
+
+    
+
+    
+
+    
+
+    
+
+    
+
+    
+
+    
+
+    
+
+    
+
+    
+
+    
+
+    
+
+    
+
+    
+</dl>
+
+
+
+
+
+<div class="description">
+    <p>Defines this atom as the anchor for a ring. When doing repositionings of the vertices and the vertex associated with this atom is moved, the center of this ring is moved as well.</p>
+</div>
+
+
+
+
+
+
+
+
+
+
+
+    <h5>Parameters:</h5>
+    
+
+<table class="params">
+    <thead>
+    <tr>
+        
+        <th>Name</th>
+        
+
+        <th>Type</th>
+
+        
+
+        
+
+        <th class="last">Description</th>
+    </tr>
+    </thead>
+
+    <tbody>
+    
+
+        <tr>
+            
+                <td class="name"><code>ringId</code></td>
+            
+
+            <td class="type">
+            
+                
+<span class="param-type">Number</span>
+
+
+            
+            </td>
+
+            
+
+            
+
+            <td class="description last"><p>A ring id.</p></td>
+        </tr>
+
+    
+    </tbody>
+</table>
+
+
+
+
+
+
+
+
+
+
+
+
+
+
+
+
+        
+            
+
+    
+
+    <h4 class="name" id="addNeighbouringElement"><span class="type-signature"></span>addNeighbouringElement<span class="signature">(element)</span><span class="type-signature"></span></h4>
+
+    
+
+
+
+
+<dl class="details">
+
+    
+    <dt class="tag-source">Source:</dt>
+    <dd class="tag-source"><ul class="dummy"><li>
+        <a href="Atom.js.html">Atom.js</a>, <a href="Atom.js.html#line64">line 64</a>
+    </li></ul></dd>
+    
+
+    
+
+    
+
+    
+
+    
+
+    
+
+    
+
+    
+
+    
+
+    
+
+    
+
+    
+
+    
+
+    
+
+    
+
+    
+</dl>
+
+
+
+
+
+<div class="description">
+    <p>Adds a neighbouring element to this atom.</p>
+</div>
+
+
+
+
+
+
+
+
+
+
+
+    <h5>Parameters:</h5>
+    
+
+<table class="params">
+    <thead>
+    <tr>
+        
+        <th>Name</th>
+        
+
+        <th>Type</th>
+
+        
+
+        
+
+        <th class="last">Description</th>
+    </tr>
+    </thead>
+
+    <tbody>
+    
+
+        <tr>
+            
+                <td class="name"><code>element</code></td>
+            
+
+            <td class="type">
+            
+                
+<span class="param-type">String</span>
+
+
+            
+            </td>
+
+            
+
+            
+
+            <td class="description last"><p>A string representing an element.</p></td>
+        </tr>
+
+    
+    </tbody>
+</table>
+
+
+
+
+
+
+
+
+
+
+
+
+
+
+
+
+        
+            
+
+    
+
+    <h4 class="name" id="attachPseudoElement"><span class="type-signature"></span>attachPseudoElement<span class="signature">(element, previousElement, hydrogenCount<span class="signature-attributes">opt</span>)</span><span class="type-signature"></span></h4>
+
+    
+
+
+
+
+<dl class="details">
+
+    
+    <dt class="tag-source">Source:</dt>
+    <dd class="tag-source"><ul class="dummy"><li>
+        <a href="Atom.js.html">Atom.js</a>, <a href="Atom.js.html#line74">line 74</a>
+    </li></ul></dd>
+    
+
+    
+
+    
+
+    
+
+    
+
+    
+
+    
+
+    
+
+    
+
+    
+
+    
+
+    
+
+    
+
+    
+
+    
+
+    
+</dl>
+
+
+
+
+
+<div class="description">
+    <p>Attaches a pseudo element (e.g. Ac) to the atom.</p>
+</div>
+
+
+
+
+
+
+
+
+
+
+
+    <h5>Parameters:</h5>
+    
+
+<table class="params">
+    <thead>
+    <tr>
+        
+        <th>Name</th>
+        
+
+        <th>Type</th>
+
+        
+        <th>Attributes</th>
+        
+
+        
+        <th>Default</th>
+        
+
+        <th class="last">Description</th>
+    </tr>
+    </thead>
+
+    <tbody>
+    
+
+        <tr>
+            
+                <td class="name"><code>element</code></td>
+            
+
+            <td class="type">
+            
+                
+<span class="param-type">String</span>
+
+
+            
+            </td>
+
+            
+                <td class="attributes">
+                
+
+                
+
+                
+                </td>
+            
+
+            
+                <td class="default">
+                
+                </td>
+            
+
+            <td class="description last"><p>The element identifier (e.g. Br, C, ...).</p></td>
+        </tr>
+
+    
+
+        <tr>
+            
+                <td class="name"><code>previousElement</code></td>
+            
+
+            <td class="type">
+            
+                
+<span class="param-type">String</span>
+
+
+            
+            </td>
+
+            
+                <td class="attributes">
+                
+
+                
+
+                
+                </td>
+            
+
+            
+                <td class="default">
+                
+                </td>
+            
+
+            <td class="description last"><p>The element that is part of the main chain (not the terminals that are converted to the pseudo element or concatinated).</p></td>
+        </tr>
+
+    
+
+        <tr>
+            
+                <td class="name"><code>hydrogenCount</code></td>
+            
+
+            <td class="type">
+            
+                
+<span class="param-type">Number</span>
+
+
+            
+            </td>
+
+            
+                <td class="attributes">
+                
+                    &lt;optional><br>
+                
+
+                
+
+                
+                </td>
+            
+
+            
+                <td class="default">
+                
+                    <code>0</code>
+                
+                </td>
+            
+
+            <td class="description last"><p>The number of hydrogens for the element.</p></td>
+        </tr>
+
+    
+    </tbody>
+</table>
+
+
+
+
+
+
+
+
+
+
+
+
+
+
+
+
+        
+            
+
+    
+
+    <h4 class="name" id="backupRings"><span class="type-signature"></span>backupRings<span class="signature">()</span><span class="type-signature"></span></h4>
+
+    
+
+
+
+
+<dl class="details">
+
+    
+    <dt class="tag-source">Source:</dt>
+    <dd class="tag-source"><ul class="dummy"><li>
+        <a href="Atom.js.html">Atom.js</a>, <a href="Atom.js.html#line198">line 198</a>
+    </li></ul></dd>
+    
+
+    
+
+    
+
+    
+
+    
+
+    
+
+    
+
+    
+
+    
+
+    
+
+    
+
+    
+
+    
+
+    
+
+    
+
+    
+</dl>
+
+
+
+
+
+<div class="description">
+    <p>Backs up the current rings.</p>
+</div>
+
+
+
+
+
+
+
+
+
+
+
+
+
+
+
+
+
+
+
+
+
+
+
+
+
+        
+            
+
+    
+
+    <h4 class="name" id="canRotate"><span class="type-signature"></span>canRotate<span class="signature">()</span><span class="type-signature"> &rarr; {Boolean}</span></h4>
+
+    
+
+
+
+
+<dl class="details">
+
+    
+    <dt class="tag-source">Source:</dt>
+    <dd class="tag-source"><ul class="dummy"><li>
+        <a href="Atom.js.html">Atom.js</a>, <a href="Atom.js.html#line141">line 141</a>
+    </li></ul></dd>
+    
+
+    
+
+    
+
+    
+
+    
+
+    
+
+    
+
+    
+
+    
+
+    
+
+    
+
+    
+
+    
+
+    
+
+    
+
+    
+</dl>
+
+
+
+
+
+<div class="description">
+    <p>Check whether or not this atom is rotatable. The atom is deemed rotatable if it is neither a member of a ring nor participating in a bond other than a single bond. TODO: Check the chemistry.</p>
+</div>
+
+
+
+
+
+
+
+
+
+
+
+
+
+
+
+
+
+
+
+
+
+
+
+<h5>Returns:</h5>
+
+        
+<div class="param-desc">
+    <p>A boolean indicating whether or not this atom is rotatable.</p>
+</div>
+
+
+
+<dl class="param-type">
+    <dt>
+        Type
+    </dt>
+    <dd>
+        
+<span class="param-type">Boolean</span>
+
+
+    </dd>
+</dl>
+
+    
+
+
+        
+            
+
+    
+
+    <h4 class="name" id="getAtomicNumber"><span class="type-signature"></span>getAtomicNumber<span class="signature">()</span><span class="type-signature"> &rarr; {Number}</span></h4>
+
+    
+
+
+
+
+<dl class="details">
+
+    
+    <dt class="tag-source">Source:</dt>
+    <dd class="tag-source"><ul class="dummy"><li>
+        <a href="Atom.js.html">Atom.js</a>, <a href="Atom.js.html#line313">line 313</a>
+    </li></ul></dd>
+    
+
+    
+
+    
+
+    
+
+    
+
+    
+
+    
+
+    
+
+    
+
+    
+
+    
+
+    
+
+    
+
+    
+
+    
+
+    
+</dl>
+
+
+
+
+
+<div class="description">
+    <p>Get the atomic number of this atom.</p>
+</div>
+
+
+
+
+
+
+
+
+
+
+
+
+
+
+
+
+
+
+
+
+
+
+
+<h5>Returns:</h5>
+
+        
+<div class="param-desc">
+    <p>The atomic number of this atom.</p>
+</div>
+
+
+
+<dl class="param-type">
+    <dt>
+        Type
+    </dt>
+    <dd>
+        
+<span class="param-type">Number</span>
+
+
+    </dd>
+</dl>
+
+    
+
+
+        
+            
+
+    
+
+    <h4 class="name" id="getAttachedPseudoElements"><span class="type-signature"></span>getAttachedPseudoElements<span class="signature">()</span><span class="type-signature"> &rarr; {Object}</span></h4>
+
+    
+
+
+
+
+<dl class="details">
+
+    
+    <dt class="tag-source">Source:</dt>
+    <dd class="tag-source"><ul class="dummy"><li>
+        <a href="Atom.js.html">Atom.js</a>, <a href="Atom.js.html#line96">line 96</a>
+    </li></ul></dd>
+    
+
+    
+
+    
+
+    
+
+    
+
+    
+
+    
+
+    
+
+    
+
+    
+
+    
+
+    
+
+    
+
+    
+
+    
+
+    
+</dl>
+
+
+
+
+
+<div class="description">
+    <p>Returns the attached pseudo elements sorted by hydrogen count (ascending).</p>
+</div>
+
+
+
+
+
+
+
+
+
+
+
+
+
+
+
+
+
+
+
+
+
+
+
+<h5>Returns:</h5>
+
+        
+<div class="param-desc">
+    <p>The sorted attached pseudo elements.</p>
+</div>
+
+
+
+<dl class="param-type">
+    <dt>
+        Type
+    </dt>
+    <dd>
+        
+<span class="param-type">Object</span>
+
+
+    </dd>
+</dl>
+
+    
+
+
+        
+            
+
+    
+
+    <h4 class="name" id="getAttachedPseudoElementsCount"><span class="type-signature"></span>getAttachedPseudoElementsCount<span class="signature">()</span><span class="type-signature"> &rarr; {Number}</span></h4>
+
+    
+
+
+
+
+<dl class="details">
+
+    
+    <dt class="tag-source">Source:</dt>
+    <dd class="tag-source"><ul class="dummy"><li>
+        <a href="Atom.js.html">Atom.js</a>, <a href="Atom.js.html#line112">line 112</a>
+    </li></ul></dd>
+    
+
+    
+
+    
+
+    
+
+    
+
+    
+
+    
+
+    
+
+    
+
+    
+
+    
+
+    
+
+    
+
+    
+
+    
+
+    
+</dl>
+
+
+
+
+
+<div class="description">
+    <p>Returns the number of attached pseudo elements.</p>
+</div>
+
+
+
+
+
+
+
+
+
+
+
+
+
+
+
+
+
+
+
+
+
+
+
+<h5>Returns:</h5>
+
+        
+<div class="param-desc">
+    <p>The number of attached pseudo elements.</p>
+</div>
+
+
+
+<dl class="param-type">
+    <dt>
+        Type
+    </dt>
+    <dd>
+        
+<span class="param-type">Number</span>
+
+
+    </dd>
+</dl>
+
+    
+
+
+        
+            
+
+    
+
+    <h4 class="name" id="getMaxRingbond"><span class="type-signature"></span>getMaxRingbond<span class="signature">()</span><span class="type-signature"> &rarr; {Number}</span></h4>
+
+    
+
+
+
+
+<dl class="details">
+
+    
+    <dt class="tag-source">Source:</dt>
+    <dd class="tag-source"><ul class="dummy"><li>
+        <a href="Atom.js.html">Atom.js</a>, <a href="Atom.js.html#line159">line 159</a>
+    </li></ul></dd>
+    
+
+    
+
+    
+
+    
+
+    
+
+    
+
+    
+
+    
+
+    
+
+    
+
+    
+
+    
+
+    
+
+    
+
+    
+
+    
+</dl>
+
+
+
+
+
+<div class="description">
+    <p>Returns the id of the ringbond with the highest id.</p>
+</div>
+
+
+
+
+
+
+
+
+
+
+
+
+
+
+
+
+
+
+
+
+
+
+
+<h5>Returns:</h5>
+
+        
+<div class="param-desc">
+    <p>The highest ringbond id associated with this atom.</p>
+</div>
+
+
+
+<dl class="param-type">
+    <dt>
+        Type
+    </dt>
+    <dd>
+        
+<span class="param-type">Number</span>
+
+
+    </dd>
+</dl>
+
+    
+
+
+        
+            
+
+    
+
+    <h4 class="name" id="getOrder"><span class="type-signature"></span>getOrder<span class="signature">(center)</span><span class="type-signature"> &rarr; {Number}</span></h4>
+
+    
+
+
+
+
+<dl class="details">
+
+    
+    <dt class="tag-source">Source:</dt>
+    <dd class="tag-source"><ul class="dummy"><li>
+        <a href="Atom.js.html">Atom.js</a>, <a href="Atom.js.html#line271">line 271</a>
+    </li></ul></dd>
+    
+
+    
+
+    
+
+    
+
+    
+
+    
+
+    
+
+    
+
+    
+
+    
+
+    
+
+    
+
+    
+
+    
+
+    
+
+    
+</dl>
+
+
+
+
+
+<div class="description">
+    <p>Returns the order of this atom given a central atom.</p>
+</div>
+
+
+
+
+
+
+
+
+
+
+
+    <h5>Parameters:</h5>
+    
+
+<table class="params">
+    <thead>
+    <tr>
+        
+        <th>Name</th>
+        
+
+        <th>Type</th>
+
+        
+
+        
+
+        <th class="last">Description</th>
+    </tr>
+    </thead>
+
+    <tbody>
+    
+
+        <tr>
+            
+                <td class="name"><code>center</code></td>
+            
+
+            <td class="type">
+            
+                
+<span class="param-type">Number</span>
+
+
+            
+            </td>
+
+            
+
+            
+
+            <td class="description last"><p>The id of the central atom in respect to which the order is defined.</p></td>
+        </tr>
+
+    
+    </tbody>
+</table>
+
+
+
+
+
+
+
+
+
+
+
+
+
+
+<h5>Returns:</h5>
+
+        
+<div class="param-desc">
+    <p>The order of this atom in respect to the center atom.</p>
+</div>
+
+
+
+<dl class="param-type">
+    <dt>
+        Type
+    </dt>
+    <dd>
+        
+<span class="param-type">Number</span>
+
+
+    </dd>
+</dl>
+
+    
+
+
+        
+            
+
+    
+
+    <h4 class="name" id="getRingbondCount"><span class="type-signature"></span>getRingbondCount<span class="signature">()</span><span class="type-signature"> &rarr; {Number}</span></h4>
+
+    
+
+
+
+
+<dl class="details">
+
+    
+    <dt class="tag-source">Source:</dt>
+    <dd class="tag-source"><ul class="dummy"><li>
+        <a href="Atom.js.html">Atom.js</a>, <a href="Atom.js.html#line132">line 132</a>
+    </li></ul></dd>
+    
+
+    
+
+    
+
+    
+
+    
+
+    
+
+    
+
+    
+
+    
+
+    
+
+    
+
+    
+
+    
+
+    
+
+    
+
+    
+</dl>
+
+
+
+
+
+<div class="description">
+    <p>Returns the number of ringbonds (breaks in rings to generate the MST of the smiles) within this atom is connected to.</p>
+</div>
+
+
+
+
+
+
+
+
+
+
+
+
+
+
+
+
+
+
+
+
+
+
+
+<h5>Returns:</h5>
+
+        
+<div class="param-desc">
+    <p>The number of ringbonds this atom is connected to.</p>
+</div>
+
+
+
+<dl class="param-type">
+    <dt>
+        Type
+    </dt>
+    <dd>
+        
+<span class="param-type">Number</span>
+
+
+    </dd>
+</dl>
+
+    
+
+
+        
+            
+
+    
+
+    <h4 class="name" id="hasRing"><span class="type-signature"></span>hasRing<span class="signature">(ringId)</span><span class="type-signature"> &rarr; {Boolean}</span></h4>
+
+    
+
+
+
+
+<dl class="details">
+
+    
+    <dt class="tag-source">Source:</dt>
+    <dd class="tag-source"><ul class="dummy"><li>
+        <a href="Atom.js.html">Atom.js</a>, <a href="Atom.js.html#line185">line 185</a>
+    </li></ul></dd>
+    
+
+    
+
+    
+
+    
+
+    
+
+    
+
+    
+
+    
+
+    
+
+    
+
+    
+
+    
+
+    
+
+    
+
+    
+
+    
+</dl>
+
+
+
+
+
+<div class="description">
+    <p>Checks whether or not this atom is a member of a given ring.</p>
+</div>
+
+
+
+
+
+
+
+
+
+
+
+    <h5>Parameters:</h5>
+    
+
+<table class="params">
+    <thead>
+    <tr>
+        
+        <th>Name</th>
+        
+
+        <th>Type</th>
+
+        
+
+        
+
+        <th class="last">Description</th>
+    </tr>
+    </thead>
+
+    <tbody>
+    
+
+        <tr>
+            
+                <td class="name"><code>ringId</code></td>
+            
+
+            <td class="type">
+            
+                
+<span class="param-type">Number</span>
+
+
+            
+            </td>
+
+            
+
+            
+
+            <td class="description last"><p>A ring id.</p></td>
+        </tr>
+
+    
+    </tbody>
+</table>
+
+
+
+
+
+
+
+
+
+
+
+
+
+
+<h5>Returns:</h5>
+
+        
+<div class="param-desc">
+    <p>A boolean indicating whether or not this atom is a member of a given ring.</p>
+</div>
+
+
+
+<dl class="param-type">
+    <dt>
+        Type
+    </dt>
+    <dd>
+        
+<span class="param-type">Boolean</span>
+
+
+    </dd>
+</dl>
+
+    
+
+
+        
+            
+
+    
+
+    <h4 class="name" id="hasRingbonds"><span class="type-signature"></span>hasRingbonds<span class="signature">()</span><span class="type-signature"> &rarr; {Boolean}</span></h4>
+
+    
+
+
+
+
+<dl class="details">
+
+    
+    <dt class="tag-source">Source:</dt>
+    <dd class="tag-source"><ul class="dummy"><li>
+        <a href="Atom.js.html">Atom.js</a>, <a href="Atom.js.html#line150">line 150</a>
+    </li></ul></dd>
+    
+
+    
+
+    
+
+    
+
+    
+
+    
+
+    
+
+    
+
+    
+
+    
+
+    
+
+    
+
+    
+
+    
+
+    
+
+    
+</dl>
+
+
+
+
+
+<div class="description">
+    <p>Returns whether or not this atom participates in ringbonds (breaks in the ring in the MST).</p>
+</div>
+
+
+
+
+
+
+
+
+
+
+
+
+
+
+
+
+
+
+
+
+
+
+
+<h5>Returns:</h5>
+
+        
+<div class="param-desc">
+    <p>A boolean indicating whether or not this atom is associated with a ringbond.</p>
+</div>
+
+
+
+<dl class="param-type">
+    <dt>
+        Type
+    </dt>
+    <dd>
+        
+<span class="param-type">Boolean</span>
+
+
+    </dd>
+</dl>
+
+    
+
+
+        
+            
+
+    
+
+    <h4 class="name" id="haveCommonRingbond"><span class="type-signature"></span>haveCommonRingbond<span class="signature">(atomA, atomB)</span><span class="type-signature"> &rarr; {Boolean}</span></h4>
+
+    
+
+
+
+
+<dl class="details">
+
+    
+    <dt class="tag-source">Source:</dt>
+    <dd class="tag-source"><ul class="dummy"><li>
+        <a href="Atom.js.html">Atom.js</a>, <a href="Atom.js.html#line224">line 224</a>
+    </li></ul></dd>
+    
+
+    
+
+    
+
+    
+
+    
+
+    
+
+    
+
+    
+
+    
+
+    
+
+    
+
+    
+
+    
+
+    
+
+    
+
+    
+</dl>
+
+
+
+
+
+<div class="description">
+    <p>Checks whether or not two atoms share a common ringbond id. A ringbond is a break in a ring created when generating the spanning tree of a structure.</p>
+</div>
+
+
+
+
+
+
+
+
+
+
+
+    <h5>Parameters:</h5>
+    
+
+<table class="params">
+    <thead>
+    <tr>
+        
+        <th>Name</th>
+        
+
+        <th>Type</th>
+
+        
+
+        
+
+        <th class="last">Description</th>
+    </tr>
+    </thead>
+
+    <tbody>
+    
+
+        <tr>
+            
+                <td class="name"><code>atomA</code></td>
+            
+
+            <td class="type">
+            
+                
+<span class="param-type"><a href="SmilesDrawer.Atom.html">SmilesDrawer.Atom</a></span>
+
+
+            
+            </td>
+
+            
+
+            
+
+            <td class="description last"><p>An atom.</p></td>
+        </tr>
+
+    
+
+        <tr>
+            
+                <td class="name"><code>atomB</code></td>
+            
+
+            <td class="type">
+            
+                
+<span class="param-type"><a href="SmilesDrawer.Atom.html">SmilesDrawer.Atom</a></span>
+
+
+            
+            </td>
+
+            
+
+            
+
+            <td class="description last"><p>An atom.</p></td>
+        </tr>
+
+    
+    </tbody>
+</table>
+
+
+
+
+
+
+
+
+
+
+
+
+
+
+<h5>Returns:</h5>
+
+        
+<div class="param-desc">
+    <p>A boolean indicating whether or not two atoms share a common ringbond.</p>
+</div>
+
+
+
+<dl class="param-type">
+    <dt>
+        Type
+    </dt>
+    <dd>
+        
+<span class="param-type">Boolean</span>
+
+
+    </dd>
+</dl>
+
+    
+
+
+        
+            
+
+    
+
+    <h4 class="name" id="isInRing"><span class="type-signature"></span>isInRing<span class="signature">()</span><span class="type-signature"> &rarr; {Boolean}</span></h4>
+
+    
+
+
+
+
+<dl class="details">
+
+    
+    <dt class="tag-source">Source:</dt>
+    <dd class="tag-source"><ul class="dummy"><li>
+        <a href="Atom.js.html">Atom.js</a>, <a href="Atom.js.html#line175">line 175</a>
+    </li></ul></dd>
+    
+
+    
+
+    
+
+    
+
+    
+
+    
+
+    
+
+    
+
+    
+
+    
+
+    
+
+    
+
+    
+
+    
+
+    
+
+    
+</dl>
+
+
+
+
+
+<div class="description">
+    <p>Checks whether or not this atom is part of a ring.</p>
+</div>
+
+
+
+
+
+
+
+
+
+
+
+
+
+
+
+
+
+
+
+
+
+
+
+<h5>Returns:</h5>
+
+        
+<div class="param-desc">
+    <p>A boolean indicating whether or not this atom is part of a ring.</p>
+</div>
+
+
+
+<dl class="param-type">
+    <dt>
+        Type
+    </dt>
+    <dd>
+        
+<span class="param-type">Boolean</span>
+
+
+    </dd>
+</dl>
+
+    
+
+
+        
+            
+
+    
+
+    <h4 class="name" id="maxCommonRingbond"><span class="type-signature"></span>maxCommonRingbond<span class="signature">(atomA, atomB)</span><span class="type-signature"> &rarr; {Number}</span></h4>
+
+    
+
+
+
+
+<dl class="details">
+
+    
+    <dt class="tag-source">Source:</dt>
+    <dd class="tag-source"><ul class="dummy"><li>
+        <a href="Atom.js.html">Atom.js</a>, <a href="Atom.js.html#line243">line 243</a>
+    </li></ul></dd>
+    
+
+    
+
+    
+
+    
+
+    
+
+    
+
+    
+
+    
+
+    
+
+    
+
+    
+
+    
+
+    
+
+    
+
+    
+
+    
+</dl>
+
+
+
+
+
+<div class="description">
+    <p>Get the highest numbered ringbond shared by two atoms. A ringbond is a break in a ring created when generating the spanning tree of a structure.</p>
+</div>
+
+
+
+
+
+
+
+
+
+
+
+    <h5>Parameters:</h5>
+    
+
+<table class="params">
+    <thead>
+    <tr>
+        
+        <th>Name</th>
+        
+
+        <th>Type</th>
+
+        
+
+        
+
+        <th class="last">Description</th>
+    </tr>
+    </thead>
+
+    <tbody>
+    
+
+        <tr>
+            
+                <td class="name"><code>atomA</code></td>
+            
+
+            <td class="type">
+            
+                
+<span class="param-type"><a href="SmilesDrawer.Atom.html">SmilesDrawer.Atom</a></span>
+
+
+            
+            </td>
+
+            
+
+            
+
+            <td class="description last"><p>An atom.</p></td>
+        </tr>
+
+    
+
+        <tr>
+            
+                <td class="name"><code>atomB</code></td>
+            
+
+            <td class="type">
+            
+                
+<span class="param-type"><a href="SmilesDrawer.Atom.html">SmilesDrawer.Atom</a></span>
+
+
+            
+            </td>
+
+            
+
+            
+
+            <td class="description last"><p>An atom.</p></td>
+        </tr>
+
+    
+    </tbody>
+</table>
+
+
+
+
+
+
+
+
+
+
+
+
+
+
+<h5>Returns:</h5>
+
+        
+<div class="param-desc">
+    <p>The number of the maximum ringbond shared by two atoms.</p>
+</div>
+
+
+
+<dl class="param-type">
+    <dt>
+        Type
+    </dt>
+    <dd>
+        
+<span class="param-type">Number</span>
+
+
+    </dd>
+</dl>
+
+    
+
+
+        
+            
+
+    
+
+    <h4 class="name" id="neighbouringElementsEqual"><span class="type-signature"></span>neighbouringElementsEqual<span class="signature">(arr)</span><span class="type-signature"> &rarr; {Boolean}</span></h4>
+
+    
+
+
+
+
+<dl class="details">
+
+    
+    <dt class="tag-source">Source:</dt>
+    <dd class="tag-source"><ul class="dummy"><li>
+        <a href="Atom.js.html">Atom.js</a>, <a href="Atom.js.html#line291">line 291</a>
+    </li></ul></dd>
+    
+
+    
+
+    
+
+    
+
+    
+
+    
+
+    
+
+    
+
+    
+
+    
+
+    
+
+    
+
+    
+
+    
+
+    
+
+    
+</dl>
+
+
+
+
+
+<div class="description">
+    <p>Check whether or not the neighbouring elements of this atom equal the supplied array.</p>
+</div>
+
+
+
+
+
+
+
+
+
+
+
+    <h5>Parameters:</h5>
+    
+
+<table class="params">
+    <thead>
+    <tr>
+        
+        <th>Name</th>
+        
+
+        <th>Type</th>
+
+        
+
+        
+
+        <th class="last">Description</th>
+    </tr>
+    </thead>
+
+    <tbody>
+    
+
+        <tr>
+            
+                <td class="name"><code>arr</code></td>
+            
+
+            <td class="type">
+            
+                
+<span class="param-type">Array.&lt;String></span>
+
+
+            
+            </td>
+
+            
+
+            
+
+            <td class="description last"><p>An array containing all the elements that are neighbouring this atom. E.g. ['C', 'O', 'O', 'N']</p></td>
+        </tr>
+
+    
+    </tbody>
+</table>
+
+
+
+
+
+
+
+
+
+
+
+
+
+
+<h5>Returns:</h5>
+
+        
+<div class="param-desc">
+    <p>A boolean indicating whether or not the neighbours match the supplied array of elements.</p>
+</div>
+
+
+
+<dl class="param-type">
+    <dt>
+        Type
+    </dt>
+    <dd>
+        
+<span class="param-type">Boolean</span>
+
+
+    </dd>
+</dl>
+
+    
+
+
+        
+            
+
+    
+
+    <h4 class="name" id="restoreRings"><span class="type-signature"></span>restoreRings<span class="signature">()</span><span class="type-signature"></span></h4>
+
+    
+
+
+
+
+<dl class="details">
+
+    
+    <dt class="tag-source">Source:</dt>
+    <dd class="tag-source"><ul class="dummy"><li>
+        <a href="Atom.js.html">Atom.js</a>, <a href="Atom.js.html#line209">line 209</a>
+    </li></ul></dd>
+    
+
+    
+
+    
+
+    
+
+    
+
+    
+
+    
+
+    
+
+    
+
+    
+
+    
+
+    
+
+    
+
+    
+
+    
+
+    
+</dl>
+
+
+
+
+
+<div class="description">
+    <p>Restores the most recent backed up rings.</p>
+</div>
+
+
+
+
+
+
+
+
+
+
+
+
+
+
+
+
+
+
+
+
+
+
+
+
+
+        
+            
+
+    
+
+    <h4 class="name" id="setOrder"><span class="type-signature"></span>setOrder<span class="signature">(center, order)</span><span class="type-signature"></span></h4>
+
+    
+
+
+
+
+<dl class="details">
+
+    
+    <dt class="tag-source">Source:</dt>
+    <dd class="tag-source"><ul class="dummy"><li>
+        <a href="Atom.js.html">Atom.js</a>, <a href="Atom.js.html#line281">line 281</a>
+    </li></ul></dd>
+    
+
+    
+
+    
+
+    
+
+    
+
+    
+
+    
+
+    
+
+    
+
+    
+
+    
+
+    
+
+    
+
+    
+
+    
+
+    
+</dl>
+
+
+
+
+
+<div class="description">
+    <p>Sets the order of this atom given a center. This is required since two atoms can have an order in respect to two different centers when connected by ringbonds.</p>
+</div>
+
+
+
+
+
+
+
+
+
+
+
+    <h5>Parameters:</h5>
+    
+
+<table class="params">
+    <thead>
+    <tr>
+        
+        <th>Name</th>
+        
+
+        <th>Type</th>
+
+        
+
+        
+
+        <th class="last">Description</th>
+    </tr>
+    </thead>
+
+    <tbody>
+    
+
+        <tr>
+            
+                <td class="name"><code>center</code></td>
+            
+
+            <td class="type">
+            
+                
+<span class="param-type">Number</span>
+
+
+            
+            </td>
+
+            
+
+            
+
+            <td class="description last"><p>The id of the central atom in respect to which the order is defined.</p></td>
+        </tr>
+
+    
+
+        <tr>
+            
+                <td class="name"><code>order</code></td>
+            
+
+            <td class="type">
+            
+                
+<span class="param-type">Number</span>
+
+
+            
+            </td>
+
+            
+
+            
+
+            <td class="description last"><p>The order of this atom.</p></td>
+        </tr>
+
+    
+    </tbody>
+</table>
+
+
+
+
+
+
+
+
+
+
+
+
+
+
+
+
+        
+    
+
+    
+
+    
+</article>
+
+</section>
+
+
+
+
+</div>
+
+<br class="clear">
+
+<footer>
+    Documentation generated by <a href="https://github.com/jsdoc3/jsdoc">JSDoc 3.4.3</a> on Fri Jun 09 2017 10:26:15 GMT+0200 (W. Europe Daylight Time) using the <a href="https://github.com/clenemt/docdash">docdash</a> theme.
+</footer>
+
+<script>prettyPrint();</script>
+<script src="scripts/linenumber.js"></script>
+</body>
 </html>